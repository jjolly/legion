--- conflicted
+++ resolved
@@ -3798,17 +3798,16 @@
     }
 
     //--------------------------------------------------------------------------
-<<<<<<< HEAD
     /*static*/ SerdezOpTable& Runtime::get_serdez_table(void)
     //--------------------------------------------------------------------------
     {
       return Internal::get_serdez_table();
-=======
+    }
+
     /*static*/ SerdezRedopTable& Runtime::get_serdez_redop_table(void)
     //--------------------------------------------------------------------------
     {
       return Internal::get_serdez_redop_table();
->>>>>>> ab5192eb
     }
 
     //--------------------------------------------------------------------------
