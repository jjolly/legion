/* Copyright 2017 Stanford University, NVIDIA Corporation
 *
 * Licensed under the Apache License, Version 2.0 (the "License");
 * you may not use this file except in compliance with the License.
 * You may obtain a copy of the License at
 *
 *     http://www.apache.org/licenses/LICENSE-2.0
 *
 * Unless required by applicable law or agreed to in writing, software
 * distributed under the License is distributed on an "AS IS" BASIS,
 * WITHOUT WARRANTIES OR CONDITIONS OF ANY KIND, either express or implied.
 * See the License for the specific language governing permissions and
 * limitations under the License.
 */


#ifndef __LEGION_CONFIG_H__
#define __LEGION_CONFIG_H__

// for UINT_MAX, INT_MAX, INT_MIN
#include <limits.h>

/**
 * \file legion_config.h
 */

// ******************** IMPORTANT **************************
//
// This file is PURE C, **NOT** C++. Keep any C++-isms in
// legion_types.h, or elsewhere.
//
// ******************** IMPORTANT **************************

#include "lowlevel_config.h"

//==========================================================================
//                                Constants
//==========================================================================

#define AUTO_GENERATE_ID   UINT_MAX

#define GC_MIN_PRIORITY    INT_MIN
#define GC_MAX_PRIORITY    INT_MAX

#define GC_FIRST_PRIORITY  GC_MAX_PRIORITY
#define GC_DEFAULT_PRIORITY 0
#define GC_LAST_PRIORITY   (GC_MIN_PRIORITY+1)
#define GC_NEVER_PRIORITY  GC_MIN_PRIORITY

#ifndef MAX_RETURN_SIZE
#define MAX_RETURN_SIZE    2048 // maximum return type size in bytes
#endif

#ifndef MAX_FIELDS
#define MAX_FIELDS         512 // must be a power of 2
#endif

// Some default values

// The maximum number of nodes to be run on
#ifndef MAX_NUM_NODES
#define MAX_NUM_NODES                   1024
#endif
// The maximum number of processors on a node
#ifndef MAX_NUM_PROCS
#define MAX_NUM_PROCS                   64
#endif
// Maximum ID for an application task ID 
#ifndef MAX_APPLICATION_TASK_ID
#define MAX_APPLICATION_TASK_ID         (1<<20)
#endif
// Maximum ID for an application field ID
#ifndef MAX_APPLICATION_FIELD_ID
#define MAX_APPLICATION_FIELD_ID        (1<<20)
#endif
// Maximum ID for an application mapper ID
#ifndef MAX_APPLICATION_MAPPER_ID
#define MAX_APPLICATION_MAPPER_ID       (1<<20)
#endif
// Maximum ID for an application reduction ID
#ifndef MAX_APPLICATION_REDUCTION_ID
#define MAX_APPLICATION_REDUCTION_ID    (1<<20)
#endif
// Maximum ID for an application projection ID
#ifndef MAX_APPLICATION_PROJECTION_ID
#define MAX_APPLICATION_PROJECTION_ID   (1<<20)
#endif
// Maximum ID for an application sharding ID
#ifndef MAX_APPLICATION_SHARDING_ID
#define MAX_APPLICATION_SHARDING_ID     (1<<20)
#endif
// Default number of local fields per field space
#ifndef DEFAULT_LOCAL_FIELDS
#define DEFAULT_LOCAL_FIELDS            4
#endif
// Default number of mapper slots
#ifndef DEFAULT_MAPPER_SLOTS
#define DEFAULT_MAPPER_SLOTS            8
#endif
// Default number of contexts made for each runtime instance
// Ideally this is a power of 2 (better for performance)
#ifndef DEFAULT_CONTEXTS
#define DEFAULT_CONTEXTS                8
#endif
// Maximum number of sub-tasks per task at a time
#ifndef DEFAULT_MAX_TASK_WINDOW
#define DEFAULT_MAX_TASK_WINDOW         1024
#endif
// Default amount of hysteresis on the task window in the
// form of a percentage (must be between 0 and 100)
#ifndef DEFAULT_TASK_WINDOW_HYSTERESIS
#define DEFAULT_TASK_WINDOW_HYSTERESIS  75
#endif
// How many tasks to group together for runtime operations
#ifndef DEFAULT_MIN_TASKS_TO_SCHEDULE
#define DEFAULT_MIN_TASKS_TO_SCHEDULE   32
#endif
// The maximum size of active messages sent by the runtime in bytes
// Note this value was picked based on making a tradeoff between
// latency and bandwidth numbers on both Cray and Infiniband
// interconnect networks.
#ifndef DEFAULT_MAX_MESSAGE_SIZE
#define DEFAULT_MAX_MESSAGE_SIZE        16384
#endif
// Timeout before checking for whether a logical user
// should be pruned from the logical region tree data strucutre
// Making the value less than or equal to zero will
// result in checks always being performed
#ifndef DEFAULT_LOGICAL_USER_TIMEOUT
#define DEFAULT_LOGICAL_USER_TIMEOUT    32
#endif
// Number of events to place in each GC epoch
// Large counts improve efficiency but add latency to
// garbage collection.  Smaller count reduce efficiency
// but improve latency of collection.
#ifndef DEFAULT_GC_EPOCH_SIZE
#define DEFAULT_GC_EPOCH_SIZE           64
#endif
// Number of control replications to be supported
#ifndef DEFAULT_MAX_CONTROL_REPLICATION_CONTEXTS
#define DEFAULT_MAX_CONTROL_REPLICATION_CONTEXTS    1
#endif
// Number of phase barriers for communication of
// close operation composite view meta data
#ifndef CONTROL_REPLICATION_COMMUNICATION_BARRIERS
#define CONTROL_REPLICATION_COMMUNICATION_BARRIERS  32
#endif

// Used for debugging memory leaks
// How often tracing information is dumped
// based on the number of scheduler invocations
#ifndef TRACE_ALLOCATION_FREQUENCY
#define TRACE_ALLOCATION_FREQUENCY      1024
#endif

// The maximum alignment guaranteed on the 
// target machine bytes.  For most 64-bit 
// systems this should be 16 bytes.
#ifndef LEGION_MAX_ALIGNMENT
#define LEGION_MAX_ALIGNMENT            16
#endif

// Give an ideal upper bound on the maximum
// number of operations Legion should keep
// available for recycling. Where possible
// the runtime will delete objects to keep
// overall memory usage down.
#ifndef LEGION_MAX_RECYCLABLE_OBJECTS
#define LEGION_MAX_RECYCLABLE_OBJECTS      1024
#endif

// An initial seed for random numbers
// generated by the high-level runtime.
#ifndef LEGION_INIT_SEED
#define LEGION_INIT_SEED                  0x221B
#endif

// The radix for the runtime to use when 
// performing collective operations internally
#ifndef LEGION_COLLECTIVE_RADIX
#define LEGION_COLLECTIVE_RADIX           8
#endif

// The radix for the broadcast tree
// when attempting to shutdown the runtime
#ifndef LEGION_SHUTDOWN_RADIX
#define LEGION_SHUTDOWN_RADIX             8
#endif

// Maximum depth of composite instances before warnings
#ifndef LEGION_PRUNE_DEPTH_WARNING
#define LEGION_PRUNE_DEPTH_WARNING        8
#endif

// Some helper macros

// This statically computes an integer log base 2 for a number
// which is guaranteed to be a power of 2. Adapted from
// http://graphics.stanford.edu/~seander/bithacks.html#IntegerLogDeBruijn
#define STATIC_LOG2(x)  (LOG2_LOOKUP((uint32_t)(x * 0x077CB531U) >> 27))
#define LOG2_LOOKUP(x) ((x==0) ? 0 : (x==1) ? 1 : (x==2) ? 28 : (x==3) ? 2 : \
                   (x==4) ? 29 : (x==5) ? 14 : (x==6) ? 24 : (x==7) ? 3 : \
                   (x==8) ? 30 : (x==9) ? 22 : (x==10) ? 20 : (x==11) ? 15 : \
                   (x==12) ? 25 : (x==13) ? 17 : (x==14) ? 4 : (x==15) ? 8 : \
                   (x==16) ? 31 : (x==17) ? 27 : (x==18) ? 13 : (x==19) ? 23 : \
                   (x==20) ? 21 : (x==21) ? 19 : (x==22) ? 16 : (x==23) ? 7 : \
                   (x==24) ? 26 : (x==25) ? 12 : (x==26) ? 18 : (x==27) ? 6 : \
                   (x==28) ? 11 : (x==29) ? 5 : (x==30) ? 10 : 9)

#ifndef LEGION_FIELD_LOG2
#define LEGION_FIELD_LOG2         STATIC_LOG2(MAX_FIELDS) // log2(MAX_FIELDS)
#endif

#define LEGION_STRINGIFY(x) #x
#define LEGION_MACRO_TO_STRING(x) LEGION_STRINGIFY(x)

#define LEGION_DISTRIBUTED_ID_MASK    0x00FFFFFFFFFFFFFFULL
#define LEGION_DISTRIBUTED_ID_FILTER(x) ((x) & 0x00FFFFFFFFFFFFFFULL)
#define LEGION_DISTRIBUTED_HELP_DECODE(x)   ((x) >> 56)
#define LEGION_DISTRIBUTED_HELP_ENCODE(x,y) ((x) | ((y) << 56))

// The following enums are all re-exported by
// namespace Legion. These versions are here to facilitate the
// C API. If you are writing C++ code, use the namespaced versions.

typedef enum legion_error_t {
  NO_ERROR = 0,
  ERROR_RESERVED_REDOP_ID = 1,
  ERROR_DUPLICATE_REDOP_ID = 2,
  ERROR_RESERVED_TYPE_HANDLE = 3,
  ERROR_DUPLICATE_TYPE_HANDLE = 4,
  ERROR_DUPLICATE_FIELD_ID = 5,
  ERROR_PARENT_TYPE_HANDLE_NONEXISTENT = 6,
  ERROR_MISSING_PARENT_FIELD_ID = 7,
  ERROR_RESERVED_PROJECTION_ID = 8,
  ERROR_DUPLICATE_PROJECTION_ID = 9,
  ERROR_UNREGISTERED_VARIANT = 10,
  ERROR_USE_REDUCTION_REGION_REQ = 11,
  ERROR_INVALID_ACCESSOR_REQUESTED = 12,
  ERROR_PHYSICAL_REGION_UNMAPPED = 13,
  ERROR_RESERVED_TASK_ID = 14,
  ERROR_INVALID_ARG_MAP_DESTRUCTION = 15,
  ERROR_RESERVED_MAPPING_ID = 16,
  ERROR_BAD_INDEX_PRIVILEGES = 17,
  ERROR_BAD_FIELD_PRIVILEGES = 18,
  ERROR_BAD_REGION_PRIVILEGES = 19,
  ERROR_BAD_PARTITION_PRIVILEGES = 20,
  ERROR_BAD_PARENT_INDEX = 21,
  ERROR_BAD_INDEX_PATH = 22,
  ERROR_BAD_PARENT_REGION = 23,
  ERROR_BAD_REGION_PATH = 24,
  ERROR_BAD_PARTITION_PATH = 25,
  ERROR_BAD_FIELD = 26,
  ERROR_BAD_REGION_TYPE = 27,
  ERROR_INVALID_TYPE_HANDLE = 28,
  ERROR_LEAF_TASK_VIOLATION = 29,
  ERROR_INVALID_REDOP_ID = 30,
  ERROR_REDUCTION_INITIAL_VALUE_MISMATCH = 31,
  ERROR_INVALID_UNMAP_OP = 32,
  ERROR_INVALID_DUPLICATE_MAPPING = 33,
  ERROR_INVALID_REGION_ARGUMENT_INDEX = 34,
  ERROR_INVALID_MAPPING_ACCESS = 35,
  ERROR_STALE_INLINE_MAPPING_ACCESS = 36,
  ERROR_INVALID_INDEX_SPACE_PARENT = 37,
  ERROR_INVALID_INDEX_PART_PARENT = 38,
  ERROR_INVALID_INDEX_SPACE_COLOR = 39,
  ERROR_INVALID_INDEX_PART_COLOR = 40,
  ERROR_INVALID_INDEX_SPACE_HANDLE = 41,
  ERROR_INVALID_INDEX_PART_HANDLE = 42,
  ERROR_FIELD_SPACE_FIELD_MISMATCH = 43,
  ERROR_INVALID_INSTANCE_FIELD = 44,
  ERROR_DUPLICATE_INSTANCE_FIELD = 45,
  ERROR_TYPE_INST_MISMATCH = 46,
  ERROR_TYPE_INST_MISSIZE = 47,
  ERROR_INVALID_INDEX_SPACE_ENTRY = 48,
  ERROR_INVALID_INDEX_PART_ENTRY = 49,
  ERROR_INVALID_FIELD_SPACE_ENTRY = 50,
  ERROR_INVALID_REGION_ENTRY = 51,
  ERROR_INVALID_PARTITION_ENTRY = 52,
  ERROR_ALIASED_INTRA_TASK_REGIONS = 53,
  ERROR_MAX_FIELD_OVERFLOW = 54,
  ERROR_MISSING_TASK_COLLECTION = 55,
  ERROR_INVALID_IDENTITY_PROJECTION_USE = 56,
  ERROR_INVALID_PROJECTION_ID = 57,
  ERROR_NON_DISJOINT_PARTITION = 58,
  ERROR_BAD_PROJECTION_USE = 59,
  ERROR_INDEPENDENT_SLICES_VIOLATION = 60,
  ERROR_INVALID_REGION_HANDLE = 61,
  ERROR_INVALID_PARTITION_HANDLE = 62,
  ERROR_VIRTUAL_MAP_IN_LEAF_TASK = 63,
  ERROR_LEAF_MISMATCH = 64,
  ERROR_INVALID_PROCESSOR_SELECTION = 65,
  ERROR_INVALID_VARIANT_SELECTION = 66,
  ERROR_INVALID_MAPPER_OUTPUT = 67,
  ERROR_UNINITIALIZED_REDUCTION = 68,
  ERROR_INVALID_INDEX_DOMAIN = 69,
  ERROR_INVALID_INDEX_PART_DOMAIN = 70,
  ERROR_DISJOINTNESS_TEST_FAILURE = 71,
  ERROR_NON_DISJOINT_TASK_REGIONS = 72,
  ERROR_INVALID_FIELD_ACCESSOR_PRIVILEGES = 73,
  ERROR_INVALID_PREMAPPED_REGION_LOCATION = 74,
  ERROR_IDEMPOTENT_MISMATCH = 75,
  ERROR_INVALID_MAPPER_ID = 76,
  ERROR_INVALID_TREE_ENTRY = 77,
  ERROR_SEPARATE_UTILITY_PROCS = 78,
  ERROR_MAXIMUM_NODES_EXCEEDED = 79,
  ERROR_MAXIMUM_PROCS_EXCEEDED = 80,
  ERROR_INVALID_TASK_ID = 81,
  ERROR_INVALID_MAPPER_DOMAIN_SLICE = 82,
  ERROR_UNFOLDABLE_REDUCTION_OP = 83,
  ERROR_INVALID_INLINE_ID = 84,
  ERROR_ILLEGAL_MUST_PARALLEL_INLINE = 85,
  ERROR_RETURN_SIZE_MISMATCH = 86,
  ERROR_ACCESSING_EMPTY_FUTURE = 87,
  ERROR_ILLEGAL_PREDICATE_FUTURE = 88,
  ERROR_COPY_REQUIREMENTS_MISMATCH = 89,
  ERROR_INVALID_COPY_FIELDS_SIZE = 90,
  ERROR_COPY_SPACE_MISMATCH = 91,
  ERROR_INVALID_COPY_PRIVILEGE = 92,
  ERROR_INVALID_PARTITION_COLOR = 93,
  ERROR_EXCEEDED_MAX_CONTEXTS = 94,
  ERROR_ACQUIRE_MISMATCH = 95,
  ERROR_RELEASE_MISMATCH = 96,
  ERROR_INNER_LEAF_MISMATCH = 97,
  ERROR_INVALID_FIELD_PRIVILEGES = 98,
  ERROR_ILLEGAL_NESTED_TRACE = 99,
  ERROR_UNMATCHED_END_TRACE = 100,
  ERROR_CONFLICTING_PARENT_MAPPING_DEADLOCK = 101,
  ERROR_CONFLICTING_SIBLING_MAPPING_DEADLOCK = 102,
  ERROR_INVALID_PARENT_REQUEST = 103,
  ERROR_INVALID_FIELD_ID = 104,
  ERROR_NESTED_MUST_EPOCH = 105,
  ERROR_UNMATCHED_MUST_EPOCH = 106,
  ERROR_MUST_EPOCH_FAILURE = 107,
  ERROR_DOMAIN_DIM_MISMATCH = 108,
  ERROR_INVALID_PROCESSOR_NAME = 109,
  ERROR_INVALID_INDEX_SUBSPACE_REQUEST = 110,
  ERROR_INVALID_INDEX_SUBPARTITION_REQUEST = 111,
  ERROR_INVALID_FIELD_SPACE_REQUEST = 112,
  ERROR_INVALID_LOGICAL_SUBREGION_REQUEST = 113,
  ERROR_INVALID_LOGICAL_SUBPARTITION_REQUEST = 114,
  ERROR_ALIASED_REGION_REQUIREMENTS = 115,
  ERROR_MISSING_DEFAULT_PREDICATE_RESULT = 116,
  ERROR_PREDICATE_RESULT_SIZE_MISMATCH = 117,
  ERROR_MPI_INTEROPERABILITY_NOT_CONFIGURED = 118,
  ERROR_TRACING_ALLOCATION_WITH_SEPARATE = 119,
  ERROR_EMPTY_INDEX_PARTITION = 120,
  ERROR_INCONSISTENT_SEMANTIC_TAG = 121,
  ERROR_INVALID_SEMANTIC_TAG = 122,
  ERROR_DUMMY_CONTEXT_OPERATION = 123,
  ERROR_INVALID_CONTEXT_CONFIGURATION = 124,
  ERROR_INDEX_TREE_MISMATCH = 125,
  ERROR_INDEX_PARTITION_ANCESTOR = 126,
  ERROR_INVALID_PENDING_CHILD = 127,
  ERROR_ILLEGAL_FILE_ATTACH = 128,
  ERROR_ILLEGAL_ALLOCATOR_REQUEST = 129,
  ERROR_ILLEGAL_DETACH_OPERATION = 130,
  ERROR_NO_PROCESSORS = 131,
  ERROR_ILLEGAL_REDUCTION_VIRTUAL_MAPPING = 132,
  ERROR_INVALID_MAPPED_REGION_LOCATION = 133,
  ERROR_RESERVED_SERDEZ_ID = 134,
  ERROR_DUPLICATE_SERDEZ_ID = 135,
  ERROR_INVALID_SERDEZ_ID = 136,
  ERROR_TRACE_VIOLATION = 137,
  ERROR_INVALID_TARGET_PROC = 138,
  ERROR_INCOMPLETE_TRACE = 139,
  ERROR_STATIC_CALL_POST_RUNTIME_START = 140,
  ERROR_ILLEGAL_GLOBAL_VARIANT_REGISTRATION = 141,
  ERROR_ILLEGAL_USE_OF_NON_GLOBAL_VARIANT = 142,
  ERROR_RESERVED_CONSTRAINT_ID = 143,
  ERROR_INVALID_CONSTRAINT_ID = 144,
  ERROR_DUPLICATE_CONSTRAINT_ID = 145,
  ERROR_ILLEGAL_WAIT_FOR_SHUTDOWN = 146,
  ERROR_DEPRECATED_METHOD_USE = 147,
  ERROR_MAX_APPLICATION_TASK_ID_EXCEEDED = 148,
  ERROR_MAX_APPLICATION_MAPPER_ID_EXCEEDED = 149,
  ERROR_INVALID_ARGUMENTS_TO_MAPPER_RUNTIME = 150,
  ERROR_INVALID_MAPPER_SYNCHRONIZATION = 151,
  ERROR_ILLEGAL_PARTIAL_ACQUISITION = 152,
  ERROR_ILLEGAL_INTERFERING_RESTRICTIONS = 153,
  ERROR_ILLEGAL_PARTIAL_RESTRICTION = 154,
  ERROR_ILLEGAL_INTERFERING_ACQUISITIONS = 155,
  ERROR_UNRESTRICTED_ACQUIRE = 156,
  ERROR_UNACQUIRED_RELEASE = 157,
  ERROR_UNATTACHED_DETACH = 158,
  ERROR_INVALID_PROJECTION_RESULT = 159,
  ERROR_ILLEGAL_IMPLICIT_MAPPING = 160,
  ERROR_INNER_TASK_VIOLATION = 161,
  ERROR_REQUEST_FOR_EMPTY_FUTURE = 162,
  ERROR_ILLEGAL_REMAP_IN_STATIC_TRACE = 163,
  ERROR_DYNAMIC_TYPE_MISMATCH = 164,
  ERROR_MISSING_LOCAL_VARIABLE = 165,
  ERROR_ACCESSOR_PRIVILEGE_CHECK = 166,
  ERROR_ACCESSOR_BOUNDS_CHECK = 167,
  ERROR_DUPLICATE_MPI_CONFIG = 168,
  ERROR_UNKNOWN_MAPPABLE = 169,
  ERROR_DEPRECATED_PROJECTION = 170,
  ERROR_ILLEGAL_PARTIAL_ACQUIRE = 171,
  ERROR_ILLEGAL_INTERFERING_RESTRICTON = 172,
  ERROR_ILLEGAL_INTERFERING_ACQUIRE = 173,
  ERROR_ILLEGAL_REDUCTION_REQUEST = 175,
  ERROR_PROJECTION_REGION_REQUIREMENTS = 180,
  ERROR_REQUIREMENTS_INVALID_REGION = 181,
  ERROR_FIELD_NOT_VALID_FIELD = 182,
  ERROR_INSTANCE_FIELD_PRIVILEGE = 183,
  ERROR_ILLEGAL_REQUEST_VIRTUAL_INSTANCE = 185,
  ERROR_PARENT_TASK_INLINE = 186,
  ERROR_REGION_NOT_SUBREGION = 189,
  ERROR_REGION_REQUIREMENT_INLINE = 190,
  ERROR_PRIVILEGES_FOR_REGION = 191,
  ERROR_MISSING_INSTANCE_FIELD = 195,
  ERROR_NUMBER_SOURCE_REQUIREMENTS = 204,
  ERROR_COPY_SOURCE_REQUIREMENTS = 205,
  ERROR_COPY_DESTINATION_REQUIREMENT = 206,
  ERROR_COPY_LAUNCHER_INDEX = 208,
  ERROR_DESTINATION_INDEX_SPACE = 209,
  ERROR_ALIASED_REQION_REQUIREMENTS = 210,
  ERROR_REQUEST_INVALID_REGION = 212,
  ERROR_INSTANCE_FIELD_DUPLICATE = 215,
  ERROR_PARENT_TASK_COPY = 216,
  ERROR_REGION_REQUIREMENT_COPY = 220,
  ERROR_SOURCE_REGION_REQUIREMENT = 232,
  ERROR_DESTINATION_REGION_REQUIREMENT = 233,
  ERROR_COPY_SOURCE_REQUIREMENT = 235,
  ERROR_INDEX_SPACE_COPY = 237,
  ERROR_DESTINATION_INDEX_SPACE2 = 240,
  ERROR_MAPPER_FAILED_ACQUIRE = 245,
  ERROR_FIELD_NOT_VALID = 248,
  ERROR_PARENT_TASK_ACQUIRE = 249,
  ERROR_REGION_REQUIREMENT_ACQUIRE = 253,
  ERROR_PARENT_TASK_RELEASE = 257,
  ERROR_REGION_REQUIREMENT_RELEASE = 261,
  ERROR_ILLEGAL_MUST_EPOCH = 263,
  ERROR_MUST_EPOCH_DEPENDENCE = 267,
  ERROR_PARENT_TASK_PARTITION = 268,
  ERROR_PARENT_TASK_FILL = 273,
  ERROR_REGION_REQUIREMENT_FILL = 278,
  ERROR_PRIVILEGES_REGION_SUBSET = 279,
  ERROR_INDEX_SPACE_FILL = 281,
  ERROR_ILLEGAL_FILE_ATTACHMENT = 284,
  ERROR_REGION_REQUIREMENT_ATTACH = 293,
  ERROR_PARENT_TASK_DETACH = 295,
  ERROR_PREDICATED_TASK_LAUNCH = 296,
  ERROR_MAPPER_REQUESTED_EXECUTION = 297,
  ERROR_PARENT_TASK_TASK = 298,
  ERROR_INDEX_SPACE_NOTSUBSPACE = 299,
  ERROR_PRIVILEGES_INDEX_SPACE = 300,
  ERROR_PROJECTION_REGION_REQUIREMENT = 303,
  ERROR_NONDISJOINT_PARTITION_SELECTED = 304,
  ERROR_PARTITION_NOT_SUBPARTITION = 312,
  ERROR_REGION_REQUIREMENT_TASK = 313,
  ERROR_PRIVILEGES_REGION_NOTSUBSET = 314,
  ERROR_PRIVILEGES_PARTITION_NOTSUBSET = 315,
  ERROR_INVALID_LOCATION_CONSTRAINT = 344,
  ERROR_ALIASED_INTERFERING_REGION = 356,
  ERROR_REDUCTION_OPERATION_INDEX = 357,
  ERROR_PREDICATED_INDEX_TASK = 358,
  ERROR_INDEX_SPACE_TASK = 359,
  ERROR_TRACE_VIOLATION_RECORDED = 363,
  ERROR_TRACE_VIOLATION_OPERATION = 364,
  ERROR_INVALID_MAPPER_REQUEST = 366,
  ERROR_ILLEGAL_RUNTIME_REMAPPING = 377,
  ERROR_UNABLE_FIND_TASK_LOCAL = 378,
  ERROR_INDEXPARTITION_NOT_SAME_INDEX_TREE = 379,
  ERROR_TASK_ATTEMPTED_ALLOCATE_FILED = 386,
  ERROR_EXCEEDED_MAXIMUM_NUMBER_LOCAL_FIELDS = 387,
  ERROR_UNABLE_ALLOCATE_LOCAL_FIELD = 388,
  ERROR_TASK_ATTEMPTED_ALLOCATE_FIELD = 389,
  ERROR_PREDICATED_TASK_LAUNCH_FOR_TASK = 392,
  ERROR_PREDICATED_INDEX_TASK_LAUNCH = 393,
  ERROR_ATTEMPTED_INLINE_MAPPING_REGION = 395,
  ERROR_ATTEMPTED_ATTACH_HDF5 = 397,
  ERROR_ILLEGAL_PREDICATE_CREATION = 399,
  ERROR_ILLEGAL_END_TRACE_CALL = 402,
  ERROR_UNMATCHED_END_STATIC_TRACE = 403,
  ERROR_ILLEGAL_END_STATIC_TRACE = 404,
  ERROR_ILLEGAL_ACQUIRE_OPERATION = 405,
  ERROR_ILLEGAL_RELEASE_OPERATION = 406,
  ERROR_TASK_FAILED_END_TRACE = 408,
  ERROR_ILLEGAL_INDEX_SPACE_CREATION = 410,
  ERROR_UMATCHED_END_TRACE = 411,
  ERROR_ILLEGAL_NESTED_STATIC_TRACE = 412,
  ERROR_ILLEGAL_UNION_INDEX_SPACES = 414,
  ERROR_ILLEGAL_INTERSECT_INDEX_SPACES = 415,
  ERROR_ILLEGAL_SUBTRACT_INDEX_SPACES = 416,
  ERROR_ILLEGAL_INDEX_SPACE_DELETION = 417,
  ERROR_ILLEGAL_INDEX_PARTITION_DELETION = 418,
  ERROR_ILLEGAL_EQUAL_PARTITION_CREATION = 419,
  ERROR_ILLEGAL_UNION_PARTITION_CREATION = 420,
  ERROR_ILLEGAL_INTERSECTION_PARTITION_CREATION = 421,
  ERROR_ILLEGAL_DIFFERENCE_PARTITION_CREATION = 422,
  ERROR_ILLEGAL_CREATE_CROSS_PRODUCT_PARTITION = 423,
  ERROR_ILLEGAL_CREATE_ASSOCIATION = 424,
  ERROR_ILLEGAL_CREATE_RESTRICTED_PARTITION = 425,
  ERROR_ILLEGAL_PARTITION_FIELD = 426,
  ERROR_ILLEGAL_PARTITION_IMAGE = 427,
  ERROR_ILLEGAL_PARTITION_IMAGE_RANGE = 428,
  ERROR_ILLEGAL_PARTITION_PREIMAGE = 429,
  ERROR_ILLEGAL_PARTITION_PREIMAGE_RANGE = 430,
  ERROR_ILLEGAL_CREATE_PENDING_PARTITION = 431,
  ERROR_ILLEGAL_CREATE_INDEX_SPACE_UNION = 432,
  ERROR_ILLEGAL_CREATE_INDEX_SPACE_INTERSECTION = 434,
  ERROR_ILLEGAL_CREATE_INDEX_SPACE_DIFFERENCE = 436,
  ERROR_ILLEGAL_CREATE_FIELD_SPACE = 437,
  ERROR_ILLEGAL_DESTROY_FIELD_SPACE = 438,
  ERROR_ILLEGAL_NONLOCAL_FIELD_ALLOCATION = 439,
  ERROR_ILLEGAL_FIELD_DESTRUCTION = 440,
  ERROR_ILLEGAL_NONLOCAL_FIELD_ALLOCATION2 = 441,
  ERROR_ILLEGAL_FIELD_DESTRUCTION2 = 442,
  ERROR_ILLEGAL_REGION_CREATION = 443,
  ERROR_ILLEGAL_REGION_DESTRUCTION = 444,
  ERROR_ILLEGAL_PARTITION_DESTRUCTION = 445,
  ERROR_ILLEGAL_CREATE_FIELD_ALLOCATION = 447,
  ERROR_ILLEGAL_EXECUTE_TASK_CALL = 448,
  ERROR_ILLEGAL_EXECUTE_INDEX_SPACE = 449,
  ERROR_ILLEGAL_MAP_REGION = 451,
  ERROR_ILLEGAL_REMAP_OPERATION = 452,
  ERROR_ILLEGAL_UNMAP_OPERATION = 453,
  ERROR_ILLEGAL_FILL_OPERATION_CALL = 454,
  ERROR_ILLEGAL_INDEX_FILL_OPERATION_CALL = 455,
  ERROR_ILLEGAL_COPY_FILL_OPERATION_CALL = 456,
  ERROR_ILLEGAL_INDEX_COPY_OPERATION = 457,
  ERROR_ILLEGAL_ATTACH_RESOURCE_OPERATION = 460,
  ERROR_ILLEGAL_DETACH_RESOURCE_OPERATION = 461,
  ERROR_ILLEGAL_LEGION_EXECUTE_MUST_EPOCH = 462,
  ERROR_ILLEGAL_TIMING_MEASUREMENT = 463,
  ERROR_ILLEGAL_LEGION_MAPPING_FENCE_CALL = 464,
  ERROR_ILLEGAL_LEGION_EXECUTION_FENCE_CALL = 465,
  ERROR_ILLEGAL_LEGION_COMPLETE_FRAME_CALL = 466,
  ERROR_ILLEGAL_GET_PREDICATE_FUTURE = 469,
  ERROR_ILLEGAL_LEGION_BEGIN_TRACE = 470,
  ERROR_ILLEGAL_LEGION_END_TRACE = 471,
  ERROR_ILLEGAL_LEGION_BEGIN_STATIC_TRACE = 472,
  ERROR_ILLEGAL_LEGION_END_STATIC_TRACE = 473,
  ERROR_PARENT_INDEX_PARTITION_REQUESTED = 477,
  ERROR_FIELD_SPACE_HAS_NO_FIELD = 478,
  ERROR_PARENT_LOGICAL_PARTITION_REQUESTED = 480,
  ERROR_INVALID_REQUEST_FOR_INDEXSPACE = 481,
  ERROR_UNABLE_FIND_ENTRY = 482,
  ERROR_INVALID_REQUEST_INDEXPARTITION = 484,
  ERROR_INVALID_REQUEST_FIELDSPACE = 487,
  ERROR_INVALID_REQUEST_LOGICALREGION = 490,
  ERROR_INVALID_REQUEST_LOGICALPARTITION = 492,
  ERROR_INVALID_REQUEST_TREE_ID = 493,
  ERROR_UNABLE_FIND_TOPLEVEL_TREE = 495,
  ERROR_ILLEGAL_DUPLICATE_REQUEST_ALLOCATOR = 502,
  ERROR_ILLEGAL_DUPLICATE_FIELD_ID = 510,
  ERROR_EXCEEDED_MAXIMUM_NUMBER_ALLOCATED_FIELDS = 511,
  ERROR_ILLEGAL_NOT_PREDICATE_CREATION = 533,
  ERROR_PARENT_TASK_ATTACH = 534,
  ERROR_INVALID_REGION_ARGUMENTS = 535,
  ERROR_INVALID_MAPPER_CONTENT = 536,
  ERROR_INVALID_DUPLICATE_MAPPER = 537,
  ERROR_INVALID_UNLOCK_MAPPER = 538,
  ERROR_UNKNOWN_PROFILER_OPTION = 539,
  ERROR_MISSING_PROFILER_OPTION = 540,
  ERROR_INVALID_PROFILER_SERIALIZER = 541,
  ERROR_INVALID_PROFILER_FILE = 542,
  ERROR_REPLICABLE_NOT_IDEMPOTENT = 601,
  ERROR_RESERVED_SHARDING_ID = 602,
  ERROR_DUPLICATE_SHARDING_ID = 603,
  ERROR_INVALID_SHARDING_ID = 604,
  

  LEGION_WARNING_FUTURE_NONLEAF = 1000,
  LEGION_WARNING_BLOCKING_EMPTY = 1001,
  LEGION_WARNING_WAITING_ALL_FUTURES = 1002,
  LEGION_WARNING_WAITING_REGION = 1003,
  LEGION_WARNING_MISSING_REGION_WAIT = 1004,
  LEGION_WARNING_NONLEAF_ACCESSOR = 1005,
  LEGION_WARNING_UNMAPPED_ACCESSOR = 1006,
  LEGION_WARNING_READ_DISCARD = 1007,
  LEGION_WARNING_MISSING_PROC_CONSTRAINT = 1008,
  LEGION_WARNING_DYNAMIC_PROJECTION_REG = 1009,
  LEGION_WARNING_DUPLICATE_MPI_CONFIG = 1010,
  LEGION_WARNING_NEW_PROJECTION_FUNCTORS = 1011,
  LEGION_WARNING_IGNORE_MEMORY_REQUEST = 1012,
  LEGION_WARNING_NOT_COPY = 1013,
  LEGION_WARNING_REGION_REQUIREMENT_INLINE = 1014,
  LEGION_WARNING_MAPPER_FAILED_ACQUIRE = 1015,
  LEGION_WARNING_SOURCE_REGION_REQUIREMENT = 1016,
  LEGION_WARNING_DESTINATION_REGION_REQUIREMENT = 1017,
  LEGION_WARNING_REGION_REQUIREMENTS_INDEX = 1019,
  LEGION_WARNING_PRIVILEGE_FIELDS_ACQUIRE = 1020,
  LEGION_WARNING_PRIVILEGE_FIELDS_RELEASE = 1021,
  LEGION_WARNING_FILE_ATTACH_OPERATION = 1022,
  LEGION_WARNING_HDF5_ATTACH_OPERATION = 1023,
  LEGION_WARNING_REGION_REQUIREMENT_TASK = 1024,
  LEGION_WARNING_EMPTY_OUTPUT_TARGET = 1026,
  LEGION_WARNING_IGNORING_SPURIOUS_TARGET = 1027,
  LEGION_WARNING_IGNORING_PROCESSOR_REQUEST = 1028,
  LEGION_WARNING_MAPPER_REQUESTED_COMPOSITE = 1030,
  LEGION_WARNING_MAPPER_REQUESTED_INLINE = 1031,
  LEGION_WARNING_REGION_REQUIREMENTS_INDIVIDUAL = 1032,
  LEGION_WARNING_IGNORING_ACQUIRE_REQUEST = 1035,
  LEGION_WARNING_WAITING_FUTURE_NONLEAF = 1047,
  LEGION_WARNING_RUNTIME_UNMAPPING_REMAPPING = 1050,
  LEGION_WARNING_IGNORING_EMPTY_INDEX_TASK_LAUNCH = 1058,
  LEGION_WARNING_REGION_REQUIREMENT_OPERATION_USING = 1071,
  LEGION_WARNING_MAPPER_REQUESTED_PROFILING = 1082,
  LEGION_WARNING_REGION_TREE_STATE_LOGGING = 1083,
  LEGION_WARNING_DISJOINTNESS_VERIFICATION = 1084,
  LEGION_WARNING_IGNORING_EMPTY_INDEX_SPACE_FILL = 1085,
  LEGION_WARNING_IGNORING_EMPTY_INDEX_SPACE_COPY = 1086,
  LEGION_WARNING_VARIANT_TASK_NOT_MARKED = 1087,
  LEGION_WARNING_MAPPER_REQUESTED_POST = 1088,
  LEGION_WARNING_IGNORING_RELEASE_REQUEST = 1089,
<<<<<<< HEAD
  LEGION_WARNING_DYNAMIC_SHARDING_REG = 1090,
=======
  LEGION_WARNING_PRUNE_DEPTH_EXCEEDED = 1090,
>>>>>>> 4f04825c
  
  
  
  LEGION_FATAL_MUST_EPOCH_NOADDRESS = 2000,
  LEGION_FATAL_MUST_EPOCH_NOTASKS = 2001,
  LEGION_FATAL_DEFAULT_MAPPER_ERROR = 2002,
  LEGION_FATAL_SHIM_MAPPER_SUPPORT = 2006,
  LEGION_FATAL_UNKNOWN_FIELD_ID = 2007,
  LEGION_FATAL_CTRL_REPL_RETURN_PRIV = 2008,
  
  
}  legion_error_t;

// enum and namepsaces don't really get along well
typedef enum legion_privilege_mode_t {
  NO_ACCESS       = 0x00000000, 
  READ_ONLY       = 0x00000001,
  READ_WRITE      = 0x00000007, // All three privileges
  WRITE_ONLY      = 0x00000002, // same as WRITE_DISCARD
  WRITE_DISCARD   = 0x00000002, // same as WRITE_ONLY
  REDUCE          = 0x00000004,
} legion_privilege_mode_t;

typedef enum legion_allocate_mode_t {
  NO_MEMORY       = 0x00000000,
  ALLOCABLE       = 0x00000001,
  FREEABLE        = 0x00000002,
  MUTABLE         = 0x00000003,
  REGION_CREATION = 0x00000004,
  REGION_DELETION = 0x00000008,
  ALL_MEMORY      = 0x0000000F,
} legion_allocate_mode_t;

typedef enum legion_coherence_property_t {
  EXCLUSIVE    = 0,
  ATOMIC       = 1,
  SIMULTANEOUS = 2,
  RELAXED      = 3,
} legion_coherence_property_t;

// Optional region requirement flags
typedef enum legion_region_flags_t {
  NO_FLAG         = 0x00000000,
  VERIFIED_FLAG   = 0x00000001,
  NO_ACCESS_FLAG  = 0x00000002, // Deprecated, user SpecializedConstraint
  RESTRICTED_FLAG = 0x00000004,
  MUST_PREMAP_FLAG= 0x00000008,
} legion_region_flags_t;

typedef enum legion_projection_type_t {
  SINGULAR, // a single logical region
  PART_PROJECTION, // projection from a partition
  REG_PROJECTION, // projection from a region
} legion_projection_type_t;
// For backwards compatibility
typedef legion_projection_type_t legion_handle_type_t;

typedef enum legion_partition_kind_t {
  DISJOINT_KIND,
  ALIASED_KIND,
  COMPUTE_KIND,
} legion_partition_kind_t;

typedef enum legion_external_resource_t {
  EXTERNAL_POSIX_FILE,
  EXTERNAL_HDF5_FILE,
  EXTERNAL_C_ARRAY,
  EXTERNAL_FORTRAN_ARRAY,
} legion_external_resource_t;

typedef enum legion_timing_measurement_t {
  MEASURE_SECONDS,
  MEASURE_MICRO_SECONDS,
  MEASURE_NANO_SECONDS,
} legion_timing_measurement_t;

typedef enum legion_dependence_type_t {
  NO_DEPENDENCE = 0,
  TRUE_DEPENDENCE = 1,
  ANTI_DEPENDENCE = 2, // WAR or WAW with Write-Only privilege
  ATOMIC_DEPENDENCE = 3,
  SIMULTANEOUS_DEPENDENCE = 4,
} legion_dependence_type_t;

enum {
  NAME_SEMANTIC_TAG = 0,
  FIRST_AVAILABLE_SEMANTIC_TAG = 1,
};

typedef enum legion_execution_constraint_t {
  ISA_CONSTRAINT = 0, // instruction set architecture
  PROCESSOR_CONSTRAINT = 1, // processor kind constraint
  RESOURCE_CONSTRAINT = 2, // physical resources
  LAUNCH_CONSTRAINT = 3, // launch configuration
  COLOCATION_CONSTRAINT = 4, // region requirements in same instance
} legion_execution_constraint_t;

typedef enum legion_layout_constraint_t {
  SPECIALIZED_CONSTRAINT = 0, // normal or speicalized (e.g. reduction-fold)
  MEMORY_CONSTRAINT = 1, // constraint on the kind of memory
  FIELD_CONSTRAINT = 2, // ordering of fields
  ORDERING_CONSTRAINT = 3, // ordering of dimensions
  SPLITTING_CONSTRAINT = 4, // splitting of dimensions 
  DIMENSION_CONSTRAINT = 5, // dimension size constraint
  ALIGNMENT_CONSTRAINT = 6, // alignment of a field
  OFFSET_CONSTRAINT = 7, // offset of a field
  POINTER_CONSTRAINT = 8, // pointer of a field
} legion_layout_constraint_t;

typedef enum legion_equality_kind_t {
  LT_EK = 0, // <
  LE_EK = 1, // <=
  GT_EK = 2, // >
  GE_EK = 3, // >=
  EQ_EK = 4, // ==
  NE_EK = 5, // !=
} legion_equality_kind_t;

typedef enum legion_dimension_kind_t {
  DIM_X = 0, // first logical index space dimension
  DIM_Y = 1, // second logical index space dimension
  DIM_Z = 2, // ...
  DIM_F = 3, // field dimension
  INNER_DIM_X = 4, // inner dimension for tiling X
  OUTER_DIM_X = 5, // outer dimension for tiling X
  INNER_DIM_Y = 6, // ...
  OUTER_DIM_Y = 7,
  INNER_DIM_Z = 8,
  OUTER_DIM_Z = 9,
} legion_dimension_kind_t;

// Make all flags 1-hot encoding so we can logically-or them together
typedef enum legion_isa_kind_t {
  // Top-level ISA Kinds
  X86_ISA   = 0x00000001,
  ARM_ISA   = 0x00000002,
  POW_ISA   = 0x00000004, // Power PC
  PTX_ISA   = 0x00000008, // auto-launch by runtime
  CUDA_ISA  = 0x00000010, // run on CPU thread bound to CUDA context
  LUA_ISA   = 0x00000020, // run on Lua processor
  TERRA_ISA = 0x00000040, // JIT to target processor kind
  LLVM_ISA  = 0x00000080, // JIT to target processor kind
  GL_ISA    = 0x00000100, // run on CPU thread with OpenGL context
  // x86 Vector Instructions
  SSE_ISA   = 0x00000200,
  SSE2_ISA  = 0x00000400,
  SSE3_ISA  = 0x00000800,
  SSE4_ISA  = 0x00001000,
  AVX_ISA   = 0x00002000,
  AVX2_ISA  = 0x00004000,
  FMA_ISA   = 0x00008000,
  MIC_ISA   = 0x00010000,
  // GPU variants
  SM_10_ISA = 0x00020000,
  SM_20_ISA = 0x00040000,
  SM_30_ISA = 0x00080000,
  SM_35_ISA = 0x00100000,
  // ARM Vector Instructions
  NEON_ISA  = 0x00200000,
} legion_isa_kind_t;

typedef enum legion_resource_constraint_t {
  L1_CACHE_SIZE = 0,
  L2_CACHE_SIZE = 1,
  L3_CACHE_SIZE = 2,
  L1_CACHE_ASSOCIATIVITY = 3,
  L2_CACHE_ASSOCIATIVITY = 4,
  L3_CACHE_ASSOCIATIVITY = 5,
  REGISTER_FILE_SIZE = 6,
  SHARED_MEMORY_SIZE = 7,
  TEXTURE_CACHE_SIZE = 8,
  CONSTANT_CACHE_SIZE = 9,
  NAMED_BARRIERS = 10,
  SM_COUNT = 11, // total SMs on the device
  MAX_OCCUPANCY = 12, // max warps per SM
} legion_resource_constraint_t;

typedef enum legion_launch_constraint_t {
  CTA_SHAPE = 0,
  GRID_SHAPE = 1,
  DYNAMIC_SHARED_MEMORY = 2,
  REGISTERS_PER_THREAD = 3,
  CTAS_PER_SM = 4,
  NAMED_BARRIERS_PER_CTA = 5,
} legion_launch_constraint_t;

typedef enum legion_specialized_constraint_t {
  NO_SPECIALIZE = 0,
  NORMAL_SPECIALIZE = 1,
  REDUCTION_FOLD_SPECIALIZE = 2,
  REDUCTION_LIST_SPECIALIZE = 3,
  VIRTUAL_SPECIALIZE = 4,
  // All file types must go below here, everything else above
  GENERIC_FILE_SPECIALIZE = 5,
  HDF5_FILE_SPECIALIZE = 6,
} legion_specialized_constraint_t;

//==========================================================================
//                                Types
//==========================================================================

typedef legion_lowlevel_file_mode_t legion_file_mode_t;
typedef legion_lowlevel_processor_kind_t legion_processor_kind_t;
typedef legion_lowlevel_memory_kind_t legion_memory_kind_t;
typedef legion_lowlevel_domain_max_rect_dim_t legion_domain_max_rect_dim_t;
typedef legion_lowlevel_reduction_op_id_t legion_reduction_op_id_t;
typedef legion_lowlevel_custom_serdez_id_t legion_custom_serdez_id_t;
typedef legion_lowlevel_address_space_t legion_address_space_t;
typedef int legion_task_priority_t;
typedef int legion_garbage_collection_priority_t;
typedef unsigned int legion_color_t;
typedef unsigned int legion_field_id_t;
typedef unsigned int legion_trace_id_t;
typedef unsigned int legion_mapper_id_t;
typedef unsigned int legion_context_id_t;
typedef unsigned int legion_instance_id_t;
typedef unsigned int legion_type_tag_t;
typedef unsigned int legion_index_space_id_t;
typedef unsigned int legion_index_partition_id_t;
typedef unsigned int legion_index_tree_id_t;
typedef unsigned int legion_field_space_id_t;
typedef unsigned int legion_generation_id_t;
typedef unsigned int legion_type_handle;
typedef unsigned int legion_projection_id_t;
typedef unsigned int legion_sharding_id_t;
typedef unsigned int legion_region_tree_id_t;
typedef unsigned int legion_address_space_id_t;
typedef unsigned int legion_tunable_id_t;
typedef unsigned int legion_local_variable_id_t;
typedef unsigned int legion_generator_id_t;
typedef unsigned int legion_replication_id_t;
typedef unsigned int legion_shard_id_t;
typedef unsigned long long legion_distributed_id_t;
typedef unsigned long legion_mapping_tag_id_t;
typedef unsigned long legion_variant_id_t;
typedef unsigned long legion_code_descriptor_id_t;
typedef unsigned long legion_semantic_tag_t;
typedef unsigned long long legion_unique_id_t;
typedef unsigned long long legion_version_id_t;
typedef unsigned long long legion_projection_epoch_id_t;
typedef legion_lowlevel_task_func_id_t legion_task_id_t;
typedef unsigned long legion_layout_constraint_id_t;
typedef long long legion_internal_color_t;

#endif // __LEGION_CONFIG_H__
<|MERGE_RESOLUTION|>--- conflicted
+++ resolved
@@ -605,11 +605,8 @@
   LEGION_WARNING_VARIANT_TASK_NOT_MARKED = 1087,
   LEGION_WARNING_MAPPER_REQUESTED_POST = 1088,
   LEGION_WARNING_IGNORING_RELEASE_REQUEST = 1089,
-<<<<<<< HEAD
   LEGION_WARNING_DYNAMIC_SHARDING_REG = 1090,
-=======
-  LEGION_WARNING_PRUNE_DEPTH_EXCEEDED = 1090,
->>>>>>> 4f04825c
+  LEGION_WARNING_PRUNE_DEPTH_EXCEEDED = 1091,
   
   
   
