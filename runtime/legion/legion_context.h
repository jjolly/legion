/* Copyright 2017 Stanford University, NVIDIA Corporation
 *
 * Licensed under the Apache License, Version 2.0 (the "License");
 * you may not use this file except in compliance with the License.
 * You may obtain a copy of the License at
 *
 *     http://www.apache.org/licenses/LICENSE-2.0
 *
 * Unless required by applicable law or agreed to in writing, software
 * distributed under the License is distributed on an "AS IS" BASIS,
 * WITHOUT WARRANTIES OR CONDITIONS OF ANY KIND, either express or implied.
 * See the License for the specific language governing permissions and
 * limitations under the License.
 */

#ifndef __LEGION_CONTEXT_H__
#define __LEGION_CONTEXT_H__

#include "legion.h"
#include "legion_tasks.h"
#include "legion_mapping.h"
#include "legion_instances.h"
#include "legion_allocation.h"

namespace Legion {
  namespace Internal {
   
    /**
     * \class TaskContext
     * The base class for all task contexts which 
     * provide all the methods for handling the 
     * execution of a task at runtime.
     */
    class TaskContext : public ContextInterface, 
                        public ResourceTracker, public Collectable {
    public:
      struct PostEndArgs : public LgTaskArgs<PostEndArgs> {
      public:
        static const LgTaskID TASK_ID = LG_POST_END_ID;
      public:
        TaskContext *proxy_this;
        void *result;
        size_t result_size;
      };
      class AutoRuntimeCall {
      public:
        AutoRuntimeCall(TaskContext *c) : ctx(c) { ctx->begin_runtime_call(); }
        ~AutoRuntimeCall(void) { ctx->end_runtime_call(); }
      public:
        TaskContext *const ctx;
      };
    public:
      TaskContext(Runtime *runtime, TaskOp *owner,
                  const std::vector<RegionRequirement> &reqs);
      TaskContext(const TaskContext &rhs);
      virtual ~TaskContext(void);
    public:
      TaskContext& operator=(const TaskContext &rhs);
    public:
      // This is used enough that we want it inlined
      inline Processor get_executing_processor(void) const
        { return executing_processor; }
      inline void set_executing_processor(Processor p)
        { executing_processor = p; }
      inline unsigned get_tunable_index(void)
        { return total_tunable_count++; }
      inline UniqueID get_unique_id(void) const 
        { return get_context_uid(); }
      inline const char* get_task_name(void)
        { return get_task()->get_task_name(); }
      inline const std::vector<PhysicalRegion>& get_physical_regions(void) const
        { return physical_regions; }
      inline bool has_created_requirements(void) const
        { return !created_requirements.empty(); }
      inline TaskOp* get_owner_task(void) const { return owner_task; }
    public:
      // Interface for task contexts
      virtual RegionTreeContext get_context(void) const = 0;
      virtual ContextID get_context_id(void) const = 0;
      virtual UniqueID get_context_uid(void) const;
      virtual int get_depth(void) const;
      virtual Task* get_task(void); 
      virtual TaskContext* find_parent_context(void);
      virtual void pack_remote_context(Serializer &rez, 
                                       AddressSpaceID target,
                                       bool replicate = false) = 0;
      virtual bool attempt_children_complete(void) = 0;
      virtual bool attempt_children_commit(void) = 0;
      virtual void inline_child_task(TaskOp *child) = 0;
      virtual VariantImpl* select_inline_variant(TaskOp *child) const = 0;
      virtual bool is_leaf_context(void) const;
      virtual bool is_inner_context(void) const;
      virtual void print_once(FILE *f, const char *message) const;
      virtual void log_once(Realm::LoggerMessage &message) const;
    public:
      // Interface to operations performed by a context
      virtual IndexSpace create_index_space(RegionTreeForest *forest,
                                            const void *realm_is, 
                                            TypeTag type_tag) = 0;
      virtual IndexSpace union_index_spaces(RegionTreeForest *forest,
                           const std::vector<IndexSpace> &spaces) = 0;
      virtual IndexSpace intersect_index_spaces(RegionTreeForest *forest,
                           const std::vector<IndexSpace> &spaces) = 0;
      virtual IndexSpace subtract_index_spaces(RegionTreeForest *forest,
                           IndexSpace left, IndexSpace right) = 0;
      virtual void destroy_index_space(IndexSpace handle) = 0;
      virtual void destroy_index_partition(IndexPartition handle) = 0;
      virtual IndexPartition create_equal_partition(RegionTreeForest *forest,
                                            IndexSpace parent,
                                            IndexSpace color_space,
                                            size_t granularity,
                                            Color color) = 0;
      virtual IndexPartition create_partition_by_union(RegionTreeForest *forest,
                                            IndexSpace parent,
                                            IndexPartition handle1,
                                            IndexPartition handle2,
                                            IndexSpace color_space,
                                            PartitionKind kind,
                                            Color color) = 0;
      virtual IndexPartition create_partition_by_intersection(
                                            RegionTreeForest *forest,
                                            IndexSpace parent,
                                            IndexPartition handle1,
                                            IndexPartition handle2,
                                            IndexSpace color_space,
                                            PartitionKind kind,
                                            Color color) = 0;
      virtual IndexPartition create_partition_by_difference(
                                            RegionTreeForest *forest,
                                            IndexSpace parent,
                                            IndexPartition handle1,
                                            IndexPartition handle2,
                                            IndexSpace color_space,
                                            PartitionKind kind,
                                            Color color) = 0;
      virtual Color create_cross_product_partitions(
                                            RegionTreeForest *forest,
                                            IndexPartition handle1,
                                            IndexPartition handle2,
                              std::map<IndexSpace,IndexPartition> &handles,
                                            PartitionKind kind,
                                            Color color) = 0;
      virtual void create_association(      LogicalRegion domain,
                                            LogicalRegion domain_parent,
                                            FieldID domain_fid,
                                            IndexSpace range,
                                            MapperID id, MappingTagID tag) = 0;
      virtual IndexPartition create_restricted_partition(
                                            RegionTreeForest *forest,
                                            IndexSpace parent,
                                            IndexSpace color_space,
                                            const void *transform,
                                            size_t transform_size,
                                            const void *extent,
                                            size_t extent_size,
                                            PartitionKind part_kind,
                                            Color color) = 0;
      virtual IndexPartition create_partition_by_field(
                                            RegionTreeForest *forest,
                                            LogicalRegion handle,
                                            LogicalRegion parent_priv,
                                            FieldID fid,
                                            IndexSpace color_space,
                                            Color color,
                                            MapperID id, MappingTagID tag) = 0;
      virtual IndexPartition create_partition_by_image(
                                            RegionTreeForest *forest,
                                            IndexSpace handle,
                                            LogicalPartition projection,
                                            LogicalRegion parent,
                                            FieldID fid,
                                            IndexSpace color_space,
                                            PartitionKind part_kind,
                                            Color color,
                                            MapperID id, MappingTagID tag) = 0;
      virtual IndexPartition create_partition_by_image_range(
                                            RegionTreeForest *forest,
                                            IndexSpace handle,
                                            LogicalPartition projection,
                                            LogicalRegion parent,
                                            FieldID fid,
                                            IndexSpace color_space,
                                            PartitionKind part_kind,
                                            Color color,
                                            MapperID id, MappingTagID tag) = 0;
      virtual IndexPartition create_partition_by_preimage(
                                            RegionTreeForest *forest,
                                            IndexPartition projection,
                                            LogicalRegion handle,
                                            LogicalRegion parent,
                                            FieldID fid,
                                            IndexSpace color_space,
                                            PartitionKind part_kind,
                                            Color color,
                                            MapperID id, MappingTagID tag) = 0;
      virtual IndexPartition create_partition_by_preimage_range(
                                            RegionTreeForest *forest,
                                            IndexPartition projection,
                                            LogicalRegion handle,
                                            LogicalRegion parent,
                                            FieldID fid,
                                            IndexSpace color_space,
                                            PartitionKind part_kind,
                                            Color color,
                                            MapperID id, MappingTagID tag) = 0;
      virtual IndexPartition create_pending_partition(
                                            RegionTreeForest *forest,
                                            IndexSpace parent,
                                            IndexSpace color_space,
                                            PartitionKind part_kind,
                                            Color color) = 0;
      virtual IndexSpace create_index_space_union(
                                            RegionTreeForest *forest,
                                            IndexPartition parent,
                                            const void *realm_color,
                                            TypeTag type_tag,
                                const std::vector<IndexSpace> &handles) = 0;
      virtual IndexSpace create_index_space_union(
                                            RegionTreeForest *forest,
                                            IndexPartition parent,
                                            const void *realm_color,
                                            TypeTag type_tag,
                                            IndexPartition handle) = 0;
      virtual IndexSpace create_index_space_intersection(
                                            RegionTreeForest *forest,
                                            IndexPartition parent,
                                            const void *realm_color,
                                            TypeTag type_tag,
                                const std::vector<IndexSpace> &handles) = 0;
      virtual IndexSpace create_index_space_intersection(
                                            RegionTreeForest *forest,
                                            IndexPartition parent,
                                            const void *realm_color,
                                            TypeTag type_tag,
                                            IndexPartition handle) = 0;
      virtual IndexSpace create_index_space_difference(
                                            RegionTreeForest *forest,
                                            IndexPartition parent,
                                            const void *realm_color,
                                            TypeTag type_tag,
                                            IndexSpace initial,
                                const std::vector<IndexSpace> &handles) = 0;
      virtual FieldSpace create_field_space(RegionTreeForest *forest) = 0;
      virtual void destroy_field_space(FieldSpace handle) = 0;
      virtual FieldID allocate_field(RegionTreeForest *forest,
                                     FieldSpace space, size_t field_size,
                                     FieldID fid, bool local,
                                     CustomSerdezID serdez_id) = 0;
      virtual void free_field(FieldSpace space, FieldID fid) = 0;
      virtual void allocate_fields(RegionTreeForest *forest,
                                   FieldSpace space,
                                   const std::vector<size_t> &sizes,
                                   std::vector<FieldID> &resuling_fields,
                                   bool local, CustomSerdezID serdez_id) = 0;
      virtual void free_fields(FieldSpace space, 
                               const std::set<FieldID> &to_free) = 0; 
      virtual LogicalRegion create_logical_region(RegionTreeForest *forest,
                                            IndexSpace index_space,
                                            FieldSpace field_space) = 0;
      virtual void destroy_logical_region(LogicalRegion handle) = 0;
      virtual void destroy_logical_partition(LogicalPartition handle) = 0;
      virtual FieldAllocator create_field_allocator(Legion::Runtime *external,
                                                    FieldSpace handle) = 0;
    public:
      virtual Future execute_task(const TaskLauncher &launcher) = 0;
      virtual FutureMap execute_index_space(
                                         const IndexTaskLauncher &launcher) = 0;
      virtual Future execute_index_space(const IndexTaskLauncher &launcher,
                                         ReductionOpID redop) = 0; 
      virtual PhysicalRegion map_region(const InlineLauncher &launcher) = 0;
      virtual void remap_region(PhysicalRegion region) = 0;
      virtual void unmap_region(PhysicalRegion region) = 0;
      virtual void fill_fields(const FillLauncher &launcher) = 0;
      virtual void fill_fields(const IndexFillLauncher &launcher) = 0;
      virtual void issue_copy(const CopyLauncher &launcher) = 0;
      virtual void issue_copy(const IndexCopyLauncher &launcher) = 0;
      virtual void issue_acquire(const AcquireLauncher &launcher) = 0;
      virtual void issue_release(const ReleaseLauncher &launcher) = 0;
      virtual PhysicalRegion attach_resource(
                                  const AttachLauncher &launcher) = 0;
      virtual void detach_resource(PhysicalRegion region) = 0;
      virtual FutureMap execute_must_epoch(
                                 const MustEpochLauncher &launcher) = 0;
      virtual Future issue_timing_measurement(
                                    const TimingLauncher &launcher) = 0;
      virtual void issue_mapping_fence(void) = 0;
      virtual void issue_execution_fence(void) = 0;
      virtual void complete_frame(void) = 0;
      virtual Predicate create_predicate(const Future &f) = 0;
      virtual Predicate predicate_not(const Predicate &p) = 0;
      virtual Predicate create_predicate(const PredicateLauncher &launcher) = 0;
      virtual Future get_predicate_future(const Predicate &p) = 0;
    public:
      // The following set of operations correspond directly
      // to the complete_mapping, complete_operation, and
      // commit_operations performed by an operation.  Every
      // one of those calls invokes the corresponding one of
      // these calls to notify the parent context.
      virtual unsigned register_new_child_operation(Operation *op,
               const std::vector<StaticDependence> *dependences) = 0;
      virtual void register_new_internal_operation(InternalOp *op) = 0;
      virtual unsigned register_new_close_operation(CloseOp *op) = 0;
      virtual void add_to_dependence_queue(Operation *op, bool has_lock,
                                           RtEvent op_precondition) = 0;
      virtual void register_child_executed(Operation *op) = 0;
      virtual void register_child_complete(Operation *op) = 0;
      virtual void register_child_commit(Operation *op) = 0; 
      virtual void unregister_child_operation(Operation *op) = 0;
      virtual void register_fence_dependence(Operation *op) = 0;
    public:
      virtual void perform_fence_analysis(FenceOp *op) = 0;
      virtual void update_current_fence(FenceOp *op) = 0;
    public:
      virtual void begin_trace(TraceID tid) = 0;
      virtual void end_trace(TraceID tid) = 0;
      virtual void begin_static_trace(
                                     const std::set<RegionTreeID> *managed) = 0;
      virtual void end_static_trace(void) = 0;
    public:
      virtual void issue_frame(FrameOp *frame, ApEvent frame_termination) = 0;
      virtual void perform_frame_issue(FrameOp *frame, 
                                       ApEvent frame_termination) = 0;
      virtual void finish_frame(ApEvent frame_termination) = 0;
    public:
      virtual void increment_outstanding(void) = 0;
      virtual void decrement_outstanding(void) = 0;
      virtual void increment_pending(void) = 0;
      virtual RtEvent decrement_pending(TaskOp *child) = 0;
      virtual RtEvent decrement_pending(bool need_deferral) = 0;
      virtual void increment_frame(void) = 0;
      virtual void decrement_frame(void) = 0;
    public:
      virtual InterCloseOp* get_inter_close_op(void) = 0;
      virtual IndexCloseOp* get_index_close_op(void) = 0;
      virtual ReadCloseOp*  get_read_only_close_op(void) = 0;
    public:
      virtual InnerContext* find_parent_logical_context(unsigned index) = 0;
      virtual InnerContext* find_parent_physical_context(unsigned index) = 0;
      virtual void find_parent_version_info(unsigned index, unsigned depth, 
                  const FieldMask &version_mask, VersionInfo &version_info) = 0;
      // Override by RemoteTask and TopLevelTask
      virtual InnerContext* find_outermost_local_context(
                          InnerContext *previous = NULL) = 0;
      virtual InnerContext* find_top_context(void) = 0;
    public:
      virtual void initialize_region_tree_contexts(
          const std::vector<RegionRequirement> &clone_requirements,
          const std::vector<ApUserEvent> &unmap_events,
          std::set<ApEvent> &preconditions,
          std::set<RtEvent> &applied_events) = 0;
      virtual void invalidate_region_tree_contexts(void) = 0;
      virtual void send_back_created_state(AddressSpaceID target) = 0;
    public:
      virtual InstanceView* create_instance_top_view(PhysicalManager *manager,
                                                     AddressSpaceID source) = 0;
      static void handle_remote_view_creation(const void *args);
      static void handle_create_top_view_request(Deserializer &derez, 
                            Runtime *runtime, AddressSpaceID source);
      static void handle_create_top_view_response(Deserializer &derez,
                                                   Runtime *runtime);
    public:
      virtual const std::vector<PhysicalRegion>& begin_task(void);
      virtual void end_task(const void *res, size_t res_size, bool owned) = 0;
      virtual void post_end_task(const void *res, 
                                 size_t res_size, bool owned) = 0;
    public:
      virtual void add_acquisition(AcquireOp *op, 
                                   const RegionRequirement &req) = 0;
      virtual void remove_acquisition(ReleaseOp *op, 
                                      const RegionRequirement &req) = 0;
      virtual void add_restriction(AttachOp *op, InstanceManager *instance,
                                   const RegionRequirement &req) = 0;
      virtual void remove_restriction(DetachOp *op, 
                                      const RegionRequirement &req) = 0;
      virtual void release_restrictions(void) = 0;
      virtual bool has_restrictions(void) const = 0; 
      virtual void perform_restricted_analysis(const RegionRequirement &req, 
                                               RestrictInfo &restrict_info) = 0;
    public:
      virtual void record_dynamic_collective_contribution(DynamicCollective dc,
                                                          const Future &f) = 0;
      virtual void find_collective_contributions(DynamicCollective dc,
                                             std::vector<Future> &futures) = 0;
    public:
      PhysicalRegion get_physical_region(unsigned idx);
      void get_physical_references(unsigned idx, InstanceSet &refs);
    public:
      void add_created_region(LogicalRegion handle);
      // for logging created region requirements
      void log_created_requirements(void);
    public: // Privilege tracker methods
      virtual void register_region_creations(
                          const std::set<LogicalRegion> &regions);
      virtual void register_region_deletions(
                          const std::set<LogicalRegion> &regions);
    public:
      virtual void register_field_creations(
            const std::map<std::pair<FieldSpace,FieldID>,bool> &fields);
      virtual void register_field_deletions(
                const std::set<std::pair<FieldSpace,FieldID> > &fields);
    public:
      virtual void register_field_space_creations(
                          const std::set<FieldSpace> &spaces);
      virtual void register_field_space_deletions(
                          const std::set<FieldSpace> &spaces);
    public:
      virtual void register_index_space_creations(
                          const std::set<IndexSpace> &spaces);
      virtual void register_index_space_deletions(
                          const std::set<IndexSpace> &spaces);
    public:
      virtual void register_index_partition_creations(
                          const std::set<IndexPartition> &parts);
      virtual void register_index_partition_deletions(
                          const std::set<IndexPartition> &parts);
    public:
      void register_region_creation(LogicalRegion handle);
      void register_region_deletion(LogicalRegion handle);
    public:
      void register_field_creation(FieldSpace space, FieldID fid, bool local);
      void register_field_creations(FieldSpace space, bool local,
                                    const std::vector<FieldID> &fields);
      void register_field_deletions(FieldSpace space,
                                    const std::set<FieldID> &to_free);
    public:
      void register_field_space_creation(FieldSpace space);
      void register_field_space_deletion(FieldSpace space);
    public:
      bool has_created_index_space(IndexSpace space) const;
      void register_index_space_creation(IndexSpace space);
      void register_index_space_deletion(IndexSpace space);
    public:
      void register_index_partition_creation(IndexPartition handle);
      void register_index_partition_deletion(IndexPartition handle);
    public:
      bool was_created_requirement_deleted(const RegionRequirement &req) const;
    public:
      void destroy_user_lock(Reservation r);
      void destroy_user_barrier(ApBarrier b);
    public:
      void analyze_destroy_index_space(IndexSpace handle, 
                                   std::vector<RegionRequirement> &delete_reqs,
                                   std::vector<unsigned> &parent_req_indexes);
      void analyze_destroy_index_partition(IndexPartition handle, 
                                   std::vector<RegionRequirement> &delete_reqs,
                                   std::vector<unsigned> &parent_req_indexes);
      void analyze_destroy_field_space(FieldSpace handle, 
                                   std::vector<RegionRequirement> &delete_reqs,
                                   std::vector<unsigned> &parent_req_indexes);
      void analyze_destroy_fields(FieldSpace handle,
                                  const std::set<FieldID> &to_delete,
                                  std::vector<RegionRequirement> &delete_reqs,
                                  std::vector<unsigned> &parent_req_indexes);
      void analyze_destroy_logical_region(LogicalRegion handle, 
                                  std::vector<RegionRequirement> &delete_reqs,
                                  std::vector<unsigned> &parent_req_indexes);
      void analyze_destroy_logical_partition(LogicalPartition handle,
                                  std::vector<RegionRequirement> &delete_reqs,
                                  std::vector<unsigned> &parent_req_indexes);
    public:
      int has_conflicting_regions(MapOp *map, bool &parent_conflict,
                                  bool &inline_conflict);
      int has_conflicting_regions(AttachOp *attach, bool &parent_conflict,
                                  bool &inline_conflict);
      int has_conflicting_internal(const RegionRequirement &req, 
                                   bool &parent_conflict,
                                   bool &inline_conflict);
      void find_conflicting_regions(TaskOp *task,
                                    std::vector<PhysicalRegion> &conflicting);
      void find_conflicting_regions(CopyOp *copy,
                                    std::vector<PhysicalRegion> &conflicting);
      void find_conflicting_regions(AcquireOp *acquire,
                                    std::vector<PhysicalRegion> &conflicting);
      void find_conflicting_regions(ReleaseOp *release,
                                    std::vector<PhysicalRegion> &conflicting);
      void find_conflicting_regions(DependentPartitionOp *partition,
                                    std::vector<PhysicalRegion> &conflicting);
      void find_conflicting_internal(const RegionRequirement &req,
                                    std::vector<PhysicalRegion> &conflicting);
      void find_conflicting_regions(FillOp *fill,
                                    std::vector<PhysicalRegion> &conflicting);
      bool check_region_dependence(RegionTreeID tid, IndexSpace space,
                                  const RegionRequirement &our_req,
                                  const RegionUsage &our_usage,
                                  const RegionRequirement &req);
      void register_inline_mapped_region(PhysicalRegion &region);
      void unregister_inline_mapped_region(PhysicalRegion &region);
    public:
      bool safe_cast(RegionTreeForest *forest, IndexSpace handle, 
                     const void *realm_point, TypeTag type_tag);
      bool is_region_mapped(unsigned idx);
      void clone_requirement(unsigned idx, RegionRequirement &target);
      int find_parent_region_req(const RegionRequirement &req, 
                                 bool check_privilege = true);
      unsigned find_parent_region(unsigned idx, TaskOp *task);
      unsigned find_parent_index_region(unsigned idx, TaskOp *task);
      PrivilegeMode find_parent_privilege_mode(unsigned idx);
      LegionErrorType check_privilege(const IndexSpaceRequirement &req) const;
      LegionErrorType check_privilege(const RegionRequirement &req, 
                                      FieldID &bad_field, int &bad_index, 
                                      bool skip_privileges = false) const; 
      LogicalRegion find_logical_region(unsigned index);
    protected:
      LegionErrorType check_privilege_internal(const RegionRequirement &req,
                                      const RegionRequirement &parent_req,
                                      std::set<FieldID>& privilege_fields,
                                      FieldID &bad_field, int local, int &bad,
                                      bool skip_privileges) const;
    public:
      void add_physical_region(const RegionRequirement &req, bool mapped,
          MapperID mid, MappingTagID tag, ApUserEvent unmap_event,
          bool virtual_mapped, const InstanceSet &physical_instances);
      void initialize_overhead_tracker(void);
      void unmap_all_regions(void); 
      inline void begin_runtime_call(void);
      inline void end_runtime_call(void);
      inline void begin_task_wait(bool from_runtime);
      inline void end_task_wait(void);
      void execute_task_launch(TaskOp *task, bool index, 
                               LegionTrace *current_trace, 
                               bool silence_warnings, bool inlining_enabled);
      void remap_unmapped_regions(LegionTrace *current_trace,
                           const std::vector<PhysicalRegion> &unmapped_regions);
    public:
      void* get_local_task_variable(LocalVariableID id);
      void set_local_task_variable(LocalVariableID id, const void *value,
                                   void (*destructor)(void*));
    public:
      Runtime *const runtime;
      TaskOp *const owner_task;
      const std::vector<RegionRequirement> &regions;
    protected:
      friend class SingleTask;
      Reservation context_lock;
    protected:
      // Keep track of inline mapping regions for this task
      // so we can see when there are conflicts
      LegionList<PhysicalRegion,TASK_INLINE_REGION_ALLOC>::tracked
                                                   inline_regions; 
      // Application tasks can manipulate these next two data
      // structures by creating regions and fields, make sure you are
      // holding the operation lock when you are accessing them
      std::deque<RegionRequirement>             created_requirements;
      // Track whether the created region requirements have
      // privileges to be returned or not
      std::vector<bool>                         returnable_privileges;
    protected:
      std::vector<PhysicalRegion>               physical_regions;
    protected: // Instance top view data structures
      std::map<PhysicalManager*,InstanceView*>  instance_top_views;
      std::map<PhysicalManager*,RtUserEvent>    pending_top_views;
    protected:
      Processor                             executing_processor;
      unsigned                              total_tunable_count;
    protected:
      Mapping::ProfilingMeasurements::RuntimeOverhead *overhead_tracker;
      long long                                previous_profiling_time;
    protected:
      // Resources that can build up over a task's lifetime
      LegionDeque<Reservation,TASK_RESERVATION_ALLOC>::tracked context_locks;
      LegionDeque<ApBarrier,TASK_BARRIER_ALLOC>::tracked context_barriers;
    protected:
      std::map<LocalVariableID,
               std::pair<void*,void (*)(void*)> > task_local_variables;
    protected:
      // Cache for accelerating safe casts
      std::map<IndexSpace,IndexSpaceNode*> safe_cast_spaces;
    protected:
      RtEvent pending_done;
      bool task_executed;
    protected: 
      bool children_complete_invoked;
      bool children_commit_invoked;
#ifdef LEGION_SPY
    public:
      RtEvent update_previous_mapped_event(RtEvent next);
    protected:
      UniqueID current_fence_uid;
      RtEvent previous_mapped_event;
#endif
    };

    class InnerContext : public TaskContext {
    public:
      struct DeferredDependenceArgs : 
        public LgTaskArgs<DeferredDependenceArgs> {
      public:
        static const LgTaskID TASK_ID = LG_TRIGGER_DEPENDENCE_ID;
      public:
        Operation *op;
      }; 
      struct DecrementArgs : public LgTaskArgs<DecrementArgs> {
      public:
        static const LgTaskID TASK_ID = LG_DECREMENT_PENDING_TASK_ID;
      public:
        InnerContext *parent_ctx;
      };
      struct PostDecrementArgs : public LgTaskArgs<PostDecrementArgs> {
      public:
        static const LgTaskID TASK_ID = LG_POST_DECREMENT_TASK_ID;
      public:
        InnerContext *parent_ctx;
      };
      struct WindowWaitArgs : public LgTaskArgs<WindowWaitArgs> {
      public:
        static const LgTaskID TASK_ID = LG_WINDOW_WAIT_TASK_ID;
      public:
        InnerContext *parent_ctx;
      };
      struct IssueFrameArgs : public LgTaskArgs<IssueFrameArgs> {
      public:
        static const LgTaskID TASK_ID = LG_ISSUE_FRAME_TASK_ID;
      public:
        InnerContext *parent_ctx;
        FrameOp *frame;
        ApEvent frame_termination;
      };
      struct AddToDepQueueArgs : public LgTaskArgs<AddToDepQueueArgs> {
      public:
        static const LgTaskID TASK_ID = LG_ADD_TO_DEP_QUEUE_TASK_ID;
      public:
        InnerContext *proxy_this;
        Operation *op;
        RtEvent op_pre;
      };
      struct RemoteCreateViewArgs : public LgTaskArgs<RemoteCreateViewArgs> {
      public:
        static const LgTaskID TASK_ID = LG_REMOTE_VIEW_CREATION_TASK_ID;
      public:
        InnerContext *proxy_this;
        PhysicalManager *manager;
        InstanceView **target;
        RtUserEvent to_trigger;
        AddressSpaceID source;
      };
      struct LocalFieldInfo {
      public:
        LocalFieldInfo(void)
          : fid(0), size(0), serdez(0), index(0), ancestor(false) { }
        LocalFieldInfo(FieldID f, size_t s, CustomSerdezID z, 
                       unsigned idx, bool a)
          : fid(f), size(s), serdez(z), index(idx), ancestor(a) { }
      public:
        FieldID fid;
        size_t size;
        CustomSerdezID serdez;
        unsigned index;
        bool ancestor;
      };
    public:
      InnerContext(Runtime *runtime, TaskOp *owner, bool full_inner,
                   const std::vector<RegionRequirement> &reqs,
                   const std::vector<unsigned> &parent_indexes,
                   const std::vector<bool> &virt_mapped,
                   UniqueID context_uid, bool remote = false);
      InnerContext(const InnerContext &rhs);
      virtual ~InnerContext(void);
    public:
      InnerContext& operator=(const InnerContext &rhs);
    public:
      void print_children(void);
      void perform_window_wait(void);
    public:
      // Interface for task contexts
      virtual RegionTreeContext get_context(void) const;
      virtual ContextID get_context_id(void) const;
      virtual UniqueID get_context_uid(void) const;
      virtual int get_depth(void) const;
      virtual bool is_inner_context(void) const;
      virtual void pack_remote_context(Serializer &rez, 
          AddressSpaceID target, bool replicate = false);
      virtual void unpack_remote_context(Deserializer &derez,
                                         std::set<RtEvent> &preconditions);
      virtual AddressSpaceID get_version_owner(RegionTreeNode *node,
                                               AddressSpaceID source);
      virtual bool attempt_children_complete(void);
      virtual bool attempt_children_commit(void);
      virtual void inline_child_task(TaskOp *child);
      virtual VariantImpl* select_inline_variant(TaskOp *child) const;
    public:
      // Interface to operations performed by a context
      virtual IndexSpace create_index_space(RegionTreeForest *forest,
                                            const void *realm_is, 
                                            TypeTag type_tag);
      virtual IndexSpace union_index_spaces(RegionTreeForest *forest,
                           const std::vector<IndexSpace> &spaces);
      virtual IndexSpace intersect_index_spaces(RegionTreeForest *forest,
                           const std::vector<IndexSpace> &spaces);
      virtual IndexSpace subtract_index_spaces(RegionTreeForest *forest,
                           IndexSpace left, IndexSpace right);
      virtual void destroy_index_space(IndexSpace handle);
      virtual void destroy_index_partition(IndexPartition handle);
      virtual IndexPartition create_equal_partition(RegionTreeForest *forest,
                                            IndexSpace parent,
                                            IndexSpace color_space,
                                            size_t granularity,
                                            Color color);
      virtual IndexPartition create_partition_by_union(RegionTreeForest *forest,
                                            IndexSpace parent,
                                            IndexPartition handle1,
                                            IndexPartition handle2,
                                            IndexSpace color_space,
                                            PartitionKind kind,
                                            Color color);
      virtual IndexPartition create_partition_by_intersection(
                                            RegionTreeForest *forest,
                                            IndexSpace parent,
                                            IndexPartition handle1,
                                            IndexPartition handle2,
                                            IndexSpace color_space,
                                            PartitionKind kind,
                                            Color color);
      virtual IndexPartition create_partition_by_difference(
                                            RegionTreeForest *forest,
                                            IndexSpace parent,
                                            IndexPartition handle1,
                                            IndexPartition handle2,
                                            IndexSpace color_space,
                                            PartitionKind kind,
                                            Color color);
      virtual Color create_cross_product_partitions(
                                            RegionTreeForest *forest,
                                            IndexPartition handle1,
                                            IndexPartition handle2,
                              std::map<IndexSpace,IndexPartition> &handles,
                                            PartitionKind kind,
                                            Color color);
      virtual void create_association(      LogicalRegion domain,
                                            LogicalRegion domain_parent,
                                            FieldID domain_fid,
                                            IndexSpace range,
                                            MapperID id, MappingTagID tag);
      virtual IndexPartition create_restricted_partition(
                                            RegionTreeForest *forest,
                                            IndexSpace parent,
                                            IndexSpace color_space,
                                            const void *transform,
                                            size_t transform_size,
                                            const void *extent,
                                            size_t extent_size,
                                            PartitionKind part_kind,
                                            Color color);
      virtual IndexPartition create_partition_by_field(
                                            RegionTreeForest *forest,
                                            LogicalRegion handle,
                                            LogicalRegion parent_priv,
                                            FieldID fid,
                                            IndexSpace color_space,
                                            Color color,
                                            MapperID id, MappingTagID tag);
      virtual IndexPartition create_partition_by_image(
                                            RegionTreeForest *forest,
                                            IndexSpace handle,
                                            LogicalPartition projection,
                                            LogicalRegion parent,
                                            FieldID fid,
                                            IndexSpace color_space,
                                            PartitionKind part_kind,
                                            Color color,
                                            MapperID id, MappingTagID tag);
      virtual IndexPartition create_partition_by_image_range(
                                            RegionTreeForest *forest,
                                            IndexSpace handle,
                                            LogicalPartition projection,
                                            LogicalRegion parent,
                                            FieldID fid,
                                            IndexSpace color_space,
                                            PartitionKind part_kind,
                                            Color color,
                                            MapperID id, MappingTagID tag);
      virtual IndexPartition create_partition_by_preimage(
                                            RegionTreeForest *forest,
                                            IndexPartition projection,
                                            LogicalRegion handle,
                                            LogicalRegion parent,
                                            FieldID fid,
                                            IndexSpace color_space,
                                            PartitionKind part_kind,
                                            Color color,
                                            MapperID id, MappingTagID tag);
      virtual IndexPartition create_partition_by_preimage_range(
                                            RegionTreeForest *forest,
                                            IndexPartition projection,
                                            LogicalRegion handle,
                                            LogicalRegion parent,
                                            FieldID fid,
                                            IndexSpace color_space,
                                            PartitionKind part_kind,
                                            Color color,
                                            MapperID id, MappingTagID tag);
      virtual IndexPartition create_pending_partition(
                                            RegionTreeForest *forest,
                                            IndexSpace parent,
                                            IndexSpace color_space,
                                            PartitionKind part_kind,
                                            Color color);
      virtual IndexSpace create_index_space_union(
                                            RegionTreeForest *forest,
                                            IndexPartition parent,
                                            const void *realm_color,
                                            TypeTag type_tag,
                                const std::vector<IndexSpace> &handles);
      virtual IndexSpace create_index_space_union(
                                            RegionTreeForest *forest,
                                            IndexPartition parent,
                                            const void *realm_color,
                                            TypeTag type_tag,
                                            IndexPartition handle);
      virtual IndexSpace create_index_space_intersection(
                                            RegionTreeForest *forest,
                                            IndexPartition parent,
                                            const void *realm_color,
                                            TypeTag type_tag,
                                const std::vector<IndexSpace> &handles);
      virtual IndexSpace create_index_space_intersection(
                                            RegionTreeForest *forest,
                                            IndexPartition parent,
                                            const void *realm_color,
                                            TypeTag type_tag,
                                            IndexPartition handle);
      virtual IndexSpace create_index_space_difference(
                                            RegionTreeForest *forest,
                                            IndexPartition parent,
                                            const void *realm_color,
                                            TypeTag type_tag,
                                            IndexSpace initial,
                                const std::vector<IndexSpace> &handles);
      virtual FieldSpace create_field_space(RegionTreeForest *forest);
      virtual void destroy_field_space(FieldSpace handle);
      virtual FieldID allocate_field(RegionTreeForest *forest,
                                     FieldSpace space, size_t field_size,
                                     FieldID fid, bool local,
                                     CustomSerdezID serdez_id);
      virtual void free_field(FieldSpace space, FieldID fid);
      virtual void allocate_fields(RegionTreeForest *forest,
                                   FieldSpace space,
                                   const std::vector<size_t> &sizes,
                                   std::vector<FieldID> &resuling_fields,
                                   bool local, CustomSerdezID serdez_id);
      virtual void free_fields(FieldSpace space, 
                               const std::set<FieldID> &to_free);
      virtual LogicalRegion create_logical_region(RegionTreeForest *forest,
                                            IndexSpace index_space,
                                            FieldSpace field_space);
      virtual void destroy_logical_region(LogicalRegion handle);
      virtual void destroy_logical_partition(LogicalPartition handle);
      virtual FieldAllocator create_field_allocator(Legion::Runtime *external,
                                                    FieldSpace handle);
    public:
      // Find an index space name for a concrete launch domain
      virtual IndexSpace find_index_launch_space(const Domain &launch_domain);
      virtual Future execute_task(const TaskLauncher &launcher);
      virtual FutureMap execute_index_space(const IndexTaskLauncher &launcher);
      virtual Future execute_index_space(const IndexTaskLauncher &launcher,
                                         ReductionOpID redop);
      virtual PhysicalRegion map_region(const InlineLauncher &launcher);
      virtual void remap_region(PhysicalRegion region);
      virtual void unmap_region(PhysicalRegion region);
      virtual void fill_fields(const FillLauncher &launcher);
      virtual void fill_fields(const IndexFillLauncher &launcher);
      virtual void issue_copy(const CopyLauncher &launcher);
      virtual void issue_copy(const IndexCopyLauncher &launcher);
      virtual void issue_acquire(const AcquireLauncher &launcher);
      virtual void issue_release(const ReleaseLauncher &launcher);
      virtual PhysicalRegion attach_resource(const AttachLauncher &launcher);
      virtual void detach_resource(PhysicalRegion region);
      virtual FutureMap execute_must_epoch(const MustEpochLauncher &launcher);
      virtual Future issue_timing_measurement(const TimingLauncher &launcher);
      virtual void issue_mapping_fence(void);
      virtual void issue_execution_fence(void);
      virtual void complete_frame(void);
      virtual Predicate create_predicate(const Future &f);
      virtual Predicate predicate_not(const Predicate &p);
      virtual Predicate create_predicate(const PredicateLauncher &launcher);
      virtual Future get_predicate_future(const Predicate &p);
    public:
      // The following set of operations correspond directly
      // to the complete_mapping, complete_operation, and
      // commit_operations performed by an operation.  Every
      // one of those calls invokes the corresponding one of
      // these calls to notify the parent context.
      virtual unsigned register_new_child_operation(Operation *op,
                const std::vector<StaticDependence> *dependences);
      virtual void register_new_internal_operation(InternalOp *op);
      virtual unsigned register_new_close_operation(CloseOp *op);
      virtual void add_to_dependence_queue(Operation *op, bool has_lock,
                                           RtEvent op_precondition);
      virtual void register_child_executed(Operation *op);
      virtual void register_child_complete(Operation *op);
      virtual void register_child_commit(Operation *op); 
      virtual void unregister_child_operation(Operation *op);
      virtual void register_fence_dependence(Operation *op);
    public:
      virtual void perform_fence_analysis(FenceOp *op);
      virtual void update_current_fence(FenceOp *op);
    public:
      virtual void begin_trace(TraceID tid);
      virtual void end_trace(TraceID tid);
      virtual void begin_static_trace(const std::set<RegionTreeID> *managed);
      virtual void end_static_trace(void);
    public:
      virtual void issue_frame(FrameOp *frame, ApEvent frame_termination);
      virtual void perform_frame_issue(FrameOp *frame, 
                                       ApEvent frame_termination);
      virtual void finish_frame(ApEvent frame_termination);
    public:
      virtual void increment_outstanding(void);
      virtual void decrement_outstanding(void);
      virtual void increment_pending(void);
      virtual RtEvent decrement_pending(TaskOp *child);
      virtual RtEvent decrement_pending(bool need_deferral);
      virtual void increment_frame(void);
      virtual void decrement_frame(void);
    public:
      virtual InterCloseOp* get_inter_close_op(void);
      virtual IndexCloseOp* get_index_close_op(void);
      virtual ReadCloseOp*  get_read_only_close_op(void);
    public:
      virtual InnerContext* find_parent_logical_context(unsigned index);
      virtual InnerContext* find_parent_physical_context(unsigned index);
      virtual void find_parent_version_info(unsigned index, unsigned depth, 
                  const FieldMask &version_mask, VersionInfo &version_info);
    public:
      // Override by RemoteTask and TopLevelTask
      virtual InnerContext* find_outermost_local_context(
                          InnerContext *previous = NULL);
      virtual InnerContext* find_top_context(void);
    public:
      void configure_context(MapperManager *mapper);
      virtual void initialize_region_tree_contexts(
          const std::vector<RegionRequirement> &clone_requirements,
          const std::vector<ApUserEvent> &unmap_events,
          std::set<ApEvent> &preconditions,
          std::set<RtEvent> &applied_events);
      virtual void invalidate_region_tree_contexts(void);
      virtual void send_back_created_state(AddressSpaceID target);
    public:
      virtual InstanceView* create_instance_top_view(PhysicalManager *manager,
                                                     AddressSpaceID source);
      static void handle_remote_view_creation(const void *args);
      void notify_instance_deletion(PhysicalManager *deleted); 
      static void handle_create_top_view_request(Deserializer &derez, 
                            Runtime *runtime, AddressSpaceID source);
      static void handle_create_top_view_response(Deserializer &derez,
                                                   Runtime *runtime);
    public:
      virtual void end_task(const void *res, size_t res_size, bool owned);
      virtual void post_end_task(const void *res, size_t res_size, bool owned);
    public:
      virtual void add_acquisition(AcquireOp *op, 
                                   const RegionRequirement &req);
      virtual void remove_acquisition(ReleaseOp *op, 
                                      const RegionRequirement &req);
      virtual void add_restriction(AttachOp *op, InstanceManager *instance,
                                   const RegionRequirement &req);
      virtual void remove_restriction(DetachOp *op, 
                                      const RegionRequirement &req);
      virtual void release_restrictions(void);
      virtual bool has_restrictions(void) const; 
      virtual void perform_restricted_analysis(const RegionRequirement &req, 
                                               RestrictInfo &restrict_info);
    public:
      virtual void record_dynamic_collective_contribution(DynamicCollective dc,
                                                          const Future &f);
      virtual void find_collective_contributions(DynamicCollective dc,
                                       std::vector<Future> &contributions);
    public:
      virtual ShardingFunction* find_sharding_function(ShardingID sid);
      virtual ShardManager* find_shard_manager(void) const;
    public:
      static void handle_version_owner_request(Deserializer &derez,
                            Runtime *runtime, AddressSpaceID source);
      void process_version_owner_response(RegionTreeNode *node, 
                                          AddressSpaceID result);
      static void handle_version_owner_response(Deserializer &derez,
                                                Runtime *runtime);
    public:
      void invalidate_remote_contexts(void);
      void send_remote_context(AddressSpaceID remote_instance, 
                               RemoteContext *target);
    public:
      void clone_local_fields(
          std::map<FieldSpace,std::vector<LocalFieldInfo> > &child_local) const;
    public:
      const RegionTreeContext tree_context; 
      const UniqueID context_uid;
      const bool remote_context;
      const bool full_inner_context;
    protected:
      Mapper::ContextConfigOutput           context_configuration;
    protected:
      const std::vector<unsigned>           &parent_req_indexes;
      const std::vector<bool>               &virtual_mapped;
    protected:
      // Track whether this task has finished executing
      unsigned total_children_count; // total number of sub-operations
      unsigned total_close_count; 
      unsigned outstanding_children_count;
      LegionSet<Operation*,EXECUTING_CHILD_ALLOC>::tracked executing_children;
      LegionSet<Operation*,EXECUTED_CHILD_ALLOC>::tracked executed_children;
      LegionSet<Operation*,COMPLETE_CHILD_ALLOC>::tracked complete_children; 
#ifdef DEBUG_LEGION
      // In debug mode also keep track of them in context order so
      // we can see what the longest outstanding operation is which
      // is often useful when things hang
      std::map<unsigned,Operation*> outstanding_children;
#endif
    protected:
      // Traces for this task's execution
      LegionMap<TraceID,DynamicTrace*,TASK_TRACES_ALLOC>::tracked traces;
      LegionTrace *current_trace;
      // Event for waiting when the number of mapping+executing
      // child operations has grown too large.
      bool valid_wait_event;
      RtUserEvent window_wait;
      std::deque<ApEvent> frame_events;
      RtEvent last_registration;
      RtEvent dependence_precondition;
    protected:
      // Our cached set of index spaces for immediate domains
      std::map<Domain,IndexSpace> index_launch_spaces;
    protected:
      // Number of sub-tasks ready to map
      unsigned outstanding_subtasks;
      // Number of mapped sub-tasks that are yet to run
      unsigned pending_subtasks;
      // Number of pending_frames
      unsigned pending_frames;
      // Event used to order operations to the runtime
      RtEvent context_order_event;
      // Track whether this context is current active for scheduling
      // indicating that it is no longer far enough ahead
      bool currently_active_context;
    protected:
      FenceOp *current_fence;
      GenerationID fence_gen;
    protected:
      // For tracking restricted coherence
      std::list<Restriction*> coherence_restrictions;
    protected:
      std::map<RegionTreeNode*,
        std::pair<AddressSpaceID,bool/*remote only*/> > region_tree_owners;
    protected:
      std::map<RegionTreeNode*,RtUserEvent> pending_version_owner_requests;
    protected:
      std::map<AddressSpaceID,RemoteContext*> remote_instances;
    protected:
      // Tracking information for dynamic collectives
      std::map<ApEvent,std::vector<Future> > collective_contributions;
    protected:
      // Track information for locally allocated fields
      std::map<FieldSpace,std::vector<LocalFieldInfo> > local_fields;
    };

    /**
     * \class TopLevelContext
     * This is the top-level task context that
     * exists at the root of a task tree. In
     * general there will only be one of these
     * per application unless mappers decide to
     * create their own tasks for performing
     * computation.
     */
    class TopLevelContext : public InnerContext {
    public:
      TopLevelContext(Runtime *runtime, UniqueID ctx_uid);
      TopLevelContext(const TopLevelContext &rhs);
      virtual ~TopLevelContext(void);
    public:
      TopLevelContext& operator=(const TopLevelContext &rhs);
    public:
      virtual int get_depth(void) const;
      virtual void pack_remote_context(Serializer &rez, 
          AddressSpaceID target, bool replicate = false);
      virtual TaskContext* find_parent_context(void);
    public:
      virtual InnerContext* find_outermost_local_context(
                          InnerContext *previous = NULL);
      virtual InnerContext* find_top_context(void);
    public:
      virtual VersionInfo& get_version_info(unsigned idx);
      virtual const std::vector<VersionInfo>* get_version_infos(void);
      virtual AddressSpaceID get_version_owner(RegionTreeNode *node,
                                               AddressSpaceID source);
    protected:
      std::vector<RegionRequirement>       dummy_requirements;
      std::vector<unsigned>                dummy_indexes;
      std::vector<bool>                    dummy_mapped;
    };

    /**
     * \class ReplicateContext
     * A replicate context is a special kind of inner context for
     * executing control-replicated tasks.
     */
    class ReplicateContext : public InnerContext {
    public:
      struct ReclaimFutureMapArgs :
        public LgTaskArgs<ReclaimFutureMapArgs> {
      public:
        static const LgTaskID TASK_ID = LG_RECLAIM_FUTURE_MAP_TASK_ID;
      public:
        ReplicateContext *ctx;
        ReplFutureMapImpl *impl;
      };
    public:
      ReplicateContext(Runtime *runtime, ShardTask *owner, bool full_inner,
                       const std::vector<RegionRequirement> &reqs,
                       const std::vector<unsigned> &parent_indexes,
                       const std::vector<bool> &virt_mapped,
                       UniqueID context_uid, ShardManager *manager);
      ReplicateContext(const ReplicateContext &rhs);
      virtual ~ReplicateContext(void);
    public:
      ReplicateContext& operator=(const ReplicateContext &rhs);
    public:
      inline int get_shard_collective_radix(void) const
        { return shard_collective_radix; }
      inline int get_shard_collective_log_radix(void) const
        { return shard_collective_log_radix; }
      inline int get_shard_collective_stages(void) const
        { return shard_collective_stages; }
      inline int get_shard_collective_participating_shards(void) const
        { return shard_collective_participating_shards; }
      inline int get_shard_collective_last_radix(void) const
        { return shard_collective_last_radix; }
      inline int get_shard_collective_last_log_radix(void) const
        { return shard_collective_last_log_radix; }
    public:
      virtual void print_once(FILE *f, const char *message) const;
      virtual void log_once(Realm::LoggerMessage &message) const;
    public:
      virtual InnerContext* find_parent_physical_context(unsigned index);
    public:
      // Interface to operations performed by a context
      virtual IndexSpace create_index_space(RegionTreeForest *forest,
                                            const void *realm_is, 
                                            TypeTag type_tag);
      virtual IndexSpace union_index_spaces(RegionTreeForest *forest,
                           const std::vector<IndexSpace> &spaces);
      virtual IndexSpace intersect_index_spaces(RegionTreeForest *forest,
                           const std::vector<IndexSpace> &spaces);
      virtual IndexSpace subtract_index_spaces(RegionTreeForest *forest,
                           IndexSpace left, IndexSpace right);
      virtual void destroy_index_space(IndexSpace handle);
      virtual void destroy_index_partition(IndexPartition handle);
      virtual IndexPartition create_equal_partition(RegionTreeForest *forest,
                                            IndexSpace parent,
                                            IndexSpace color_space,
                                            size_t granularity,
                                            Color color);
      virtual IndexPartition create_partition_by_union(RegionTreeForest *forest,
                                            IndexSpace parent,
                                            IndexPartition handle1,
                                            IndexPartition handle2,
                                            IndexSpace color_space,
                                            PartitionKind kind,
                                            Color color);
      virtual IndexPartition create_partition_by_intersection(
                                            RegionTreeForest *forest,
                                            IndexSpace parent,
                                            IndexPartition handle1,
                                            IndexPartition handle2,
                                            IndexSpace color_space,
                                            PartitionKind kind,
                                            Color color);
      virtual IndexPartition create_partition_by_difference(
                                            RegionTreeForest *forest,
                                            IndexSpace parent,
                                            IndexPartition handle1,
                                            IndexPartition handle2,
                                            IndexSpace color_space,
                                            PartitionKind kind,
                                            Color color);
      virtual Color create_cross_product_partitions(
                                            RegionTreeForest *forest,
                                            IndexPartition handle1,
                                            IndexPartition handle2,
                              std::map<IndexSpace,IndexPartition> &handles,
                                            PartitionKind kind,
                                            Color color);
      virtual void create_association(      LogicalRegion domain,
                                            LogicalRegion domain_parent,
                                            FieldID domain_fid,
                                            IndexSpace range,
                                            MapperID id, MappingTagID tag);
      virtual IndexPartition create_restricted_partition(
                                            RegionTreeForest *forest,
                                            IndexSpace parent,
                                            IndexSpace color_space,
                                            const void *transform,
                                            size_t transform_size,
                                            const void *extent,
                                            size_t extent_size,
                                            PartitionKind part_kind,
                                            Color color);
      virtual IndexPartition create_partition_by_field(
                                            RegionTreeForest *forest,
                                            LogicalRegion handle,
                                            LogicalRegion parent_priv,
                                            FieldID fid,
                                            IndexSpace color_space,
                                            Color color,
                                            MapperID id, MappingTagID tag);
      virtual IndexPartition create_partition_by_image(
                                            RegionTreeForest *forest,
                                            IndexSpace handle,
                                            LogicalPartition projection,
                                            LogicalRegion parent,
                                            FieldID fid,
                                            IndexSpace color_space,
                                            PartitionKind part_kind,
                                            Color color,
                                            MapperID id, MappingTagID tag);
      virtual IndexPartition create_partition_by_image_range(
                                            RegionTreeForest *forest,
                                            IndexSpace handle,
                                            LogicalPartition projection,
                                            LogicalRegion parent,
                                            FieldID fid,
                                            IndexSpace color_space,
                                            PartitionKind part_kind,
                                            Color color,
                                            MapperID id, MappingTagID tag);
      virtual IndexPartition create_partition_by_preimage(
                                            RegionTreeForest *forest,
                                            IndexPartition projection,
                                            LogicalRegion handle,
                                            LogicalRegion parent,
                                            FieldID fid,
                                            IndexSpace color_space,
                                            PartitionKind part_kind,
                                            Color color,
                                            MapperID id, MappingTagID tag);
      virtual IndexPartition create_partition_by_preimage_range(
                                            RegionTreeForest *forest,
                                            IndexPartition projection,
                                            LogicalRegion handle,
                                            LogicalRegion parent,
                                            FieldID fid,
                                            IndexSpace color_space,
                                            PartitionKind part_kind,
                                            Color color,
                                            MapperID id, MappingTagID tag);
      virtual IndexPartition create_pending_partition(
                                            RegionTreeForest *forest,
                                            IndexSpace parent,
                                            IndexSpace color_space,
                                            PartitionKind part_kind,
                                            Color color);
      virtual IndexSpace create_index_space_union(
                                            RegionTreeForest *forest,
                                            IndexPartition parent,
                                            const void *realm_color,
                                            TypeTag type_tag,
                                const std::vector<IndexSpace> &handles);
      virtual IndexSpace create_index_space_union(
                                            RegionTreeForest *forest,
                                            IndexPartition parent,
                                            const void *realm_color,
                                            TypeTag type_tag,
                                            IndexPartition handle);
      virtual IndexSpace create_index_space_intersection(
                                            RegionTreeForest *forest,
                                            IndexPartition parent,
                                            const void *realm_color,
                                            TypeTag type_tag,
                                const std::vector<IndexSpace> &handles);
      virtual IndexSpace create_index_space_intersection(
                                            RegionTreeForest *forest,
                                            IndexPartition parent,
                                            const void *realm_color,
                                            TypeTag type_tag,
                                            IndexPartition handle);
      virtual IndexSpace create_index_space_difference(
                                            RegionTreeForest *forest,
                                            IndexPartition parent,
                                            const void *realm_color,
                                            TypeTag type_tag,
                                            IndexSpace initial,
                                const std::vector<IndexSpace> &handles);
      virtual FieldSpace create_field_space(RegionTreeForest *forest);
      virtual void destroy_field_space(FieldSpace handle);
      virtual FieldID allocate_field(RegionTreeForest *forest,
                                     FieldSpace space, size_t field_size,
                                     FieldID fid, bool local,
                                     CustomSerdezID serdez_id);
      virtual void free_field(FieldSpace space, FieldID fid);
      virtual void allocate_fields(RegionTreeForest *forest,
                                   FieldSpace space,
                                   const std::vector<size_t> &sizes,
                                   std::vector<FieldID> &resuling_fields,
                                   bool local, CustomSerdezID serdez_id);
      virtual void free_fields(FieldSpace space, 
                               const std::set<FieldID> &to_free);
      virtual LogicalRegion create_logical_region(RegionTreeForest *forest,
                                            IndexSpace index_space,
                                            FieldSpace field_space);
      virtual void destroy_logical_region(LogicalRegion handle);
      virtual void destroy_logical_partition(LogicalPartition handle);
    public:
      virtual IndexSpace find_index_launch_space(const Domain &launch_domain);
      virtual Future execute_task(const TaskLauncher &launcher);
      virtual FutureMap execute_index_space(const IndexTaskLauncher &launcher);
      virtual Future execute_index_space(const IndexTaskLauncher &launcher,
                                         ReductionOpID redop);
      // Mapping, remapping, and unmapping region are same as inner context
      // Single fill ops are the same as normal inner context
      virtual void fill_fields(const IndexFillLauncher &launcher);
      virtual void issue_copy(const CopyLauncher &launcher);
      virtual void issue_copy(const IndexCopyLauncher &launcher);
      virtual void issue_acquire(const AcquireLauncher &launcher);
      virtual void issue_release(const ReleaseLauncher &launcher);
      virtual PhysicalRegion attach_resource(const AttachLauncher &launcher);
      virtual void detach_resource(PhysicalRegion region);
      virtual FutureMap execute_must_epoch(const MustEpochLauncher &launcher);
      virtual Future issue_timing_measurement(const TimingLauncher &launcher);
    public:
      virtual unsigned register_new_child_operation(Operation *op,
                            const std::vector<StaticDependence> *dependences);
      virtual void register_new_internal_operation(InternalOp *op);
    public:
      virtual void record_dynamic_collective_contribution(DynamicCollective dc,
                                                          const Future &f);
      virtual void find_collective_contributions(DynamicCollective dc,
                                       std::vector<Future> &contributions);
    public:
      virtual InterCloseOp* get_inter_close_op(void);
      virtual IndexCloseOp* get_index_close_op(void);
    public:
      virtual void pack_remote_context(Serializer &rez, 
                                       AddressSpaceID target,
                                       bool replicate = false);
    public:
      virtual ShardingFunction* find_sharding_function(ShardingID sid);
      virtual ShardManager* find_shard_manager(void) const;
    public:
      virtual InstanceView* create_instance_top_view(PhysicalManager *manager,
                                                     AddressSpaceID source);
      InstanceView* create_replicate_instance_top_view(PhysicalManager *manager,
                                                       AddressSpaceID source);
      void record_replicate_instance_top_view(PhysicalManager *manager, 
                                              InstanceView *result);
    public:
      void exchange_common_resources(void);
      void handle_collective_message(Deserializer &derez);
      void handle_future_map_request(Deserializer &derez);
      void handle_composite_view_request(Deserializer &derez);
    public:
      // Collective methods
      CollectiveID get_next_collective_index(CollectiveIndexLocation loc);
      void register_collective(ShardCollective *collective);
      ShardCollective* find_or_buffer_collective(Deserializer &derez);
      void unregister_collective(ShardCollective *collective);
    public:
      // Future map methods
      ApBarrier get_next_future_map_barrier(void);
      void register_future_map(ReplFutureMapImpl *map);
      ReplFutureMapImpl* find_or_buffer_future_map_request(Deserializer &derez);
      void unregister_future_map(ReplFutureMapImpl *map);
      static void handle_future_map_reclaim(const void *args);
    public:
      // Composite view methods
      void register_composite_view(CompositeView* view, RtEvent close_done);
      CompositeView* find_or_buffer_composite_view_request(Deserializer &derez);
      void unregister_composite_view(CompositeView *view, RtEvent close_done);
    public:
      ShardTask *const owner_shard;
      ShardManager *const shard_manager;
    protected:
      // Operations are created by two different processes, most by the
      // application, but some are internal operations generated by the
      // runtime, since these processes operate asynchronously with 
      // respect to each other, we have to have two different sets of 
      // barriers for them to use to maintain determinism across a 
      // control replicaiton context
      std::vector<RtBarrier>  application_barriers;
      std::vector<RtBarrier>  internal_barriers;
      std::vector<RtBarrier>  inter_close_barriers;
      unsigned next_ap_bar_index, next_int_bar_index, next_close_bar_index;
    protected:
      ShardID index_space_allocator_shard;
      ShardID index_partition_allocator_shard;
      ShardID field_space_allocator_shard;
      ShardID field_allocator_shard;
      ShardID logical_region_allocator_shard;
    protected:
      ApBarrier pending_partition_barrier;
      ApBarrier future_map_barrier;
      RtBarrier creation_barrier;
#ifdef DEBUG_LEGION_COLLECTIVES
    protected:
      RtBarrier collective_check_barrier;
#endif
    protected:
      int shard_collective_radix;
      int shard_collective_log_radix;
      int shard_collective_stages;
      int shard_collective_participating_shards;
      int shard_collective_last_radix;
      int shard_collective_last_log_radix;
    protected:
      CollectiveID next_available_collective_index;
      std::map<CollectiveID,ShardCollective*> collectives;
      std::map<CollectiveID,std::vector<
                std::pair<void*,size_t> > > pending_collective_updates;
    protected:
      std::map<ApEvent,ReplFutureMapImpl*> future_maps;
      std::map<ApEvent,std::vector<
                std::pair<void*,size_t> > > pending_future_map_requests;
    protected:
      // Composite views that are still valid across the shards
      std::map<RtEvent/*done event*/,CompositeView*> live_composite_views;
      std::map<RtEvent,std::vector<
                std::pair<void*,size_t> > > pending_composite_view_requests;
    protected:
      // Different from pending_top_views as this applies to our requests
      std::map<PhysicalManager*,RtUserEvent> pending_request_views;
    };

    /**
     * \class RemoteTask
     * A small helper class for giving application
     * visibility to this remote context
     */
    class RemoteTask : public ExternalTask {
    public:
      RemoteTask(RemoteContext *owner);
      RemoteTask(const RemoteTask &rhs);
      virtual ~RemoteTask(void);
    public:
      RemoteTask& operator=(const RemoteTask &rhs);
    public:
      virtual UniqueID get_unique_id(void) const;
      virtual unsigned get_context_index(void) const; 
      virtual void set_context_index(unsigned index);
      virtual int get_depth(void) const;
      virtual const char* get_task_name(void) const;
    public:
      RemoteContext *const owner;
      unsigned context_index;
    };

    /**
     * \class RemoteContext
     * A remote copy of a TaskContext for the 
     * execution of sub-tasks on remote notes.
     */
    class RemoteContext : public InnerContext {
    public:
      RemoteContext(Runtime *runtime, UniqueID context_uid);
      RemoteContext(const RemoteContext &rhs);
      virtual ~RemoteContext(void);
    public:
      RemoteContext& operator=(const RemoteContext &rhs);
    public:
      virtual int get_depth(void) const;
      virtual Task* get_task(void);
      virtual void unpack_remote_context(Deserializer &derez,
                                         std::set<RtEvent> &preconditions);
      virtual TaskContext* find_parent_context(void);
    public:
      virtual InnerContext* find_outermost_local_context(
                          InnerContext *previous = NULL);
      virtual InnerContext* find_top_context(void);
    public:
      virtual VersionInfo& get_version_info(unsigned idx);
      virtual const std::vector<VersionInfo>* get_version_infos(void);
      virtual AddressSpaceID get_version_owner(RegionTreeNode *node,
                                               AddressSpaceID source);
      virtual void find_parent_version_info(unsigned index, unsigned depth, 
                  const FieldMask &version_mask, VersionInfo &version_info);
      virtual InnerContext* find_parent_physical_context(unsigned index);
<<<<<<< HEAD
      virtual InstanceView* create_instance_top_view(PhysicalManager *manager,
                                                     AddressSpaceID source);
    public:
      virtual ShardingFunction* find_sharding_function(ShardingID sid);
      virtual ShardManager* find_shard_manager(void) const;
=======
      virtual void invalidate_region_tree_contexts(void);
>>>>>>> 5c2fde2f
    public:
      void unpack_local_field_update(Deserializer &derez);
      static void handle_local_field_update(Deserializer &derez);
    public:
      static void handle_physical_request(Deserializer &derez,
                      Runtime *runtime, AddressSpaceID source);
      void set_physical_context_result(unsigned index, InnerContext *result);
      static void handle_physical_response(Deserializer &derez, 
                                           Runtime *runtime);
    protected:
      UniqueID parent_context_uid;
      TaskContext *parent_ctx;
      ShardManager *shard_manager; // if we're lucky and one is already here
    protected:
      int depth;
      ApEvent remote_completion_event;
      std::vector<VersionInfo> version_infos;
      bool top_level_context;
      RemoteTask remote_task;
    protected:
      std::vector<unsigned> local_parent_req_indexes;
      std::vector<bool> local_virtual_mapped;
    protected:
      // Cached physical contexts recorded from the owner
      std::map<unsigned/*index*/,InnerContext*> physical_contexts;
      std::map<unsigned,RtEvent> pending_physical_contexts;
    protected:
      // For remote replicate contexts
      size_t total_shards;
      ReplicationID repl_id;
      std::map<ShardingID,ShardingFunction*> sharding_functions;
    };

    /**
     * \class LeafContext
     * A context for the execution of a leaf task
     */
    class LeafContext : public TaskContext {
    public:
      LeafContext(Runtime *runtime, TaskOp *owner);
      LeafContext(const LeafContext &rhs);
      virtual ~LeafContext(void);
    public:
      LeafContext& operator=(const LeafContext &rhs);
    public:
      // Interface for task contexts
      virtual RegionTreeContext get_context(void) const;
      virtual ContextID get_context_id(void) const;
      virtual void pack_remote_context(Serializer &rez, 
          AddressSpaceID target, bool replicate = false);
      virtual bool attempt_children_complete(void);
      virtual bool attempt_children_commit(void);
      virtual void inline_child_task(TaskOp *child);
      virtual VariantImpl* select_inline_variant(TaskOp *child) const;
      virtual bool is_leaf_context(void) const;
    public:
      // Interface to operations performed by a context
      virtual IndexSpace create_index_space(RegionTreeForest *forest,
                                            const void *realm_is, 
                                            TypeTag type_tag);
      virtual IndexSpace union_index_spaces(RegionTreeForest *forest,
                           const std::vector<IndexSpace> &spaces);
      virtual IndexSpace intersect_index_spaces(RegionTreeForest *forest,
                           const std::vector<IndexSpace> &spaces);
      virtual IndexSpace subtract_index_spaces(RegionTreeForest *forest,
                           IndexSpace left, IndexSpace right);
      virtual void destroy_index_space(IndexSpace handle);
      virtual void destroy_index_partition(IndexPartition handle);
      virtual IndexPartition create_equal_partition(RegionTreeForest *forest,
                                            IndexSpace parent,
                                            IndexSpace color_space,
                                            size_t granularity,
                                            Color color);
      virtual IndexPartition create_partition_by_union(RegionTreeForest *forest,
                                            IndexSpace parent,
                                            IndexPartition handle1,
                                            IndexPartition handle2,
                                            IndexSpace color_space,
                                            PartitionKind kind,
                                            Color color);
      virtual IndexPartition create_partition_by_intersection(
                                            RegionTreeForest *forest,
                                            IndexSpace parent,
                                            IndexPartition handle1,
                                            IndexPartition handle2,
                                            IndexSpace color_space,
                                            PartitionKind kind,
                                            Color color);
      virtual IndexPartition create_partition_by_difference(
                                            RegionTreeForest *forest,
                                            IndexSpace parent,
                                            IndexPartition handle1,
                                            IndexPartition handle2,
                                            IndexSpace color_space,
                                            PartitionKind kind,
                                            Color color);
      virtual Color create_cross_product_partitions(
                                            RegionTreeForest *forest,
                                            IndexPartition handle1,
                                            IndexPartition handle2,
                              std::map<IndexSpace,IndexPartition> &handles,
                                            PartitionKind kind,
                                            Color color);
      virtual void create_association(      LogicalRegion domain,
                                            LogicalRegion domain_parent,
                                            FieldID domain_fid,
                                            IndexSpace range,
                                            MapperID id, MappingTagID tag);
      virtual IndexPartition create_restricted_partition(
                                            RegionTreeForest *forest,
                                            IndexSpace parent,
                                            IndexSpace color_space,
                                            const void *transform,
                                            size_t transform_size,
                                            const void *extent,
                                            size_t extent_size,
                                            PartitionKind part_kind,
                                            Color color);
      virtual IndexPartition create_partition_by_field(
                                            RegionTreeForest *forest,
                                            LogicalRegion handle,
                                            LogicalRegion parent_priv,
                                            FieldID fid,
                                            IndexSpace color_space,
                                            Color color,
                                            MapperID id, MappingTagID tag);
      virtual IndexPartition create_partition_by_image(
                                            RegionTreeForest *forest,
                                            IndexSpace handle,
                                            LogicalPartition projection,
                                            LogicalRegion parent,
                                            FieldID fid,
                                            IndexSpace color_space,
                                            PartitionKind part_kind,
                                            Color color,
                                            MapperID id, MappingTagID tag);
      virtual IndexPartition create_partition_by_image_range(
                                            RegionTreeForest *forest,
                                            IndexSpace handle,
                                            LogicalPartition projection,
                                            LogicalRegion parent,
                                            FieldID fid,
                                            IndexSpace color_space,
                                            PartitionKind part_kind,
                                            Color color,
                                            MapperID id, MappingTagID tag);
      virtual IndexPartition create_partition_by_preimage(
                                            RegionTreeForest *forest,
                                            IndexPartition projection,
                                            LogicalRegion handle,
                                            LogicalRegion parent,
                                            FieldID fid,
                                            IndexSpace color_space,
                                            PartitionKind part_kind,
                                            Color color,
                                            MapperID id, MappingTagID tag);
      virtual IndexPartition create_partition_by_preimage_range(
                                            RegionTreeForest *forest,
                                            IndexPartition projection,
                                            LogicalRegion handle,
                                            LogicalRegion parent,
                                            FieldID fid,
                                            IndexSpace color_space,
                                            PartitionKind part_kind,
                                            Color color,
                                            MapperID id, MappingTagID tag);
      virtual IndexPartition create_pending_partition(
                                            RegionTreeForest *forest,
                                            IndexSpace parent,
                                            IndexSpace color_space,
                                            PartitionKind part_kind,
                                            Color color);
      virtual IndexSpace create_index_space_union(
                                            RegionTreeForest *forest,
                                            IndexPartition parent,
                                            const void *realm_color,
                                            TypeTag type_tag,
                                const std::vector<IndexSpace> &handles);
      virtual IndexSpace create_index_space_union(
                                            RegionTreeForest *forest,
                                            IndexPartition parent,
                                            const void *realm_color,
                                            TypeTag type_tag,
                                            IndexPartition handle);
      virtual IndexSpace create_index_space_intersection(
                                            RegionTreeForest *forest,
                                            IndexPartition parent,
                                            const void *realm_color,
                                            TypeTag type_tag,
                                const std::vector<IndexSpace> &handles);
      virtual IndexSpace create_index_space_intersection(
                                            RegionTreeForest *forest,
                                            IndexPartition parent,
                                            const void *realm_color,
                                            TypeTag type_tag,
                                            IndexPartition handle);
      virtual IndexSpace create_index_space_difference(
                                            RegionTreeForest *forest,
                                            IndexPartition parent,
                                            const void *realm_color,
                                            TypeTag type_tag,
                                            IndexSpace initial,
                                const std::vector<IndexSpace> &handles);
      virtual FieldSpace create_field_space(RegionTreeForest *forest);
      virtual void destroy_field_space(FieldSpace handle);
      virtual FieldID allocate_field(RegionTreeForest *forest,
                                     FieldSpace space, size_t field_size,
                                     FieldID fid, bool local,
                                     CustomSerdezID serdez_id);
      virtual void free_field(FieldSpace space, FieldID fid);
      virtual void allocate_fields(RegionTreeForest *forest,
                                   FieldSpace space,
                                   const std::vector<size_t> &sizes,
                                   std::vector<FieldID> &resuling_fields,
                                   bool local, CustomSerdezID serdez_id);
      virtual void free_fields(FieldSpace space, 
                               const std::set<FieldID> &to_free);
      virtual LogicalRegion create_logical_region(RegionTreeForest *forest,
                                            IndexSpace index_space,
                                            FieldSpace field_space);
      virtual void destroy_logical_region(LogicalRegion handle);
      virtual void destroy_logical_partition(LogicalPartition handle);
      virtual FieldAllocator create_field_allocator(Legion::Runtime *external,
                                                    FieldSpace handle);
    public:
      virtual Future execute_task(const TaskLauncher &launcher);
      virtual FutureMap execute_index_space(const IndexTaskLauncher &launcher);
      virtual Future execute_index_space(const IndexTaskLauncher &launcher,
                                         ReductionOpID redop);
      virtual PhysicalRegion map_region(const InlineLauncher &launcher);
      virtual void remap_region(PhysicalRegion region);
      virtual void unmap_region(PhysicalRegion region);
      virtual void fill_fields(const FillLauncher &launcher);
      virtual void fill_fields(const IndexFillLauncher &launcher);
      virtual void issue_copy(const CopyLauncher &launcher);
      virtual void issue_copy(const IndexCopyLauncher &launcher);
      virtual void issue_acquire(const AcquireLauncher &launcher);
      virtual void issue_release(const ReleaseLauncher &launcher);
      virtual PhysicalRegion attach_resource(const AttachLauncher &launcher);
      virtual void detach_resource(PhysicalRegion region);
      virtual FutureMap execute_must_epoch(const MustEpochLauncher &launcher);
      virtual Future issue_timing_measurement(const TimingLauncher &launcher);
      virtual void issue_mapping_fence(void);
      virtual void issue_execution_fence(void);
      virtual void complete_frame(void);
      virtual Predicate create_predicate(const Future &f);
      virtual Predicate predicate_not(const Predicate &p);
      virtual Predicate create_predicate(const PredicateLauncher &launcher);
      virtual Future get_predicate_future(const Predicate &p);
    public:
      // The following set of operations correspond directly
      // to the complete_mapping, complete_operation, and
      // commit_operations performed by an operation.  Every
      // one of those calls invokes the corresponding one of
      // these calls to notify the parent context.
      virtual unsigned register_new_child_operation(Operation *op,
                const std::vector<StaticDependence> *dependences);
      virtual void register_new_internal_operation(InternalOp *op);
      virtual unsigned register_new_close_operation(CloseOp *op);
      virtual void add_to_dependence_queue(Operation *op, bool has_lock,
                                           RtEvent op_precondition);
      virtual void register_child_executed(Operation *op);
      virtual void register_child_complete(Operation *op);
      virtual void register_child_commit(Operation *op); 
      virtual void unregister_child_operation(Operation *op);
      virtual void register_fence_dependence(Operation *op);
    public:
      virtual void perform_fence_analysis(FenceOp *op);
      virtual void update_current_fence(FenceOp *op);
    public:
      virtual void begin_trace(TraceID tid);
      virtual void end_trace(TraceID tid);
      virtual void begin_static_trace(const std::set<RegionTreeID> *managed);
      virtual void end_static_trace(void);
    public:
      virtual void issue_frame(FrameOp *frame, ApEvent frame_termination);
      virtual void perform_frame_issue(FrameOp *frame, 
                                       ApEvent frame_termination);
      virtual void finish_frame(ApEvent frame_termination);
    public:
      virtual void increment_outstanding(void);
      virtual void decrement_outstanding(void);
      virtual void increment_pending(void);
      virtual RtEvent decrement_pending(TaskOp *child);
      virtual RtEvent decrement_pending(bool need_deferral);
      virtual void increment_frame(void);
      virtual void decrement_frame(void);
    public:
      virtual InterCloseOp* get_inter_close_op(void);
      virtual IndexCloseOp* get_index_close_op(void);
      virtual ReadCloseOp*  get_read_only_close_op(void);
    public:
      virtual InnerContext* find_parent_logical_context(unsigned index);
      virtual InnerContext* find_parent_physical_context(unsigned index);
      virtual void find_parent_version_info(unsigned index, unsigned depth, 
                  const FieldMask &version_mask, VersionInfo &version_info);
      virtual InnerContext* find_outermost_local_context(
                          InnerContext *previous = NULL);
      virtual InnerContext* find_top_context(void);
    public:
      virtual void initialize_region_tree_contexts(
          const std::vector<RegionRequirement> &clone_requirements,
          const std::vector<ApUserEvent> &unmap_events,
          std::set<ApEvent> &preconditions,
          std::set<RtEvent> &applied_events);
      virtual void invalidate_region_tree_contexts(void);
      virtual void send_back_created_state(AddressSpaceID target);
    public:
      virtual InstanceView* create_instance_top_view(PhysicalManager *manager,
                                                     AddressSpaceID source);
      static void handle_remote_view_creation(const void *args);
      static void handle_create_top_view_request(Deserializer &derez, 
                            Runtime *runtime, AddressSpaceID source);
      static void handle_create_top_view_response(Deserializer &derez,
                                                   Runtime *runtime);
    public:
      virtual void end_task(const void *res, size_t res_size, bool owned);
      virtual void post_end_task(const void *res, size_t res_size, bool owned);
    public:
      virtual void add_acquisition(AcquireOp *op, 
                                   const RegionRequirement &req);
      virtual void remove_acquisition(ReleaseOp *op, 
                                      const RegionRequirement &req);
      virtual void add_restriction(AttachOp *op, InstanceManager *instance,
                                   const RegionRequirement &req);
      virtual void remove_restriction(DetachOp *op, 
                                      const RegionRequirement &req);
      virtual void release_restrictions(void);
      virtual bool has_restrictions(void) const; 
      virtual void perform_restricted_analysis(const RegionRequirement &req, 
                                               RestrictInfo &restrict_info);
    public:
      virtual void record_dynamic_collective_contribution(DynamicCollective dc,
                                                          const Future &f);
      virtual void find_collective_contributions(DynamicCollective dc,
                                             std::vector<Future> &futures);
    };

    /**
     * \class InlineContext
     * A context for performing the inline execution
     * of a task inside of a parent task.
     */
    class InlineContext : public TaskContext {
    public:
      InlineContext(Runtime *runtime, TaskContext *enclosing, TaskOp *child);
      InlineContext(const InlineContext &rhs);
      virtual ~InlineContext(void);
    public:
      InlineContext& operator=(const InlineContext &rhs);
    public:
      // Interface for task contexts
      virtual RegionTreeContext get_context(void) const;
      virtual ContextID get_context_id(void) const;
      virtual UniqueID get_context_uid(void) const;
      virtual int get_depth(void) const;
      virtual void pack_remote_context(Serializer &rez, 
          AddressSpaceID target, bool replicate);
      virtual bool attempt_children_complete(void);
      virtual bool attempt_children_commit(void);
      virtual void inline_child_task(TaskOp *child);
      virtual VariantImpl* select_inline_variant(TaskOp *child) const;
    public:
      // Interface to operations performed by a context
      virtual IndexSpace create_index_space(RegionTreeForest *forest,
                                            const void *realm_is, 
                                            TypeTag type_tag);
      virtual IndexSpace union_index_spaces(RegionTreeForest *forest,
                           const std::vector<IndexSpace> &spaces);
      virtual IndexSpace intersect_index_spaces(RegionTreeForest *forest,
                           const std::vector<IndexSpace> &spaces);
      virtual IndexSpace subtract_index_spaces(RegionTreeForest *forest,
                           IndexSpace left, IndexSpace right);
      virtual void destroy_index_space(IndexSpace handle);
      virtual void destroy_index_partition(IndexPartition handle);
      virtual IndexPartition create_equal_partition(RegionTreeForest *forest,
                                            IndexSpace parent,
                                            IndexSpace color_space,
                                            size_t granularity,
                                            Color color);
      virtual IndexPartition create_partition_by_union(RegionTreeForest *forest,
                                            IndexSpace parent,
                                            IndexPartition handle1,
                                            IndexPartition handle2,
                                            IndexSpace color_space,
                                            PartitionKind kind,
                                            Color color);
      virtual IndexPartition create_partition_by_intersection(
                                            RegionTreeForest *forest,
                                            IndexSpace parent,
                                            IndexPartition handle1,
                                            IndexPartition handle2,
                                            IndexSpace color_space,
                                            PartitionKind kind,
                                            Color color);
      virtual IndexPartition create_partition_by_difference(
                                            RegionTreeForest *forest,
                                            IndexSpace parent,
                                            IndexPartition handle1,
                                            IndexPartition handle2,
                                            IndexSpace color_space,
                                            PartitionKind kind,
                                            Color color);
      virtual Color create_cross_product_partitions(
                                            RegionTreeForest *forest,
                                            IndexPartition handle1,
                                            IndexPartition handle2,
                              std::map<IndexSpace,IndexPartition> &handles,
                                            PartitionKind kind,
                                            Color color);
      virtual void create_association(      LogicalRegion domain,
                                            LogicalRegion domain_parent,
                                            FieldID domain_fid,
                                            IndexSpace range,
                                            MapperID id, MappingTagID tag);
      virtual IndexPartition create_restricted_partition(
                                            RegionTreeForest *forest,
                                            IndexSpace parent,
                                            IndexSpace color_space,
                                            const void *transform,
                                            size_t transform_size,
                                            const void *extent,
                                            size_t extent_size,
                                            PartitionKind part_kind,
                                            Color color);
      virtual IndexPartition create_partition_by_field(
                                            RegionTreeForest *forest,
                                            LogicalRegion handle,
                                            LogicalRegion parent_priv,
                                            FieldID fid,
                                            IndexSpace color_space,
                                            Color color,
                                            MapperID id, MappingTagID tag);
      virtual IndexPartition create_partition_by_image(
                                            RegionTreeForest *forest,
                                            IndexSpace handle,
                                            LogicalPartition projection,
                                            LogicalRegion parent,
                                            FieldID fid,
                                            IndexSpace color_space,
                                            PartitionKind part_kind,
                                            Color color,
                                            MapperID id, MappingTagID tag);
      virtual IndexPartition create_partition_by_image_range(
                                            RegionTreeForest *forest,
                                            IndexSpace handle,
                                            LogicalPartition projection,
                                            LogicalRegion parent,
                                            FieldID fid,
                                            IndexSpace color_space,
                                            PartitionKind part_kind,
                                            Color color,
                                            MapperID id, MappingTagID tag);
      virtual IndexPartition create_partition_by_preimage(
                                            RegionTreeForest *forest,
                                            IndexPartition projection,
                                            LogicalRegion handle,
                                            LogicalRegion parent,
                                            FieldID fid,
                                            IndexSpace color_space,
                                            PartitionKind part_kind,
                                            Color color,
                                            MapperID id, MappingTagID tag);
      virtual IndexPartition create_partition_by_preimage_range(
                                            RegionTreeForest *forest,
                                            IndexPartition projection,
                                            LogicalRegion handle,
                                            LogicalRegion parent,
                                            FieldID fid,
                                            IndexSpace color_space,
                                            PartitionKind part_kind,
                                            Color color,
                                            MapperID id, MappingTagID tag);
      virtual IndexPartition create_pending_partition(
                                            RegionTreeForest *forest,
                                            IndexSpace parent,
                                            IndexSpace color_space,
                                            PartitionKind part_kind,
                                            Color color);
      virtual IndexSpace create_index_space_union(
                                            RegionTreeForest *forest,
                                            IndexPartition parent,
                                            const void *realm_color,
                                            TypeTag type_tag,
                                const std::vector<IndexSpace> &handles);
      virtual IndexSpace create_index_space_union(
                                            RegionTreeForest *forest,
                                            IndexPartition parent,
                                            const void *realm_color,
                                            TypeTag type_tag,
                                            IndexPartition handle);
      virtual IndexSpace create_index_space_intersection(
                                            RegionTreeForest *forest,
                                            IndexPartition parent,
                                            const void *realm_color,
                                            TypeTag type_tag,
                                const std::vector<IndexSpace> &handles);
      virtual IndexSpace create_index_space_intersection(
                                            RegionTreeForest *forest,
                                            IndexPartition parent,
                                            const void *realm_color,
                                            TypeTag type_tag,
                                            IndexPartition handle);
      virtual IndexSpace create_index_space_difference(
                                            RegionTreeForest *forest,
                                            IndexPartition parent,
                                            const void *realm_color,
                                            TypeTag type_tag,
                                            IndexSpace initial,
                                const std::vector<IndexSpace> &handles);
      virtual FieldSpace create_field_space(RegionTreeForest *forest);
      virtual void destroy_field_space(FieldSpace handle);
      virtual FieldID allocate_field(RegionTreeForest *forest,
                                     FieldSpace space, size_t field_size,
                                     FieldID fid, bool local,
                                     CustomSerdezID serdez_id);
      virtual void free_field(FieldSpace space, FieldID fid);
      virtual void allocate_fields(RegionTreeForest *forest,
                                   FieldSpace space,
                                   const std::vector<size_t> &sizes,
                                   std::vector<FieldID> &resuling_fields,
                                   bool local, CustomSerdezID serdez_id);
      virtual void free_fields(FieldSpace space, 
                               const std::set<FieldID> &to_free);
      virtual LogicalRegion create_logical_region(RegionTreeForest *forest,
                                            IndexSpace index_space,
                                            FieldSpace field_space);
      virtual void destroy_logical_region(LogicalRegion handle);
      virtual void destroy_logical_partition(LogicalPartition handle);
      virtual FieldAllocator create_field_allocator(Legion::Runtime *external,
                                                    FieldSpace handle);
    public:
      virtual Future execute_task(const TaskLauncher &launcher);
      virtual FutureMap execute_index_space(const IndexTaskLauncher &launcher);
      virtual Future execute_index_space(const IndexTaskLauncher &launcher,
                                         ReductionOpID redop);
      virtual PhysicalRegion map_region(const InlineLauncher &launcher);
      virtual void remap_region(PhysicalRegion region);
      virtual void unmap_region(PhysicalRegion region);
      virtual void fill_fields(const FillLauncher &launcher);
      virtual void fill_fields(const IndexFillLauncher &launcher);
      virtual void issue_copy(const CopyLauncher &launcher);
      virtual void issue_copy(const IndexCopyLauncher &launcher);
      virtual void issue_acquire(const AcquireLauncher &launcher);
      virtual void issue_release(const ReleaseLauncher &launcher);
      virtual PhysicalRegion attach_resource(const AttachLauncher &launcher);
      virtual void detach_resource(PhysicalRegion region);
      virtual FutureMap execute_must_epoch(const MustEpochLauncher &launcher);
      virtual Future issue_timing_measurement(const TimingLauncher &launcher);
      virtual void issue_mapping_fence(void);
      virtual void issue_execution_fence(void);
      virtual void complete_frame(void);
      virtual Predicate create_predicate(const Future &f);
      virtual Predicate predicate_not(const Predicate &p);
      virtual Predicate create_predicate(const PredicateLauncher &launcher);
      virtual Future get_predicate_future(const Predicate &p);
    public:
      // The following set of operations correspond directly
      // to the complete_mapping, complete_operation, and
      // commit_operations performed by an operation.  Every
      // one of those calls invokes the corresponding one of
      // these calls to notify the parent context.
      virtual unsigned register_new_child_operation(Operation *op,
                const std::vector<StaticDependence> *dependences);
      virtual void register_new_internal_operation(InternalOp *op);
      virtual unsigned register_new_close_operation(CloseOp *op);
      virtual void add_to_dependence_queue(Operation *op, bool has_lock,
                                           RtEvent op_precondition);
      virtual void register_child_executed(Operation *op);
      virtual void register_child_complete(Operation *op);
      virtual void register_child_commit(Operation *op); 
      virtual void unregister_child_operation(Operation *op);
      virtual void register_fence_dependence(Operation *op);
    public:
      virtual void perform_fence_analysis(FenceOp *op);
      virtual void update_current_fence(FenceOp *op);
    public:
      virtual void begin_trace(TraceID tid);
      virtual void end_trace(TraceID tid);
      virtual void begin_static_trace(const std::set<RegionTreeID> *managed);
      virtual void end_static_trace(void);
    public:
      virtual void issue_frame(FrameOp *frame, ApEvent frame_termination);
      virtual void perform_frame_issue(FrameOp *frame, 
                                       ApEvent frame_termination);
      virtual void finish_frame(ApEvent frame_termination);
    public:
      virtual void increment_outstanding(void);
      virtual void decrement_outstanding(void);
      virtual void increment_pending(void);
      virtual RtEvent decrement_pending(TaskOp *child);
      virtual RtEvent decrement_pending(bool need_deferral);
      virtual void increment_frame(void);
      virtual void decrement_frame(void);
    public:
      virtual InterCloseOp* get_inter_close_op(void);
      virtual IndexCloseOp* get_index_close_op(void);
      virtual ReadCloseOp*  get_read_only_close_op(void);
    public:
      virtual InnerContext* find_parent_logical_context(unsigned index);
      virtual InnerContext* find_parent_physical_context(unsigned index);
      virtual void find_parent_version_info(unsigned index, unsigned depth, 
                  const FieldMask &version_mask, VersionInfo &version_info);
      // Override by RemoteTask and TopLevelTask
      virtual InnerContext* find_outermost_local_context(
                          InnerContext *previous = NULL);
      virtual InnerContext* find_top_context(void);
    public:
      virtual void initialize_region_tree_contexts(
          const std::vector<RegionRequirement> &clone_requirements,
          const std::vector<ApUserEvent> &unmap_events,
          std::set<ApEvent> &preconditions,
          std::set<RtEvent> &applied_events);
      virtual void invalidate_region_tree_contexts(void);
      virtual void send_back_created_state(AddressSpaceID target);
    public:
      virtual InstanceView* create_instance_top_view(PhysicalManager *manager,
                                                     AddressSpaceID source);
      static void handle_remote_view_creation(const void *args);
      static void handle_create_top_view_request(Deserializer &derez, 
                            Runtime *runtime, AddressSpaceID source);
      static void handle_create_top_view_response(Deserializer &derez,
                                                   Runtime *runtime);
    public:
      virtual const std::vector<PhysicalRegion>& begin_task(void);
      virtual void end_task(const void *res, size_t res_size, bool owned);
      virtual void post_end_task(const void *res, size_t res_size, bool owned);
    public:
      virtual void add_acquisition(AcquireOp *op, 
                                   const RegionRequirement &req);
      virtual void remove_acquisition(ReleaseOp *op, 
                                      const RegionRequirement &req);
      virtual void add_restriction(AttachOp *op, InstanceManager *instance,
                                   const RegionRequirement &req);
      virtual void remove_restriction(DetachOp *op, 
                                      const RegionRequirement &req);
      virtual void release_restrictions(void);
      virtual bool has_restrictions(void) const; 
      virtual void perform_restricted_analysis(const RegionRequirement &req, 
                                               RestrictInfo &restrict_info);
    public:
      virtual void record_dynamic_collective_contribution(DynamicCollective dc,
                                                          const Future &f);
      virtual void find_collective_contributions(DynamicCollective dc,
                                             std::vector<Future> &futures);
    protected:
      TaskContext *const enclosing;
      TaskOp *const inline_task;
    protected:
      std::vector<unsigned> parent_req_indexes;
    };

    //--------------------------------------------------------------------------
    inline void TaskContext::begin_runtime_call(void)
    //--------------------------------------------------------------------------
    {
      if (overhead_tracker == NULL)
        return;
      const long long current = Realm::Clock::current_time_in_nanoseconds();
      const long long diff = current - previous_profiling_time;
      overhead_tracker->application_time += diff;
      previous_profiling_time = current;
    }

    //--------------------------------------------------------------------------
    inline void TaskContext::end_runtime_call(void)
    //--------------------------------------------------------------------------
    {
      if (overhead_tracker == NULL)
        return;
      const long long current = Realm::Clock::current_time_in_nanoseconds();
      const long long diff = current - previous_profiling_time;
      overhead_tracker->runtime_time += diff;
      previous_profiling_time = current;
    }

    //--------------------------------------------------------------------------
    inline void TaskContext::begin_task_wait(bool from_runtime)
    //--------------------------------------------------------------------------
    {
      if (overhead_tracker == NULL)
        return;
      const long long current = Realm::Clock::current_time_in_nanoseconds();
      const long long diff = current - previous_profiling_time;
      if (from_runtime)
        overhead_tracker->runtime_time += diff;
      else
        overhead_tracker->application_time += diff;
      previous_profiling_time = current;
    }

    //--------------------------------------------------------------------------
    inline void TaskContext::end_task_wait(void)
    //--------------------------------------------------------------------------
    {
      if (overhead_tracker == NULL)
        return;
      const long long current = Realm::Clock::current_time_in_nanoseconds();
      const long long diff = current - previous_profiling_time;
      overhead_tracker->wait_time += diff;
      previous_profiling_time = current;
    }

  };
};


#endif // __LEGION_CONTEXT_H__
<|MERGE_RESOLUTION|>--- conflicted
+++ resolved
@@ -1471,15 +1471,12 @@
       virtual void find_parent_version_info(unsigned index, unsigned depth, 
                   const FieldMask &version_mask, VersionInfo &version_info);
       virtual InnerContext* find_parent_physical_context(unsigned index);
-<<<<<<< HEAD
       virtual InstanceView* create_instance_top_view(PhysicalManager *manager,
                                                      AddressSpaceID source);
+      virtual void invalidate_region_tree_contexts(void);
     public:
       virtual ShardingFunction* find_sharding_function(ShardingID sid);
       virtual ShardManager* find_shard_manager(void) const;
-=======
-      virtual void invalidate_region_tree_contexts(void);
->>>>>>> 5c2fde2f
     public:
       void unpack_local_field_update(Deserializer &derez);
       static void handle_local_field_update(Deserializer &derez);
