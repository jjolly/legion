/* Copyright 2016 Stanford University, NVIDIA Corporation
 *
 * Licensed under the Apache License, Version 2.0 (the "License");
 * you may not use this file except in compliance with the License.
 * You may obtain a copy of the License at
 *
 *     http://www.apache.org/licenses/LICENSE-2.0
 *
 * Unless required by applicable law or agreed to in writing, software
 * distributed under the License is distributed on an "AS IS" BASIS,
 * WITHOUT WARRANTIES OR CONDITIONS OF ANY KIND, either express or implied.
 * See the License for the specific language governing permissions and
 * limitations under the License.
 */

#include "runtime.h"
#include "legion_ops.h"
#include "legion_tasks.h"
#include "region_tree.h"
#include "legion_spy.h"
#include "legion_trace.h"
#include "legion_profiling.h"
#include "legion_instances.h"
#include "legion_views.h"

namespace Legion {
  namespace Internal {

    LEGION_EXTERN_LOGGER_DECLARATIONS

    /////////////////////////////////////////////////////////////
    // Operation 
    /////////////////////////////////////////////////////////////

    const char *const 
      Operation::op_names[Operation::LAST_OP_KIND] = OPERATION_NAMES;

    //--------------------------------------------------------------------------
    Operation::Operation(Runtime *rt)
      : runtime(rt), op_lock(Reservation::create_reservation()), 
        gen(0), unique_op_id(0), 
        outstanding_mapping_references(0),
        hardened(false), parent_ctx(NULL)
    //--------------------------------------------------------------------------
    {
      dependence_tracker.mapping = NULL;
      if (!Runtime::resilient_mode)
        commit_event = UserEvent::NO_USER_EVENT;
    }

    //--------------------------------------------------------------------------
    Operation::~Operation(void)
    //--------------------------------------------------------------------------
    {
      op_lock.destroy_reservation();
      op_lock = Reservation::NO_RESERVATION;
    }

    //--------------------------------------------------------------------------
    /*static*/ const char* Operation::get_string_rep(OpKind kind)
    //--------------------------------------------------------------------------
    {
      return op_names[kind];
    }

    //--------------------------------------------------------------------------
    void Operation::activate_operation(void)
    //--------------------------------------------------------------------------
    {
      // Get a new unique ID for this operation
      unique_op_id = runtime->get_unique_operation_id();
      outstanding_mapping_references = 0;
#ifdef DEBUG_HIGH_LEVEL
      mapped = false;
      executed = false;
      resolved = false;
#endif
      completed = false;
      committed = false;
      hardened = false;
      trigger_commit_invoked = true;
      early_commit_request = false;
      track_parent = false;
      parent_ctx = NULL;
      need_completion_trigger = true;
      mapped_event = UserEvent::create_user_event();
      resolved_event = UserEvent::create_user_event();
      completion_event = UserEvent::create_user_event();
      if (Runtime::resilient_mode)
        commit_event = UserEvent::create_user_event();
      trace = NULL;
      tracing = false;
      must_epoch = NULL;
#ifdef DEBUG_HIGH_LEVEL
      assert(mapped_event.exists());
      assert(resolved_event.exists());
      assert(completion_event.exists());
      if (Runtime::resilient_mode)
        assert(commit_event.exists());
#endif
      if (runtime->profiler != NULL)
        runtime->profiler->register_operation(this);
    }
    
    //--------------------------------------------------------------------------
    void Operation::deactivate_operation(void)
    //--------------------------------------------------------------------------
    {
      {
        AutoLock o_lock(op_lock);
        gen++;
      }
      incoming.clear();
      outgoing.clear();
      unverified_regions.clear();
      verify_regions.clear();
      logical_records.clear();
      if (dependence_tracker.commit != NULL)
      {
        delete dependence_tracker.commit;
        dependence_tracker.commit = NULL;
      }
      if (!mapped_event.has_triggered())
        mapped_event.trigger();
      if (!resolved_event.has_triggered())
        resolved_event.trigger();
      if (need_completion_trigger && !completion_event.has_triggered())
        completion_event.trigger();
      if (!commit_event.has_triggered())
        commit_event.trigger();
    }

    //--------------------------------------------------------------------------
    size_t Operation::get_region_count(void) const
    //--------------------------------------------------------------------------
    {
      return 0;
    }

    //--------------------------------------------------------------------------
    Mappable* Operation::get_mappable(void)
    //--------------------------------------------------------------------------
    {
      return parent_ctx;
    }

    //--------------------------------------------------------------------------
    unsigned Operation::get_operation_depth(void) const
    //--------------------------------------------------------------------------
    {
#ifdef DEBUG_HIGH_LEVEL
      assert(parent_ctx != NULL);
#endif
      return (parent_ctx->get_depth()+1);
    }

    //--------------------------------------------------------------------------
    void Operation::initialize_privilege_path(RegionTreePath &path,
                                              const RegionRequirement &req)
    //--------------------------------------------------------------------------
    {
      if ((req.handle_type == SINGULAR) || (req.handle_type == REG_PROJECTION))
      {
        runtime->forest->initialize_path(req.region.get_index_space(),
                                         req.parent.get_index_space(), path);
      }
      else
      {
#ifdef DEBUG_HIGH_LEVEL
        assert(req.handle_type == PART_PROJECTION);
#endif
        runtime->forest->initialize_path(req.partition.get_index_partition(),
                                         req.parent.get_index_space(), path);
      }
    }

    //--------------------------------------------------------------------------
    void Operation::initialize_mapping_path(RegionTreePath &path,
                                            const RegionRequirement &req,
                                            LogicalRegion start_node)
    //--------------------------------------------------------------------------
    {
#ifdef DEBUG_HIGH_LEVEL
      assert(req.handle_type == SINGULAR);
#endif
      runtime->forest->initialize_path(req.region.get_index_space(),
                                       start_node.get_index_space(), path);
    }

    //--------------------------------------------------------------------------
    void Operation::initialize_mapping_path(RegionTreePath &path,
                                            const RegionRequirement &req,
                                            LogicalPartition start_node)
    //--------------------------------------------------------------------------
    {
#ifdef DEBUG_HIGH_LEVEL
      assert(req.handle_type == SINGULAR);
#endif
      runtime->forest->initialize_path(req.region.get_index_space(),
                                       start_node.get_index_partition(), path);
    }

    //--------------------------------------------------------------------------
    void Operation::set_trace(LegionTrace *t, bool is_tracing)
    //--------------------------------------------------------------------------
    {
#ifdef DEBUG_HIGH_LEVEL
      assert(trace == NULL);
      assert(t != NULL);
#endif
      trace = t; 
      tracing = is_tracing;
    }

    //--------------------------------------------------------------------------
    void Operation::set_must_epoch(MustEpochOp *epoch, bool do_registration)
    //--------------------------------------------------------------------------
    {
#ifdef DEBUG_HIGH_LEVEL
      assert(must_epoch == NULL);
      assert(epoch != NULL);
#endif
      must_epoch = epoch;
      if (do_registration)
        must_epoch->register_subop(this);
    }

    //--------------------------------------------------------------------------
    /*static*/ void Operation::localize_region_requirement(RegionRequirement &r)
    //--------------------------------------------------------------------------
    {
#ifdef DEBUG_HIGH_LEVEL
      assert(r.handle_type == SINGULAR);
#endif
      r.parent = r.region;
      r.prop = EXCLUSIVE;
    }

    //--------------------------------------------------------------------------
    /*static*/ void Operation::release_acquired_instances(
       std::map<PhysicalManager*,std::pair<unsigned,bool> > &acquired_instances)
    //--------------------------------------------------------------------------
    {
      for (std::map<PhysicalManager*,std::pair<unsigned,bool> >::iterator it = 
            acquired_instances.begin(); it != acquired_instances.end(); it++)
      {
        if (it->first->remove_base_valid_ref(MAPPING_ACQUIRE_REF, 
                                             it->second.first))
          PhysicalManager::delete_physical_manager(it->first);
      }
      acquired_instances.clear();
    }

    //--------------------------------------------------------------------------
    void Operation::initialize_operation(SingleTask *ctx, bool track, 
                                         unsigned regs/*= 0*/)
    //--------------------------------------------------------------------------
    {
#ifdef DEBUG_HIGH_LEVEL
      assert(ctx != NULL);
      assert(completion_event.exists());
#endif
      parent_ctx = ctx;
      track_parent = track;
      if (track_parent)
        parent_ctx->register_new_child_operation(this);
      for (unsigned idx = 0; idx < regs; idx++)
        unverified_regions.insert(idx);
    }

    //--------------------------------------------------------------------------
    void Operation::trigger_dependence_analysis(void)
    //--------------------------------------------------------------------------
    {
      begin_dependence_analysis();
      end_dependence_analysis();
      // Since there are no registered dependences here
      // then trigger mapping will occur immediately
    }

    //--------------------------------------------------------------------------
    void Operation::trigger_mapping(void)
    //--------------------------------------------------------------------------
    {
      // Then put this thing on the ready queue
      runtime->add_to_local_queue(parent_ctx->get_executing_processor(),
                                  this, false/*prev fail*/);
    }

    //--------------------------------------------------------------------------
    void Operation::trigger_remote_state_analysis(UserEvent ready_event)
    //--------------------------------------------------------------------------
    {
      // We have nothing to check for so just trigger the event
      ready_event.trigger();
    }

    //--------------------------------------------------------------------------
    bool Operation::trigger_execution(void)
    //--------------------------------------------------------------------------
    {
      // Mark that we finished mapping
      complete_mapping();
      // If we have nothing to do also mark that we have completed execution
      complete_execution();
      // Return true indicating we successfully triggered
      return true;
    }
    
    //--------------------------------------------------------------------------
    void Operation::trigger_resolution(void)
    //--------------------------------------------------------------------------
    {
      resolve_speculation();
    } 

    //--------------------------------------------------------------------------
    void Operation::trigger_complete(void)
    //--------------------------------------------------------------------------
    {
      complete_operation();
    }

    //--------------------------------------------------------------------------
    void Operation::trigger_commit(void)
    //--------------------------------------------------------------------------
    {
      commit_operation(true/*deactivate*/);
    }

    //--------------------------------------------------------------------------
    void Operation::deferred_execute(void)
    //--------------------------------------------------------------------------
    {
      // should only be called if overridden
      assert(false);
    }

    //--------------------------------------------------------------------------
    void Operation::deferred_commit_trigger(GenerationID our_gen)
    //--------------------------------------------------------------------------
    {
      bool need_trigger = false;
      {
        AutoLock o_lock(op_lock);
#ifdef DEBUG_HIGH_LEVEL
        assert(our_gen <= gen); // better not be ahead of where we are now
#endif
        if ((our_gen == gen) && !trigger_commit_invoked)
        {
          trigger_commit_invoked = true;
          need_trigger = true;
        }
      }
      if (need_trigger)
        trigger_commit();
    }

    //--------------------------------------------------------------------------
    void Operation::report_interfering_requirements(unsigned idx1,unsigned idx2)
    //--------------------------------------------------------------------------
    {
      // should only be called if overridden
      assert(false);
    }

    //--------------------------------------------------------------------------
    void Operation::report_interfering_close_requirement(unsigned idx)
    //--------------------------------------------------------------------------
    {
      // should only be called if overridden
      assert(false);
    }

    //--------------------------------------------------------------------------
    unsigned Operation::find_parent_index(unsigned idx)
    //--------------------------------------------------------------------------
    {
      assert(false);
      return 0;
    }

    //--------------------------------------------------------------------------
    FatTreePath* Operation::compute_fat_path(unsigned idx)
    //--------------------------------------------------------------------------
    {
      // Should only be called for inherited types
      assert(false);
      return NULL;
    }

    //--------------------------------------------------------------------------
    void Operation::select_sources(const InstanceRef &target,
                                   const InstanceSet &sources,
                                   std::vector<unsigned> &ranking)
    //--------------------------------------------------------------------------
    {
      // Should only be called for inherited types
      assert(false);
    }

    //--------------------------------------------------------------------------
    std::map<PhysicalManager*,std::pair<unsigned,bool> >* 
                                     Operation::get_acquired_instances_ref(void)
    //--------------------------------------------------------------------------
    {
      // should only be called for inherited types
      assert(false);
      return NULL;
    }

    //--------------------------------------------------------------------------
    void Operation::update_atomic_locks(Reservation lock, bool exclusive)
    //--------------------------------------------------------------------------
    {
      // Should only be called for inherited types
      assert(false);
    }

    //--------------------------------------------------------------------------
    void Operation::complete_mapping(Event wait_on /*= Event::NO_EVENT*/)
    //--------------------------------------------------------------------------
    {
#ifdef DEBUG_HIGH_LEVEL
      {
        AutoLock o_lock(op_lock);
        assert(!mapped);
        mapped = true;
      }
#endif
      Runtime::trigger_event<true>(mapped_event, wait_on);
    }

    //--------------------------------------------------------------------------
    void Operation::complete_execution(Event wait_on /*= Event::NO_EVENT*/)
    //--------------------------------------------------------------------------
    {
      if (!wait_on.has_triggered())
      {
        // We have to defer the execution of this operation
        DeferredExecuteArgs args;
        args.hlr_id = HLR_DEFERRED_EXECUTE_ID;
        args.proxy_this = this;
        runtime->issue_runtime_meta_task(&args, sizeof(args),
                                         HLR_DEFERRED_EXECUTE_ID,
                                         HLR_LATENCY_PRIORITY,
                                         this, wait_on);
        return;
      }
      // Tell our parent context that we are done mapping
      // It's important that this is done before we mark that we
      // are executed to avoid race conditions
      if (track_parent)
        parent_ctx->register_child_executed(this);
#ifdef DEBUG_HIGH_LEVEL
      {
        AutoLock o_lock(op_lock);
        assert(!executed);
        executed = true;
      }
#endif
      // Now see if we are ready to complete this operation
      if (!mapped_event.has_triggered() || !resolved_event.has_triggered())
      {
        Event trigger_pre = 
          Runtime::merge_events<true>(mapped_event, resolved_event);
        DeferredCompleteArgs args;
        args.hlr_id = HLR_DEFERRED_COMPLETE_ID;
        args.proxy_this = this;
        runtime->issue_runtime_meta_task(&args, sizeof(args),
                                         HLR_DEFERRED_COMPLETE_ID,
                                         HLR_LATENCY_PRIORITY,
                                         this, trigger_pre);
      }
      else // Do the trigger now
        trigger_complete();
    }

    //--------------------------------------------------------------------------
    void Operation::resolve_speculation(Event wait_on /*= Event::NO_EVENT*/)
    //--------------------------------------------------------------------------
    {
#ifdef DEBUG_HIGH_LEVEL
      {
        AutoLock o_lock(op_lock);
        assert(!resolved);
        resolved = true;
      }
#endif
      Runtime::trigger_event<true>(resolved_event, wait_on);
    }

    //--------------------------------------------------------------------------
    void Operation::complete_operation(void)
    //--------------------------------------------------------------------------
    {
      bool need_trigger = false;
      // Tell our parent that we are complete
      // It's important that we do this before we mark ourselves
      // completed in order to avoid race conditions
      if (track_parent)
        parent_ctx->register_child_complete(this);
      {
        AutoLock o_lock(op_lock);
#ifdef DEBUG_HIGH_LEVEL
        assert(mapped);
        assert(executed);
        assert(resolved);
        assert(!completed);
#endif
        completed = true;
        // Now that we have done the completion stage, we can 
        // mark trigger commit to false which will open all the
        // different path ways for doing commit, this also
        // means we need to check all the ways here because they
        // have been disable previously
        trigger_commit_invoked = false;
        // Check to see if we need to trigger commit
        if ((!Runtime::resilient_mode) || early_commit_request ||
            ((hardened && unverified_regions.empty())))
        {
          trigger_commit_invoked = true;
          need_trigger = true;
        }
        else if (outstanding_mapping_references == 0)
        {
#ifdef DEBUG_HIGH_LEVEL
          assert(dependence_tracker.commit != NULL);
#endif
          CommitDependenceTracker *tracker = dependence_tracker.commit;
          need_trigger = tracker->issue_commit_trigger(this, runtime);
          if (need_trigger)
            trigger_commit_invoked = true;
        }
      }
      if (need_completion_trigger)
        completion_event.trigger(); 
      // finally notify all the operations we dependended on
      // that we validated their regions note we don't need
      // the lock since this was all set when we did our mapping analysis
      for (std::map<Operation*,std::set<unsigned> >::const_iterator it =
            verify_regions.begin(); it != verify_regions.end(); it++)
      {
#ifdef DEBUG_HIGH_LEVEL
        assert(incoming.find(it->first) != incoming.end());
#endif
        GenerationID ver_gen = incoming[it->first];
        it->first->notify_regions_verified(it->second, ver_gen);
      } 
      // If we're not in resilient mode, then we can now
      // commit this operation
      if (need_trigger)
        trigger_commit();
    }

    //--------------------------------------------------------------------------
    void Operation::commit_operation(bool do_deactivate,
                                     Event wait_on /*= Event::NO_EVENT*/)
    //--------------------------------------------------------------------------
    {
      if (!wait_on.has_triggered())
      {
        DeferredCommitArgs args;
        args.hlr_id = HLR_DEFERRED_COMMIT_ID;
        args.proxy_this = this;
        args.deactivate = do_deactivate;
        runtime->issue_runtime_meta_task(&args, sizeof(args),
                                         HLR_DEFERRED_COMMIT_ID,
                                         HLR_LATENCY_PRIORITY,
                                         this, wait_on);
        return;
      }
      // Tell our parent context that we are committed
      // Do this before actually committing to avoid race conditions
      if (track_parent)
        parent_ctx->register_child_commit(this);
      // Mark that we are committed 
      {
        AutoLock o_lock(op_lock);
#ifdef DEBUG_HIGH_LEVEL
        assert(mapped);
        assert(executed);
        assert(resolved);
        assert(completed);
        assert(!committed);
#endif
        committed = true;
      } 
      // Trigger the commit event
      if (Runtime::resilient_mode)
        commit_event.trigger();
      if (do_deactivate)
        deactivate();
    }

    //--------------------------------------------------------------------------
    void Operation::harden_operation(void)
    //--------------------------------------------------------------------------
    {
      // Mark that this operation is now hardened against failures
      bool need_trigger = false;
      {
        AutoLock o_lock(op_lock);
#ifdef DEBUG_HIGH_LEVEL
        assert(!hardened);
#endif
        hardened = true;
        if (unverified_regions.empty() && !trigger_commit_invoked)
        {
          trigger_commit_invoked = true;
          need_trigger = true;
        }
      }
      if (need_trigger)
        trigger_commit();
    }

    //--------------------------------------------------------------------------
    void Operation::quash_operation(GenerationID gen, bool restart)
    //--------------------------------------------------------------------------
    {
      // TODO: actually handle quashing of operations
      assert(false);
    }

    //--------------------------------------------------------------------------
    void Operation::request_early_commit(void)
    //--------------------------------------------------------------------------
    {
      AutoLock o_lock(op_lock);
      early_commit_request = true;
    }

    //--------------------------------------------------------------------------
    void Operation::begin_dependence_analysis(void)
    //--------------------------------------------------------------------------
    {
#ifdef DEBUG_HIGH_LEVEL
      assert(dependence_tracker.mapping == NULL);
#endif
      // Make a dependence tracker
      dependence_tracker.mapping = new MappingDependenceTracker();
      // Register ourselves with our trace if there is one
      // This will also add any necessary dependences
      if (trace != NULL)
        trace->register_operation(this, gen);
      // See if we have any fence dependences
      parent_ctx->register_fence_dependence(this);
    }

    //--------------------------------------------------------------------------
    void Operation::end_dependence_analysis(void)
    //--------------------------------------------------------------------------
    {
#ifdef DEBUG_HIGH_LEVEL
      assert(dependence_tracker.mapping != NULL);
#endif
      MappingDependenceTracker *tracker = dependence_tracker.mapping;
      // Now make a commit tracker
      dependence_tracker.commit = new CommitDependenceTracker();
      // Cannot touch anything not on our stack after this call
      tracker->issue_stage_triggers(this, runtime, must_epoch);
      delete tracker;
    }

    //--------------------------------------------------------------------------
    bool Operation::register_dependence(Operation *target, 
                                        GenerationID target_gen)
    //--------------------------------------------------------------------------
    {
      if (must_epoch != NULL)
        must_epoch->verify_dependence(this, gen, target, target_gen);
      // The rest of this method is the same as the one below
      if (target == this)
      {
        // Can't remove this if we are tracing
        if (tracing)
        {
          // Don't forget to record the dependence
#ifdef DEBUG_HIGH_LEVEL
          assert(trace != NULL);
#endif
          if (target_gen < gen)
            trace->record_dependence(this, target_gen, this, gen);
          return false;
        }
        else
          return (target_gen < gen);
      }
      bool registered_dependence = false;
      AutoLock o_lock(op_lock);
#ifdef DEBUG_HIGH_LEVEL
      assert(dependence_tracker.mapping != NULL);
#endif
      bool prune = target->perform_registration(target_gen, this, gen,
                                                registered_dependence,
                                                dependence_tracker.mapping,
                                                commit_event);
      if (registered_dependence)
        incoming[target] = target_gen;
      if (tracing)
      {
#ifdef DEBUG_HIGH_LEVEL
        assert(trace != NULL);
#endif
        trace->record_dependence(target, target_gen, this, gen);
        // Unsound to prune when tracing
        prune = false;
      }
      return prune;
    }

    //--------------------------------------------------------------------------
    bool Operation::register_region_dependence(unsigned idx, Operation *target,
                                          GenerationID target_gen, 
                                          unsigned target_idx,
                                          DependenceType dtype, bool validates,
                                          const FieldMask &dependent_mask)
    //--------------------------------------------------------------------------
    {
      bool do_registration = true;
      if (must_epoch != NULL)
      {
        do_registration = 
          must_epoch->record_dependence(this, gen, target, target_gen, 
                                        idx, target_idx, dtype);
      }
      // Can never register a dependence on ourself since it means
      // that the target was recycled and will never register. Return
      // true if the generation is older than our current generation.
      if (target == this)
      {
        if (target_gen == gen)
          report_interfering_requirements(target_idx, idx);
        // Can't remove this if we are tracing
        if (tracing)
        {
          // Don't forget to record the dependence
#ifdef DEBUG_HIGH_LEVEL
          assert(trace != NULL);
#endif
          if (target_gen < gen)
            trace->record_region_dependence(this, target_gen, 
                                            this, gen, target_idx, 
                                            idx, dtype, validates,
                                            dependent_mask);
          return false;
        }
        else
          return (target_gen < gen);
      }
      bool registered_dependence = false;
      AutoLock o_lock(op_lock);
      bool prune = false;
      if (do_registration)
      {
#ifdef DEBUG_HIGH_LEVEL
        assert(dependence_tracker.mapping != NULL);
#endif
        prune = target->perform_registration(target_gen, this, gen,
                                                registered_dependence,
                                                dependence_tracker.mapping,
                                                commit_event);
      }
      if (registered_dependence)
      {
        incoming[target] = target_gen;
        // If we registered a mapping dependence then we can verify
        if (validates)
          verify_regions[target].insert(idx);
      }
      if (tracing)
      {
#ifdef DEBUG_HIGH_LEVEL
        assert(trace != NULL);
#endif
        trace->record_region_dependence(target, target_gen, 
                                        this, gen, target_idx, 
                                        idx, dtype, validates,
                                        dependent_mask);
        // Unsound to prune when tracing
        prune = false;
      }
      return prune;
    }

    //--------------------------------------------------------------------------
    bool Operation::perform_registration(GenerationID our_gen, 
                                         Operation *op, GenerationID op_gen,
                                         bool &registered_dependence,
                                         MappingDependenceTracker *tracker,
                                         Event other_commit_event)
    //--------------------------------------------------------------------------
    {
      AutoLock o_lock(op_lock);
#ifdef DEBUG_HIGH_LEVEL
      assert(our_gen <= gen); // better not be ahead of where we are now
#endif
      // If the generations match and we haven't committed yet, 
      // register an outgoing dependence
      if ((our_gen == gen) && !committed)
      {
#ifdef DEBUG_HIGH_LEVEL
        // should still have some mapping references
        // if other operations are trying to register dependences
        assert(outstanding_mapping_references > 0);
#endif
        // Check to see if we've already recorded this dependence
        std::map<Operation*,GenerationID>::const_iterator finder = 
          outgoing.find(op);
        if (finder == outgoing.end())
        {
          outgoing[op] = op_gen;
          // Record that the operation has a mapping dependence
          // on us as long as we haven't mapped
          tracker->add_mapping_dependence(mapped_event);
          tracker->add_resolution_dependence(resolved_event);
          // Record that we have a commit dependence on the
          // registering operation
#ifdef DEBUG_HIGH_LEVEL
          assert(dependence_tracker.commit != NULL);
#endif
          dependence_tracker.commit->add_commit_dependence(other_commit_event);
          registered_dependence = true;
        }
        else
        {
          // We already registered it
          registered_dependence = false;
        }
        // Cannot prune this operation from the list since it
        // is still not committed
        return false;
      }
      // We already committed so we're done and this
      // operation can be pruned from the list of users
      registered_dependence = false;
      return true;
    }

    //--------------------------------------------------------------------------
    bool Operation::is_operation_committed(GenerationID our_gen)
    //--------------------------------------------------------------------------
    {
      // If we're on an old generation then it's definitely committed
      return (our_gen < gen);
    }

    //--------------------------------------------------------------------------
    void Operation::add_mapping_reference(GenerationID our_gen)
    //--------------------------------------------------------------------------
    {
      AutoLock o_lock(op_lock);
#ifdef DEBUG_HIGH_LEVEL
      assert(our_gen <= gen); // better not be ahead of where we are now
#endif
      if (our_gen == gen)
        outstanding_mapping_references++;
    }

    //--------------------------------------------------------------------------
    void Operation::remove_mapping_reference(GenerationID our_gen)
    //--------------------------------------------------------------------------
    {
      bool need_trigger = false;
      {
        AutoLock o_lock(op_lock);
#ifdef DEBUG_HIGH_LEVEL
        assert(our_gen <= gen); // better not be ahead of where we are now
#endif
        if ((our_gen == gen) && !committed)
        {
#ifdef DEBUG_HIGH_LEVEL
          assert(outstanding_mapping_references > 0);
#endif
          outstanding_mapping_references--;
          // If we've completed and we have no mapping references
          // and we have no outstanding commit dependences then 
          // we can commit this operation
          if ((outstanding_mapping_references == 0) && !trigger_commit_invoked)
          {
#ifdef DEBUG_HIGH_LEVEL
            assert(dependence_tracker.commit != NULL);
#endif
            CommitDependenceTracker *tracker = dependence_tracker.commit;
            need_trigger = tracker->issue_commit_trigger(this, runtime);
            if (need_trigger)
              trigger_commit_invoked = true;
          }
        }
        // otherwise we were already recycled and are no longer valid
      }
      if (need_trigger)
        trigger_commit();
    }

    //--------------------------------------------------------------------------
    Event Operation::invoke_state_analysis(void)
    //--------------------------------------------------------------------------
    {
      // First check to see if the parent context has remote state
      if ((parent_ctx != NULL) && parent_ctx->has_remote_state())
      {
        // This can be an expensive operation so defer it, but give it
        // a slight priority boost because we know that it will likely
        // involve some inter-node communication and we want to get 
        // that in flight quickly to help hide latency.
        UserEvent ready_event = UserEvent::create_user_event();
        StateAnalysisArgs args;
        args.hlr_id = HLR_STATE_ANALYSIS_ID;
        args.proxy_op = this;
        args.ready_event = ready_event;
        runtime->issue_runtime_meta_task(&args, sizeof(args),
                                         HLR_STATE_ANALYSIS_ID, 
                                         HLR_LATENCY_PRIORITY, this);
        return ready_event;
      }
      else
        return Event::NO_EVENT;
    }

    //--------------------------------------------------------------------------
    void Operation::record_logical_dependence(const LogicalUser &user)
    //--------------------------------------------------------------------------
    {
      logical_records.push_back(user);
    }

    //--------------------------------------------------------------------------
    LegionList<LogicalUser,LOGICAL_REC_ALLOC>::track_aligned&
                                            Operation::get_logical_records(void)
    //--------------------------------------------------------------------------
    {
      return logical_records;
    }

    //--------------------------------------------------------------------------
    void Operation::clear_logical_records(void)
    //--------------------------------------------------------------------------
    {
      logical_records.clear();
    }

    //--------------------------------------------------------------------------
    void Operation::notify_regions_verified(const std::set<unsigned> &regions,
                                            GenerationID our_gen)
    //--------------------------------------------------------------------------
    {
      bool need_trigger = false;
      {
        AutoLock o_lock(op_lock);
#ifdef DEBUG_HIGH_LEVEL
        assert(our_gen <= gen); // better not be ahead of where we are now
#endif
        if ((our_gen == gen) && !trigger_commit_invoked)
        {
          for (std::set<unsigned>::const_iterator it = regions.begin();
                it != regions.end(); it++)
          {
            unverified_regions.erase(*it);
          }
          if (hardened && unverified_regions.empty()
              && !trigger_commit_invoked)
          {
            need_trigger = true;
            trigger_commit_invoked = true;
          }
        }
      }
      if (need_trigger)
        trigger_commit();
    }

    //--------------------------------------------------------------------------
    /*static*/ void Operation::prepare_for_mapping(const InstanceRef &ref,
                                                   MappingInstance &instance) 
    //--------------------------------------------------------------------------
    {
#ifdef DEBUG_HIGH_LEVEL
      assert(!ref.is_composite_ref());
#endif
      instance = ref.get_mapping_instance();
    }

    //--------------------------------------------------------------------------
    /*static*/ void Operation::prepare_for_mapping(const InstanceSet &valid,
                                      std::vector<MappingInstance> &input_valid)
    //--------------------------------------------------------------------------
    {
      input_valid.resize(valid.size());
      for (unsigned idx = 0; idx < valid.size(); idx++)
      {
        const InstanceRef &ref = valid[idx];
#ifdef DEBUG_HIGH_LEVEL
        assert(!ref.is_composite_ref());
#endif
        MappingInstance &inst = input_valid[idx];
        inst = ref.get_mapping_instance();
      }
    }

    //--------------------------------------------------------------------------
    /*static*/ void Operation::prepare_for_mapping(const InstanceSet &valid,
                                      const std::set<Memory> &visible_filter,
                                      std::vector<MappingInstance> &input_valid)
    //--------------------------------------------------------------------------
    {
      input_valid.reserve(valid.size());
      unsigned next_index = 0;
      for (unsigned idx = 0; idx < valid.size(); idx++)
      {
        const InstanceRef &ref = valid[idx];
#ifdef DEBUG_HIGH_LEVEL
        assert(!ref.is_composite_ref());
#endif
        if (visible_filter.find(ref.get_manager()->get_memory()) == 
            visible_filter.end())
          continue;
        input_valid.resize(next_index+1);
        MappingInstance &inst = input_valid[next_index++];
        inst = ref.get_mapping_instance();
      }
    }

    //--------------------------------------------------------------------------
    /*static*/ void Operation::compute_ranking(
                              const std::deque<MappingInstance> &output,
                              const InstanceSet &sources,
                              std::vector<unsigned> &ranking)
    //--------------------------------------------------------------------------
    {
      ranking.reserve(output.size());
      for (std::deque<MappingInstance>::const_iterator it = 
            output.begin(); it != output.end(); it++)
      {
        const PhysicalManager *manager = it->impl;
        for (unsigned idx = 0; idx < sources.size(); idx++)
        {
          if (manager == sources[idx].get_manager())
          {
            ranking.push_back(idx);
            break;
          }
        }
        // Ignore any instances which are not in the original set of sources
      }
    }

    //--------------------------------------------------------------------------
    void Operation::MappingDependenceTracker::issue_stage_triggers(
                      Operation *op, Runtime *runtime, MustEpochOp *must_epoch)
    //--------------------------------------------------------------------------
    {
      bool map_now = true;
      bool resolve_now = true;
      if (!mapping_dependences.empty())
      {
        Event map_precondition = 
          Runtime::merge_events<true>(mapping_dependences);
        if (!map_precondition.has_triggered())
        {
          if (must_epoch == NULL)
          {
            DeferredMappingArgs args;
            args.hlr_id = HLR_DEFERRED_MAPPING_TRIGGER_ID;
            args.proxy_this = op;
            runtime->issue_runtime_meta_task(&args, sizeof(args),
                                             HLR_DEFERRED_MAPPING_TRIGGER_ID,
                                             HLR_LATENCY_PRIORITY,
                                             op, map_precondition);
          }
          else
            must_epoch->add_mapping_dependence(map_precondition);  
          map_now = false;
        }
      }
      if (!resolution_dependences.empty())
      {
        Event resolve_precondition = 
          Runtime::merge_events<true>(resolution_dependences);
        if (!resolve_precondition.has_triggered())
        {
          DeferredResolutionArgs args;
          args.hlr_id = HLR_DEFERRED_RESOLUTION_TRIGGER_ID;
          args.proxy_this = op;
          runtime->issue_runtime_meta_task(&args, sizeof(args),
                                           HLR_DEFERRED_RESOLUTION_TRIGGER_ID,
                                           HLR_LATENCY_PRIORITY,
                                           op, resolve_precondition);
          resolve_now = false;
        }
      }
      if (map_now && (must_epoch == NULL))
        op->trigger_mapping();
      if (resolve_now)
        op->trigger_resolution();
    }
    
    //--------------------------------------------------------------------------
    bool Operation::CommitDependenceTracker::issue_commit_trigger(Operation *op,
                                                               Runtime *runtime)
    //--------------------------------------------------------------------------
    {
      if (!commit_dependences.empty())
      {
        Event commit_precondition = 
          Runtime::merge_events<true>(commit_dependences);
        if (!commit_precondition.has_triggered())
        {
          DeferredCommitTriggerArgs args;
          args.hlr_id = HLR_DEFERRED_COMMIT_TRIGGER_ID;
          args.proxy_this = op;
          args.gen = op->get_generation();
          runtime->issue_runtime_meta_task(&args, sizeof(args),
                                           HLR_DEFERRED_COMMIT_TRIGGER_ID,
                                           HLR_LATENCY_PRIORITY,
                                           op, commit_precondition);
          return false;
        }
      }
      return true;
    }

    /////////////////////////////////////////////////////////////
    // Predicate Operation 
    /////////////////////////////////////////////////////////////

    //--------------------------------------------------------------------------
    PredicateImpl::PredicateImpl(Runtime *rt)
      : Operation(rt)
    //--------------------------------------------------------------------------
    {
    }

    //--------------------------------------------------------------------------
    void PredicateImpl::activate_predicate(void)
    //--------------------------------------------------------------------------
    {
      activate_operation();
      predicate_resolved = false;
      predicate_references = 0;
    }

    //--------------------------------------------------------------------------
    void PredicateImpl::deactivate_predicate(void)
    //--------------------------------------------------------------------------
    {
      deactivate_operation();
#ifdef DEBUG_HIGH_LEVEL
      assert(predicate_references == 0);
#endif
      waiters.clear();
    }

    //--------------------------------------------------------------------------
    void PredicateImpl::add_predicate_reference(void)
    //--------------------------------------------------------------------------
    {
      bool add_map_reference;
      {
        AutoLock o_lock(op_lock);
        add_map_reference = (predicate_references == 0);
        predicate_references++;
      }
      if (add_map_reference)
        add_mapping_reference(get_generation());
    }

    //--------------------------------------------------------------------------
    void PredicateImpl::remove_predicate_reference(void)
    //--------------------------------------------------------------------------
    {
      bool need_trigger;
      bool remove_reference;
      GenerationID task_gen = 0;  // initialization to make gcc happy
      {
        AutoLock o_lock(op_lock);
#ifdef DEBUG_HIGH_LEVEL
        assert(predicate_references > 0);
#endif
        predicate_references--;
        remove_reference = (predicate_references == 0);
        if (remove_reference)
        {
          // Get the task generation before things can be cleaned up
          task_gen = get_generation();
          need_trigger = predicate_resolved;
        }
        else
          need_trigger = false;
      }
      if (need_trigger)
        complete_execution();
      if (remove_reference)
        remove_mapping_reference(task_gen);
    }

    //--------------------------------------------------------------------------
    bool PredicateImpl::register_waiter(PredicateWaiter *waiter,
                                          GenerationID waiter_gen, bool &value)
    //--------------------------------------------------------------------------
    {
      bool valid;
      AutoLock o_lock(op_lock);
      if (predicate_resolved)
      {
        value = predicate_value;
        valid = true;
      }
      else
      {
#ifdef DEBUG_HIGH_LEVEL
        assert(waiters.find(waiter) == waiters.end());
#endif
        waiters[waiter] = waiter_gen;
        valid = false;
      }
      return valid;
    }

    //--------------------------------------------------------------------------
    void PredicateImpl::set_resolved_value(GenerationID pred_gen, bool value)
    //--------------------------------------------------------------------------
    {
      bool need_trigger;
      // Make a copy of the waiters since we could get cleaned up in parallel
      std::map<PredicateWaiter*,GenerationID> copy_waiters;
      {
        AutoLock o_lock(op_lock);
        if ((pred_gen == get_generation()) && !predicate_resolved)
        {
          predicate_resolved = true;
          predicate_value = value;
          copy_waiters = waiters;
          need_trigger = (predicate_references == 0);
        }
        else
          need_trigger= false;
      }
      // Notify any waiters, no need to hold the lock since waiters can't
      // be added after we set the state to resolved
      for (std::map<PredicateWaiter*,GenerationID>::const_iterator it = 
            copy_waiters.begin(); it != copy_waiters.end(); it++)
      {
        it->first->notify_predicate_value(it->second, value);
      }
      // Now see if we need to indicate we are done executing
      if (need_trigger)
        complete_execution();
    }

    /////////////////////////////////////////////////////////////
    // Speculative Operation 
    /////////////////////////////////////////////////////////////

    //--------------------------------------------------------------------------
    SpeculativeOp::SpeculativeOp(Runtime *rt)
      : Operation(rt)
    //--------------------------------------------------------------------------
    {
    }

    //--------------------------------------------------------------------------
    void SpeculativeOp::activate_speculative(void)
    //--------------------------------------------------------------------------
    {
      activate_operation();
      speculation_state = RESOLVE_TRUE_STATE;
      predicate = NULL;
      received_trigger_resolution = false;
      predicate_waiter = UserEvent::NO_USER_EVENT;
    }

    //--------------------------------------------------------------------------
    void SpeculativeOp::deactivate_speculative(void)
    //--------------------------------------------------------------------------
    {
      deactivate_operation();
    }

    //--------------------------------------------------------------------------
    void SpeculativeOp::initialize_speculation(SingleTask *ctx, bool track,
                                               unsigned regions,
                                               const Predicate &p)
    //--------------------------------------------------------------------------
    {
      initialize_operation(ctx, track, regions);
      if (p == Predicate::TRUE_PRED)
      {
        speculation_state = RESOLVE_TRUE_STATE;
        predicate = NULL;
      }
      else if (p == Predicate::FALSE_PRED)
      {
        speculation_state = RESOLVE_FALSE_STATE;
        predicate = NULL;
      }
      else
      {
        speculation_state = PENDING_MAP_STATE;
        predicate = p.impl;
        predicate->add_predicate_reference();
      }
    }

    //--------------------------------------------------------------------------
    void SpeculativeOp::register_predicate_dependence(void)
    //--------------------------------------------------------------------------
    {
      if (predicate != NULL)
        register_dependence(predicate, predicate->get_generation());
    }

    //--------------------------------------------------------------------------
    bool SpeculativeOp::is_predicated(void) const
    //--------------------------------------------------------------------------
    {
      return (predicate != NULL);
    }

    //--------------------------------------------------------------------------
    bool SpeculativeOp::get_predicate_value(Processor proc)
    //--------------------------------------------------------------------------
    {
      Event wait_event = Event::NO_EVENT;
      // this is actually set on all paths, but the compiler can't see it
      bool result = false; 
      {
        AutoLock o_lock(op_lock);
        if (speculation_state == RESOLVE_TRUE_STATE)
          result = true;
        else if (speculation_state == RESOLVE_FALSE_STATE)
          result = false;
        else
        {
#ifdef DEBUG_HIGH_LEVEL
          assert(predicate != NULL);
#endif
          predicate_waiter = UserEvent::create_user_event();
          wait_event = predicate_waiter;
        }
      }
      if (wait_event.exists())
      {
        if (!wait_event.has_triggered())
          wait_event.wait();
        // Might be a little bit of a race here with cleanup
#ifdef DEBUG_HIGH_LEVEL
        assert((speculation_state == RESOLVE_TRUE_STATE) ||
               (speculation_state == RESOLVE_FALSE_STATE));
#endif
        if (speculation_state == RESOLVE_TRUE_STATE)
          result = true;
        else
          result = false;
      }
      return result;
    }

    //--------------------------------------------------------------------------
    void SpeculativeOp::trigger_mapping(void)
    //--------------------------------------------------------------------------
    {
      // Quick out
      if (predicate == NULL)
      {
#ifdef DEBUG_HIGH_LEVEL
        assert((speculation_state == RESOLVE_TRUE_STATE) ||
               (speculation_state == RESOLVE_FALSE_STATE));
#endif
        if (speculation_state == RESOLVE_TRUE_STATE)
          resolve_true();
        else
          resolve_false();
        return;
      }
#ifdef DEBUG_HIGH_LEVEL
      assert(predicate != NULL);
#endif
      // Register ourselves as a waiter on the predicate value
      // If the predicate hasn't resolved yet, then we can ask the
      // mapper if it would like us to speculate on the value.
      // Then take the lock and set up our state.
      bool value, speculated = false;
      bool valid = predicate->register_waiter(this, get_generation(), value);
      // Now that we've attempted to register ourselves with the
      // predicate we can remove the predicate reference
      predicate->remove_predicate_reference();
      if (!valid)
        speculated = speculate(value);
      // Now hold the lock and figure out what we should do
      bool continue_true = false;
      bool continue_false = false;
      bool need_resolution = false;
      bool need_trigger = false;
      {
        AutoLock o_lock(op_lock);
        switch (speculation_state)
        {
          case PENDING_MAP_STATE:
            {
              if (valid)
              {
                if (value)
                {
                  speculation_state = RESOLVE_TRUE_STATE;
                  continue_true = true;
                }
                else
                {
                  speculation_state = RESOLVE_FALSE_STATE;
                  continue_false = true;
                }
                need_resolution = received_trigger_resolution;
                need_trigger = predicate_waiter.exists();
              }
              else if (speculated)
              {
                if (value)
                {
                  speculation_state = SPECULATE_TRUE_STATE;
                  continue_true = true;
                }
                else
                {
                  speculation_state = SPECULATE_FALSE_STATE;
                  continue_false = true;
                }
              }
              // Otherwise just stay in pending map state
              break;
            }
          case RESOLVE_TRUE_STATE:
            {
              // Someone else has already resolved us to true and
              // triggered the appropriate method
              break;
            }
          case RESOLVE_FALSE_STATE:
            {
              // Someone else has already resolved us to false and
              // triggered the appropriate method
              break;
            }
          default:
            assert(false); // shouldn't be in the other states
        }
      }
      // Now do what we need to do
      if (need_trigger)
        predicate_waiter.trigger();
      if (continue_true)
        resolve_true();
      if (continue_false)
        resolve_false();
      if (need_resolution)
        resolve_speculation(); 
    }

    //--------------------------------------------------------------------------
    void SpeculativeOp::trigger_resolution(void)
    //--------------------------------------------------------------------------
    {
      // Quick out
      if (predicate == NULL)
      {
        resolve_speculation();
        return;
      }
      bool need_trigger;
      {
        AutoLock o_lock(op_lock);
#ifdef DEBUG_HIGH_LEVEL
        assert(!received_trigger_resolution);
#endif
        received_trigger_resolution = true;
        need_trigger = (speculation_state == RESOLVE_TRUE_STATE) ||
                        (speculation_state == RESOLVE_FALSE_STATE);
      }
      if (need_trigger)
        resolve_speculation();
    }

    //--------------------------------------------------------------------------
    void SpeculativeOp::notify_predicate_value(GenerationID pred_gen,bool value)
    //--------------------------------------------------------------------------
    {
      bool continue_true = false;
      bool continue_false = false;
      bool need_mispredict = false;
      bool restart = false;
      bool need_resolve = false;
      bool need_trigger = false;
      {
        AutoLock o_lock(op_lock);
#ifdef DEBUG_HIGH_LEVEL
        assert(pred_gen == get_generation());
#endif
        switch (speculation_state)
        {
          case PENDING_MAP_STATE:
            {
              if (value)
              {
                speculation_state = RESOLVE_TRUE_STATE;
                continue_true = true;
              }
              else
              {
                speculation_state = RESOLVE_FALSE_STATE;
                continue_false = true;
              }
              need_resolve = received_trigger_resolution;
              need_trigger = predicate_waiter.exists();
              break;
            }
          case SPECULATE_TRUE_STATE:
            {
              if (value) // We guessed right
              {
                speculation_state = RESOLVE_TRUE_STATE;
                need_resolve = received_trigger_resolution;
              }
              else
              {
                // We guessed wrong
                speculation_state = RESOLVE_FALSE_STATE;
                need_mispredict = true;
                restart = false;
              }
              break;
            }
          case SPECULATE_FALSE_STATE:
            {
              if (value)
              {
                speculation_state = RESOLVE_TRUE_STATE;
                need_mispredict = true;
                restart = true;
              }
              else
              {
                speculation_state = RESOLVE_FALSE_STATE;
                need_resolve = received_trigger_resolution;  
              }
              break;
            }
          default:
            assert(false); // shouldn't be in any of the other states
        }
      }
      if (need_trigger)
        predicate_waiter.trigger();
      if (continue_true)
        resolve_true();
      if (continue_false)
        resolve_false();
      if (need_mispredict)
        quash_operation(get_generation(), restart);
      if (need_resolve)
        resolve_speculation();
    }

    //--------------------------------------------------------------------------
    void SpeculativeOp::deferred_execute(void)
    //--------------------------------------------------------------------------
    {
      assert(false);
    }

    /////////////////////////////////////////////////////////////
    // Map Operation 
    /////////////////////////////////////////////////////////////

    //--------------------------------------------------------------------------
    MapOp::MapOp(Runtime *rt)
      : InlineMapping(), Operation(rt)
    //--------------------------------------------------------------------------
    {
    }

    //--------------------------------------------------------------------------
    MapOp::MapOp(const MapOp &rhs)
      : InlineMapping(), Operation(NULL)
    //--------------------------------------------------------------------------
    {
      // should never be called
      assert(false);
    }

    //--------------------------------------------------------------------------
    MapOp::~MapOp(void)
    //--------------------------------------------------------------------------
    {
    }

    //--------------------------------------------------------------------------
    MapOp& MapOp::operator=(const MapOp &rhs)
    //--------------------------------------------------------------------------
    {
      // should never be called
      assert(false);
      return *this;
    }

    //--------------------------------------------------------------------------
    PhysicalRegion MapOp::initialize(SingleTask *ctx, 
                                     const InlineLauncher &launcher,
                                     bool check_privileges)
    //--------------------------------------------------------------------------
    {
      parent_task = ctx;
      initialize_operation(ctx, true/*track*/);
      if (launcher.requirement.privilege_fields.empty())
      {
        log_task.warning("WARNING: REGION REQUIREMENT OF INLINE MAPPING "
                               "IN TASK %s (ID %lld) HAS NO PRIVILEGE "
                               "FIELDS! DID YOU FORGET THEM?!?",
                               parent_ctx->get_task_name(), 
                               parent_ctx->get_unique_id());
      }
      requirement = launcher.requirement;
      map_id = launcher.map_id;
      tag = launcher.tag;
      layout_constraint_id = launcher.layout_constraint_id;
      termination_event = UserEvent::create_user_event();
      region = PhysicalRegion(legion_new<PhysicalRegionImpl>(requirement,
                              completion_event, true/*mapped*/, ctx, 
                              map_id, tag, false/*leaf*/, runtime));
      if (check_privileges)
        check_privilege();
      initialize_privilege_path(privilege_path, requirement);
      if (Runtime::legion_spy_enabled)
      {
        LegionSpy::log_mapping_operation(parent_ctx->get_unique_id(),
                                         unique_op_id);
        LegionSpy::log_logical_requirement(unique_op_id,0/*index*/,
                                           true/*region*/,
                                           requirement.region.index_space.id,
                                           requirement.region.field_space.id,
                                           requirement.region.tree_id,
                                           requirement.privilege,
                                           requirement.prop,
                                           requirement.redop,
                                           requirement.parent.index_space.id);
        LegionSpy::log_requirement_fields(unique_op_id, 0/*index*/,
                                          requirement.privilege_fields);
      }
      return region;
    }

    //--------------------------------------------------------------------------
    PhysicalRegion MapOp::initialize(SingleTask *ctx,
                                     const RegionRequirement &req,
                                     MapperID id, MappingTagID t,
                                     bool check_privileges)
    //--------------------------------------------------------------------------
    {
      initialize_operation(ctx, true/*track*/);
      parent_task = ctx;
      requirement = req;
      if (requirement.privilege_fields.empty())
      {
        log_task.warning("WARNING: REGION REQUIREMENT OF INLINE MAPPING "
                               "IN TASK %s (ID %lld) HAS NO PRIVILEGE "
                               "FIELDS! DID YOU FORGET THEM?!?",
                               parent_ctx->get_task_name(), 
                               parent_ctx->get_unique_id());
      }
      requirement = req;
      map_id = id;
      tag = t;
      parent_task = ctx;
      termination_event = UserEvent::create_user_event();
      region = PhysicalRegion(legion_new<PhysicalRegionImpl>(requirement,
                              completion_event, true/*mapped*/, ctx, 
                              map_id, tag, false/*leaf*/, runtime));
      if (check_privileges)
        check_privilege();
      initialize_privilege_path(privilege_path, requirement);
      if (Runtime::legion_spy_enabled)
      {
        LegionSpy::log_mapping_operation(parent_ctx->get_unique_id(),
                                         unique_op_id);
        LegionSpy::log_logical_requirement(unique_op_id,0/*index*/,
                                           true/*region*/,
                                           requirement.region.index_space.id,
                                           requirement.region.field_space.id,
                                           requirement.region.tree_id,
                                           requirement.privilege,
                                           requirement.prop,
                                           requirement.redop,
                                           requirement.parent.index_space.id);
        LegionSpy::log_requirement_fields(unique_op_id, 0/*index*/,
                                          requirement.privilege_fields);
      }
      return region;
    }

    //--------------------------------------------------------------------------
    void MapOp::initialize(SingleTask *ctx, const PhysicalRegion &reg)
    //--------------------------------------------------------------------------
    {
      initialize_operation(ctx, true/*track*/);
      parent_task = ctx;
      requirement = reg.impl->get_requirement();
      map_id = reg.impl->map_id;
      tag = reg.impl->tag;
      parent_task = ctx;
      termination_event = UserEvent::create_user_event();
      region = reg;
      region.impl->remap_region(completion_event);
      // We're only really remapping it if it already had a physical
      // instance that we can use to make a valid value
      remap_region = region.impl->has_references();
      // No need to check the privileges here since we know that we have
      // them from the first time that we made this physical region
      initialize_privilege_path(privilege_path, requirement);
      if (Runtime::legion_spy_enabled)
      {
        LegionSpy::log_mapping_operation(parent_ctx->get_unique_id(), 
                                         unique_op_id);
        LegionSpy::log_logical_requirement(unique_op_id,0/*index*/,
                                           true/*region*/,
                                           requirement.region.index_space.id,
                                           requirement.region.field_space.id,
                                           requirement.region.tree_id,
                                           requirement.privilege,
                                           requirement.prop,
                                           requirement.redop,
                                           requirement.parent.index_space.id);
        LegionSpy::log_requirement_fields(unique_op_id, 0/*index*/,
                                          requirement.privilege_fields);
      }
    }

    //--------------------------------------------------------------------------
    void MapOp::activate(void)
    //--------------------------------------------------------------------------
    {
      activate_operation();
      parent_ctx = NULL;
      remap_region = false;
      mapper = NULL;
      layout_constraint_id = 0;
      profiling_reported = UserEvent::NO_USER_EVENT;
    }

    //--------------------------------------------------------------------------
    void MapOp::deactivate(void)
    //--------------------------------------------------------------------------
    {
      deactivate_operation();
      // Remove our reference to the region
      region = PhysicalRegion();
      privilege_path.clear();
      version_info.clear();
#ifdef DEBUG_HIGH_LEVEL
      assert(acquired_instances.empty());
#endif
      acquired_instances.clear();
      atomic_locks.clear();
      profiling_results = Mapper::InlineProfilingInfo();
      // Now return this operation to the queue
      runtime->free_map_op(this);
    } 

    //--------------------------------------------------------------------------
    const char* MapOp::get_logging_name(void)
    //--------------------------------------------------------------------------
    {
      return op_names[MAP_OP_KIND];
    }

    //--------------------------------------------------------------------------
    Operation::OpKind MapOp::get_operation_kind(void)
    //--------------------------------------------------------------------------
    {
      return MAP_OP_KIND;
    }

    //--------------------------------------------------------------------------
    size_t MapOp::get_region_count(void) const
    //--------------------------------------------------------------------------
    {
      return 1;
    }

    //--------------------------------------------------------------------------
    Mappable* MapOp::get_mappable(void)
    //--------------------------------------------------------------------------
    {
      return this;
    }

    //--------------------------------------------------------------------------
    void MapOp::trigger_dependence_analysis(void)
    //--------------------------------------------------------------------------
    {
      // First compute our parent region requirement
      compute_parent_index();  
      begin_dependence_analysis();
      RestrictInfo restrict_info;
      runtime->forest->perform_dependence_analysis(this, 0/*idx*/, 
                                                   requirement,
                                                   version_info,
                                                   restrict_info,
                                                   privilege_path);
      end_dependence_analysis();
    }

    //--------------------------------------------------------------------------
    void MapOp::trigger_remote_state_analysis(UserEvent ready_event)
    //--------------------------------------------------------------------------
    {
      RegionTreeContext physical_ctx = 
        parent_ctx->find_enclosing_context(parent_req_index);
      std::set<Event> preconditions;  
      version_info.make_local(preconditions, runtime->forest,
                              physical_ctx.get_id());
      if (preconditions.empty())
        ready_event.trigger();
      else
        Runtime::trigger_event<true>(ready_event,
            Runtime::merge_events<true>(preconditions));
    }

    //--------------------------------------------------------------------------
    bool MapOp::trigger_execution(void)
    //--------------------------------------------------------------------------
    {
      RegionTreeContext physical_ctx = 
        parent_ctx->find_enclosing_context(parent_req_index);
<<<<<<< HEAD
      InstanceSet mapped_instances;
=======
      Processor local_proc = parent_ctx->get_executing_processor();
      // If we haven't already premapped the path, then do so now
      if (!requirement.premapped)
      {
        requirement.premapped = runtime->forest->premap_physical_region(
                  physical_ctx, privilege_path, requirement, version_info, 
                  this, parent_ctx, local_proc, 0/*idx*/
#ifdef DEBUG_HIGH_LEVEL
                  , get_logging_name(), unique_op_id
#endif
                  );
#ifdef DEBUG_HIGH_LEVEL
        assert(requirement.premapped);
#endif
      }
      MappingRef map_ref;
      bool notify = false;
>>>>>>> df274ceb
      // If we are restricted we know the answer
      if (requirement.is_restricted())
      {
        parent_ctx->get_physical_references(parent_req_index, mapped_instances);
        runtime->forest->traverse_and_register(physical_ctx, privilege_path,
                                               requirement, version_info, this, 
                                               termination_event, 
                                               mapped_instances
#ifdef DEBUG_HIGH_LEVEL
                                               , 0/*idx*/, get_logging_name()
                                               , unique_op_id
#endif
                                               );
      }
      // If we are remapping then we also know the answer
      else if (remap_region)
      {
        region.impl->get_references(mapped_instances);
        runtime->forest->traverse_and_register(physical_ctx, privilege_path,
                                               requirement, version_info,
                                               this, termination_event,
                                               mapped_instances
#ifdef DEBUG_HIGH_LEVEL
                                               , 0/*idx*/, get_logging_name()
                                               , unique_op_id
#endif
                                               );
      }
      else
      {
        // We're going to need to invoke the mapper, find the set of valid
        // instances as part of our traversal
        InstanceSet valid_instances;
        runtime->forest->physical_traverse_path(physical_ctx, privilege_path,
                                                requirement, version_info, this,
                                                true/*find valid*/,
                                                valid_instances
#ifdef DEBUG_HIGH_LEVEL
                                                , 0/*idx*/, get_logging_name()
                                                , unique_op_id
#endif
                                                );
        // Now we've got the valid instances so invoke the mapper
        invoke_mapper(valid_instances, mapped_instances);
        // Then we can register our mapped instances
        runtime->forest->physical_register_only(physical_ctx, requirement,
                                                version_info, this, 
                                                termination_event, 
                                                mapped_instances
#ifdef DEBUG_HIGH_LEVEL
                                                , 0/*idx*/, get_logging_name()
                                                , unique_op_id
#endif
                                                );
      }
#ifdef DEBUG_HIGH_LEVEL
      assert(!mapped_instances.empty());
#endif 
      // We're done so apply our mapping changes
      std::set<Event> applied_conditions;
      version_info.apply_mapping(physical_ctx.get_id(), 
                                 runtime->address_space, applied_conditions);
      // Update our physical instance with the newly mapped instances
      // Have to do this before triggering the mapped event
      region.impl->reset_references(mapped_instances, termination_event);
      Event map_complete_event = Event::NO_EVENT;
      if (mapped_instances.size() > 1)
      {
        std::set<Event> mapped_events;
        for (unsigned idx = 0; idx < mapped_instances.size(); idx++)
          mapped_events.insert(mapped_instances[idx].get_ready_event());
        map_complete_event = Runtime::merge_events<false>(mapped_events);
      }
      else
        map_complete_event = mapped_instances[0].get_ready_event();
      if (Runtime::legion_spy_enabled)
      {
        runtime->forest->log_mapping_decision(unique_op_id, 0/*idx*/,
                                              requirement,
                                              mapped_instances);
#ifdef LEGION_SPY
        LegionSpy::log_operation_events(unique_op_id, map_complete_event,
                                        termination_event);
#endif
      }
      // See if we have any reservations to take as part of this map
      if (!atomic_locks.empty())
      {
        // They've already been sorted in order 
        for (std::map<Reservation,bool>::const_iterator it = 
              atomic_locks.begin(); it != atomic_locks.end(); it++)
        {
          map_complete_event = 
            Runtime::acquire_reservation<false>(it->first, it->second,
                                                map_complete_event);
          // We can also issue the release condition on our termination
          Runtime::release_reservation<false>(it->first, termination_event);
        }
      }
      // Now we can trigger the mapping event and indicate
      // to all our mapping dependences that we are mapped.
      if (!applied_conditions.empty())
        complete_mapping(Runtime::merge_events<true>(applied_conditions));
      else
        complete_mapping();
      if (!acquired_instances.empty())
        release_acquired_instances(acquired_instances);
      
      if (!map_complete_event.has_triggered())
      {
        // Issue a deferred trigger on our completion event
        // and mark that we are no longer responsible for 
        // triggering our completion event
        Runtime::trigger_event<false>(completion_event, map_complete_event);
        need_completion_trigger = false;
        DeferredExecuteArgs deferred_execute_args;
        deferred_execute_args.hlr_id = HLR_DEFERRED_EXECUTION_TRIGGER_ID;
        deferred_execute_args.proxy_this = this;
        runtime->issue_runtime_meta_task(&deferred_execute_args,
                                         sizeof(deferred_execute_args),
                                         HLR_DEFERRED_EXECUTION_TRIGGER_ID,
                                         HLR_LATENCY_PRIORITY,
                                         this, map_complete_event);
      }
      else
        deferred_execute();
      // return true since we succeeded
      return true;
    }

    //--------------------------------------------------------------------------
    void MapOp::deferred_execute(void)
    //--------------------------------------------------------------------------
    { 
      // Note that completing mapping and execution should
      // be enough to trigger the completion operation call
      // Trigger an early commit of this operation
      // Note that a mapping operation terminates as soon as it
      // is done mapping reflecting that after this happens, information
      // has flowed back out into the application task's execution.
      // Therefore mapping operations cannot be restarted because we
      // cannot track how the application task uses their data.
      // This means that any attempts to restart an inline mapping
      // will result in the entire task needing to be restarted.
      request_early_commit();
      // Mark that we are done executing
      complete_execution();
    }

    //--------------------------------------------------------------------------
    void MapOp::trigger_commit(void)
    //--------------------------------------------------------------------------
    {
      version_info.release();
      // Don't commit this operation until we've reported our profiling
      commit_operation(true/*deactivate*/, profiling_reported); 
    }

    //--------------------------------------------------------------------------
    unsigned MapOp::find_parent_index(unsigned idx)
    //--------------------------------------------------------------------------
    {
#ifdef DEBUG_HIGH_LEVEL
      assert(idx == 0);
#endif
      return parent_req_index;
    }

    //--------------------------------------------------------------------------
    void MapOp::select_sources(const InstanceRef &target,
                               const InstanceSet &sources,
                               std::vector<unsigned> &ranking)
    //--------------------------------------------------------------------------
    {
      Mapper::SelectInlineSrcInput input;
      Mapper::SelectInlineSrcOutput output;
      prepare_for_mapping(sources, input.source_instances); 
      prepare_for_mapping(target, input.target);
      if (mapper == NULL)
      {
        Processor exec_proc = parent_ctx->get_executing_processor();
        mapper = runtime->find_mapper(exec_proc, map_id);
      }
      mapper->invoke_select_inline_sources(this, &input, &output);
      compute_ranking(output.chosen_ranking, sources, ranking);
    } 

    //--------------------------------------------------------------------------
    std::map<PhysicalManager*,std::pair<unsigned,bool> >* 
                                         MapOp::get_acquired_instances_ref(void)
    //--------------------------------------------------------------------------
    {
      return &acquired_instances;
    }

    //--------------------------------------------------------------------------
    void MapOp::update_atomic_locks(Reservation lock, bool exclusive)
    //--------------------------------------------------------------------------
    {
      std::map<Reservation,bool>::iterator finder = atomic_locks.find(lock);
      if (finder != atomic_locks.end())
      {
        if (!finder->second && exclusive)
          finder->second = true;
      }
      else
        atomic_locks[lock] = exclusive;
    }

    //--------------------------------------------------------------------------
    UniqueID MapOp::get_unique_id(void) const
    //--------------------------------------------------------------------------
    {
      return unique_op_id;
    } 

    //--------------------------------------------------------------------------
    int MapOp::get_depth(void) const
    //--------------------------------------------------------------------------
    {
      return (parent_ctx->get_depth() + 1);
    }

    //--------------------------------------------------------------------------
    void MapOp::check_privilege(void)
    //--------------------------------------------------------------------------
    { 
      if ((requirement.handle_type == PART_PROJECTION) || 
          (requirement.handle_type == REG_PROJECTION))
      {
        log_region.error("Projection region requirements are not "
                               "permitted for inline mappings (in task %s)",
                               parent_ctx->get_task_name());
#ifdef DEBUG_HIGH_LEVEL
        assert(false);
#endif
        exit(ERROR_BAD_PROJECTION_USE);
      }
      FieldID bad_field;
      LegionErrorType et = runtime->verify_requirement(requirement, bad_field);
      // If that worked, then check the privileges with the parent context
      if (et == NO_ERROR)
        et = parent_ctx->check_privilege(requirement, bad_field);
      switch (et)
      {
        case NO_ERROR:
          break;
        case ERROR_INVALID_REGION_HANDLE:
          {
            log_region.error("Requirest for invalid region handle "
                                   "(%x,%d,%d) for inline mapping "
                                   "(ID %lld)",
                                   requirement.region.index_space.id, 
                                   requirement.region.field_space.id, 
                                   requirement.region.tree_id, 
                                   unique_op_id);
#ifdef DEBUG_HIGH_LEVEL
            assert(false);
#endif
            exit(ERROR_INVALID_REGION_HANDLE);
          }
        case ERROR_FIELD_SPACE_FIELD_MISMATCH:
          {
            FieldSpace sp = (requirement.handle_type == SINGULAR) || 
                            (requirement.handle_type == REG_PROJECTION)
                             ? requirement.region.field_space : 
                               requirement.partition.field_space;
            log_region.error("Field %d is not a valid field of field "
                                   "space %d for inline mapping (ID %lld)",
                                   bad_field, sp.id, unique_op_id);
#ifdef DEBUG_HIGH_LEVEL
            assert(false);
#endif
            exit(ERROR_FIELD_SPACE_FIELD_MISMATCH);
          }
        case ERROR_INVALID_INSTANCE_FIELD:
          {
            log_region.error("Instance field %d is not one of the "
                                   "privilege fields for inline mapping "
                                   "(ID %lld)",
                                    bad_field, unique_op_id);
#ifdef DEBUG_HIGH_LEVEL
            assert(false);
#endif
            exit(ERROR_INVALID_INSTANCE_FIELD);
          }
        case ERROR_DUPLICATE_INSTANCE_FIELD:
          {
            log_region.error("Instance field %d is a duplicate for "
                                    "inline mapping (ID %lld)",
                                    bad_field, unique_op_id);
#ifdef DEBUG_HIGH_LEVEL
            assert(false);
#endif
            exit(ERROR_DUPLICATE_INSTANCE_FIELD);
          }
        case ERROR_BAD_PARENT_REGION:
          {
            log_region.error("Parent task %s (ID %lld) of inline mapping "
                                   "(ID %lld) does not have a region "
                                   "requirement for region (%x,%x,%x) "
                                   "as a parent of region requirement",
                                   parent_ctx->get_task_name(), 
                                   parent_ctx->get_unique_id(),
                                   unique_op_id, 
                                   requirement.region.index_space.id,
                                   requirement.region.field_space.id, 
                                   requirement.region.tree_id);
#ifdef DEBUG_HIGH_LEVEL
            assert(false);
#endif
            exit(ERROR_BAD_PARENT_REGION);
          }
        case ERROR_BAD_REGION_PATH:
          {
            log_region.error("Region (%x,%x,%x) is not a "
                             "sub-region of parent region "
   		             "(%x,%x,%x) for region requirement of inline "
                             "mapping (ID %lld)",
                             requirement.region.index_space.id,
                             requirement.region.field_space.id, 
                             requirement.region.tree_id,
                             requirement.parent.index_space.id,
                             requirement.parent.field_space.id,
                             requirement.parent.tree_id,
                             unique_op_id);
#ifdef DEBUG_HIGH_LEVEL
            assert(false);
#endif
            exit(ERROR_BAD_REGION_PATH);
          }
        case ERROR_BAD_REGION_TYPE:
          {
            log_region.error("Region requirement of inline mapping "
                                   "(ID %lld) cannot find privileges for field "
                                   "%d in parent task",
                                   unique_op_id, bad_field);
#ifdef DEBUG_HIGH_LEVEL
            assert(false);
#endif
            exit(ERROR_BAD_REGION_TYPE);
          }
        case ERROR_BAD_REGION_PRIVILEGES:
          {
            log_region.error("Privileges %x for region " 
                                   "(%x,%x,%x) are not a subset of privileges "
                                   "of parent task's privileges for region "
                                   "requirement of inline mapping (ID %lld)",
                                   requirement.privilege, 
                                   requirement.region.index_space.id,
                                   requirement.region.field_space.id, 
                                   requirement.region.tree_id, 
                                   unique_op_id);
#ifdef DEBUG_HIGH_LEVEL
            assert(false);
#endif
            exit(ERROR_BAD_REGION_PRIVILEGES);
          }
        // this should never happen with an inline mapping
        case ERROR_NON_DISJOINT_PARTITION: 
        default:
          assert(false); // Should never happen
      }
    }

    //--------------------------------------------------------------------------
    void MapOp::compute_parent_index(void)
    //--------------------------------------------------------------------------
    {
      int parent_index = parent_ctx->find_parent_region_req(requirement);
      if (parent_index < 0)
      {
        log_region.error("Parent task %s (ID %lld) of inline mapping "
                                   "(ID %lld) does not have a region "
                                   "requirement for region (%x,%x,%x) "
                                   "as a parent of region requirement.",
                                   parent_ctx->get_task_name(), 
                                   parent_ctx->get_unique_id(),
                                   unique_op_id, 
                                   requirement.region.index_space.id,
                                   requirement.region.field_space.id, 
                                   requirement.region.tree_id);
#ifdef DEBUG_HIGH_LEVEL
        assert(false);
#endif
        exit(ERROR_BAD_PARENT_REGION);
      }
      else
        parent_req_index = unsigned(parent_index);
    }

    //--------------------------------------------------------------------------
    void MapOp::invoke_mapper(const InstanceSet &valid_instances,
                                    InstanceSet &chosen_instances)
    //--------------------------------------------------------------------------
    {
      Mapper::MapInlineInput input;
      Mapper::MapInlineOutput output;
      if (!requirement.is_no_access())
      {
        std::set<Memory> visible_memories;
        runtime->find_visible_memories(parent_ctx->get_executing_processor(),
                                       visible_memories);
        prepare_for_mapping(valid_instances, visible_memories, 
                            input.valid_instances);
      }
      else
        prepare_for_mapping(valid_instances, input.valid_instances);
      // Invoke the mapper
      if (mapper == NULL)
      {
        Processor exec_proc = parent_ctx->get_executing_processor();
        mapper = runtime->find_mapper(exec_proc, map_id);
      }
      mapper->invoke_map_inline(this, &input, &output);
      // Now we have to validate the output
      // Go through the instances and make sure we got one for every field
      // Also check to make sure that none of them are composite instances
      RegionTreeID bad_tree = 0;
      std::vector<FieldID> missing_fields;
      std::vector<PhysicalManager*> unacquired;
      int composite_index = runtime->forest->physical_convert_mapping(
                                requirement, output.chosen_instances, 
                                chosen_instances, bad_tree, missing_fields,
                                &acquired_instances, unacquired, 
                                !Runtime::unsafe_mapper);
      if (bad_tree > 0)
      {
        log_run.error("Invalid mapper output from invocation of 'map_inline' "
                      "on mapper %s. Mapper selected instance from region "
                      "tree %d to satisfy a region requirement for an inline "
                      "mapping in task %s (ID %lld) whose logical region is "
                      "from region tree %d.", mapper->get_mapper_name(),
                      bad_tree, parent_ctx->get_task_name(), 
                      parent_ctx->get_unique_id(), 
                      requirement.region.get_tree_id());
#ifdef DEBUG_HIGH_LEVEL
        assert(false);
#endif
        exit(ERROR_INVALID_MAPPER_OUTPUT);
      }
      if (!missing_fields.empty())
      {
        log_run.error("Invalid mapper output from invocation of 'map_inline' "
                      "on mapper %s. Mapper failed to specify a physical "
                      "instance for %ld fields of the region requirement to "
                      "an inline mapping in task %s (ID %lld). The missing "
                      "fields are listed below.", mapper->get_mapper_name(),
                      missing_fields.size(), parent_ctx->get_task_name(),
                      parent_ctx->get_unique_id());
        for (std::vector<FieldID>::const_iterator it = missing_fields.begin();
              it != missing_fields.end(); it++)
        {
          const void *name; size_t name_size;
          runtime->retrieve_semantic_information(
              requirement.region.get_field_space(), *it, NAME_SEMANTIC_TAG,
              name, name_size, false, false);
          log_run.error("Missing instance for field %s (FieldID: %d)",
                        static_cast<const char*>(name), *it);
        }
#ifdef DEBUG_HIGH_LEVEL
        assert(false);
#endif
        exit(ERROR_INVALID_MAPPER_OUTPUT);
      }
      if (!unacquired.empty())
      {
        for (std::vector<PhysicalManager*>::const_iterator it = 
              unacquired.begin(); it != unacquired.end(); it++)
        {
          if (acquired_instances.find(*it) == acquired_instances.end())
          {
            log_run.error("Invalid mapper output from 'map_inline' invocation "
                        "on mapper %s. Mapper selected physical instance for "
                        "inline mapping in task %s (ID %lld) which has already "
                        "been collected. If the mapper had properly acquired "
                        "this instance as part of the mapper call it would "
                        "have detected this. Please update the mapper to abide "
                        "by proper mapping conventions.", 
                        mapper->get_mapper_name(), parent_ctx->get_task_name(),
                        parent_ctx->get_unique_id());
#ifdef DEBUG_HIGH_LEVEL
            assert(false);
#endif
            exit(ERROR_INVALID_MAPPER_OUTPUT);
          }
        }
        // If we did successfully acquire them, still issue the warning
        log_run.warning("WARNING: mapper %s faield to acquire instance "
                        "for inline mapping operation in task %s (ID %lld) "
                        "in 'map_inline' call. You may experience undefined "
                        "behavior as a consequence.", mapper->get_mapper_name(),
                        parent_ctx->get_task_name(), 
                        parent_ctx->get_unique_id());
      }
      if (composite_index >= 0)
      {
        log_run.error("Invalid mapper output from invocation of 'map_inline' "
                      "on mapper %s. Mapper requested creation of a composite "
                      "instance for inline mapping in task %s (ID %lld).",
                      mapper->get_mapper_name(), parent_ctx->get_task_name(),
                      parent_ctx->get_unique_id());
#ifdef DEBUG_HIGH_LEVEL
        assert(false);
#endif
        exit(ERROR_INVALID_MAPPER_OUTPUT);
      } 
      // If we are doing unsafe mapping, then we can return
      if (Runtime::unsafe_mapper)
        return;
      // If this requirement doesn't have a no access flag then we
      // need to check to make sure that the instances are visible
      if (!requirement.is_no_access())
      {
        Processor exec_proc = parent_ctx->get_executing_processor();
        std::set<Memory> visible_memories;
        runtime->find_visible_memories(exec_proc, visible_memories);
        for (unsigned idx = 0; idx < chosen_instances.size(); idx++)
        {
          Memory mem = chosen_instances[idx].get_memory();   
          if (visible_memories.find(mem) == visible_memories.end())
          {
            log_run.error("Invalid mapper output from invocation of "
                          "'map_inline' on mapper %s. Mapper selected a "
                          "physical instance in memory " IDFMT " which is "
                          "not visible from processor " IDFMT ". The inline "
                          "mapping operation was issued in task %s (ID %lld).",
                          mapper->get_mapper_name(), mem.id, exec_proc.id,
                          parent_ctx->get_task_name(), 
                          parent_ctx->get_unique_id());
#ifdef DEBUG_HIGH_LEVEL
            assert(false);
#endif
            exit(ERROR_INVALID_MAPPER_OUTPUT);
          }
        }
      }
      // Iterate over the instances and make sure they are all valid
      // for the given logical region which we are mapping
      std::vector<LogicalRegion> regions_to_check(1, requirement.region);
      for (unsigned idx = 0; idx < chosen_instances.size(); idx++)
      {
        if (!chosen_instances[idx].get_manager()->meets_regions(
                                                        regions_to_check))
        {
          log_run.error("Invalid mapper output from invocation of 'map_inline' "
                        "on mapper %s. Mapper specified an instance that does "
                        "not meet the logical region requirement. The inline "
                        "mapping operation was issued in task %s (ID %lld).",
                        mapper->get_mapper_name(), parent_ctx->get_task_name(),
                        parent_ctx->get_unique_id());
#ifdef DEBUG_HIGH_LEVEL
          assert(false);
#endif
          exit(ERROR_INVALID_MAPPER_OUTPUT);
        }
      }
      // If this is a reduction region requirement, make sure all the
      // chosen instances are specialized reduction instances
      if (IS_REDUCE(requirement))
      {
        for (unsigned idx = 0; idx < chosen_instances.size(); idx++)
        {
          if (!chosen_instances[idx].get_manager()->is_reduction_manager())
          {
            log_run.error("Invalid mapper output from invocation of "
                          "'map_inline' on mapper %s. Mapper failed to select "
                          "specialized reduction instances for region "
                          "requirement with reduction-only privileges for "
                          "inline mapping operation in task %s (ID %lld).",
                          mapper->get_mapper_name(),parent_ctx->get_task_name(),
                          parent_ctx->get_unique_id());
#ifdef DEBUG_HIGH_LEVEL
            assert(false);
#endif
            exit(ERROR_INVALID_MAPPER_OUTPUT);
          }
          std::map<PhysicalManager*,std::pair<unsigned,bool> >::const_iterator 
            finder = acquired_instances.find(
                chosen_instances[idx].get_manager());
#ifdef DEBUG_HIGH_LEVEL
          assert(finder != acquired_instances.end());
#endif
          if (!finder->second.second)
          {
            log_run.error("Invalid mapper output from invocatino of "
                          "'map_inline' on mapper %s. Mapper made an illegal "
                          "decision to re-use a reduction instance for an "
                          "inline mapping in task %s (ID %lld). Reduction "
                          "instances are not currently permitted to be "
                          "recycled.", mapper->get_mapper_name(),
                          parent_ctx->get_task_name(), 
                          parent_ctx->get_unique_id());
#ifdef DEBUG_HIGH_LEVEL
            assert(false);
#endif
            exit(ERROR_INVALID_MAPPER_OUTPUT);
          }
        }
      }
      else
      {
        for (unsigned idx = 0; idx < chosen_instances.size(); idx++)
        {
          if (!chosen_instances[idx].get_manager()->is_instance_manager())
          {
            log_run.error("Invalid mapper output from invocation of "
                          "'map_inline' on mapper %s. Mapper selected an "
                          "illegal specialized reduction instance for region "
                          "requirement without reduction privileges for "
                          "inline mapping operation in task %s (ID %lld).",
                          mapper->get_mapper_name(),parent_ctx->get_task_name(),
                          parent_ctx->get_unique_id());
#ifdef DEBUG_HIGH_LEVEL
            assert(false);
#endif
            exit(ERROR_INVALID_MAPPER_OUTPUT);
          }
        }
      }
      if (layout_constraint_id > 0)
      {
        // Check the layout constraints are valid
        LayoutConstraints *constraints = 
          runtime->find_layout_constraints(layout_constraint_id);
        for (unsigned idx = 0; idx < chosen_instances.size(); idx++)
        {
          PhysicalManager *manager = chosen_instances[idx].get_manager();
          if (manager->conflicts(constraints))
          {
            log_run.error("Invalid mapper output. Mapper %s selected "
                          "instance for inline mapping (ID %lld) in task %s "
                          "(ID %lld) which failed to satisfy the corresponding "
                          "layout constraints.", 
                          mapper->get_mapper_name(), get_unique_op_id(),
                          parent_ctx->get_task_name(), 
                          parent_ctx->get_unique_id());
#ifdef DEBUG_HIGH_LEVEL
            assert(false);
#endif
            exit(ERROR_INVALID_MAPPER_OUTPUT);
          }
        }
      }
    }

    //--------------------------------------------------------------------------
    void MapOp::report_profiling_results(void)
    //--------------------------------------------------------------------------
    {
      if (mapper == NULL)
      {
        Processor exec_proc = parent_ctx->get_executing_processor();
        mapper = runtime->find_mapper(exec_proc, map_id);
      }
      mapper->invoke_inline_report_profiling(this, &profiling_results);
#ifdef DEBUG_HIGH_LEVEL
      assert(profiling_reported.exists());
#endif
      // Trigger the event indicating we are done reporting profiling
      profiling_reported.trigger();
    }

    /////////////////////////////////////////////////////////////
    // Copy Operation 
    /////////////////////////////////////////////////////////////

    //--------------------------------------------------------------------------
    CopyOp::CopyOp(Runtime *rt)
      : Copy(), SpeculativeOp(rt)
    //--------------------------------------------------------------------------
    {
    }

    //--------------------------------------------------------------------------
    CopyOp::CopyOp(const CopyOp &rhs)
      : Copy(), SpeculativeOp(NULL)
    //--------------------------------------------------------------------------
    {
      // should never be called
      assert(false);
    }

    //--------------------------------------------------------------------------
    CopyOp::~CopyOp(void)
    //--------------------------------------------------------------------------
    {
    }

    //--------------------------------------------------------------------------
    CopyOp& CopyOp::operator=(const CopyOp &rhs)
    //--------------------------------------------------------------------------
    {
      // should never be called
      assert(false);
      return *this;
    }

    //--------------------------------------------------------------------------
    void CopyOp::initialize(SingleTask *ctx,
                            const CopyLauncher &launcher, bool check_privileges)
    //--------------------------------------------------------------------------
    {
      parent_task = ctx;
      initialize_speculation(ctx, true/*track*/, 
                             launcher.src_requirements.size() + 
                               launcher.dst_requirements.size(), 
                             launcher.predicate);
      src_requirements.resize(launcher.src_requirements.size());
      dst_requirements.resize(launcher.dst_requirements.size());
      src_versions.resize(launcher.src_requirements.size());
      dst_versions.resize(launcher.dst_requirements.size());
      for (unsigned idx = 0; idx < src_requirements.size(); idx++)
      {
        if (launcher.src_requirements[idx].privilege_fields.empty())
        {
          log_task.warning("WARNING: SOURCE REGION REQUIREMENT %d OF "
                           "COPY (ID %lld) IN TASK %s (ID %lld) HAS NO "
                           "PRIVILEGE FIELDS! DID YOU FORGET THEM?!?",
                           idx, get_unique_op_id(),
                           parent_ctx->get_task_name(), 
                           parent_ctx->get_unique_id());
        }
        src_requirements[idx] = launcher.src_requirements[idx];
        src_requirements[idx].flags |= NO_ACCESS_FLAG;
      }
      for (unsigned idx = 0; idx < dst_requirements.size(); idx++)
      {
        if (launcher.src_requirements[idx].privilege_fields.empty())
        {
          log_task.warning("WARNING: DESTINATION REGION REQUIREMENT %d OF"
                           " COPY (ID %lld) IN TASK %s (ID %lld) HAS NO "
                           "PRIVILEGE FIELDS! DID YOU FORGET THEM?!?",
                           idx, get_unique_op_id(),
                           parent_ctx->get_task_name(), 
                           parent_ctx->get_unique_id());
        }
        dst_requirements[idx] = launcher.dst_requirements[idx];
        dst_requirements[idx].flags |= NO_ACCESS_FLAG;
        // If our privilege is not reduce, then shift it to write discard
        // since we are going to write all over the region
        if (dst_requirements[idx].privilege != REDUCE)
          dst_requirements[idx].privilege = WRITE_DISCARD;
      }
      grants = launcher.grants;
      // Register ourselves with all the grants
      for (unsigned idx = 0; idx < grants.size(); idx++)
        grants[idx].impl->register_operation(completion_event);
      wait_barriers = launcher.wait_barriers;
#ifdef LEGION_SPY
      for (std::vector<PhaseBarrier>::const_iterator it = 
            launcher.arrive_barriers.begin(); it != 
            launcher.arrive_barriers.end(); it++)
      {
        arrive_barriers.push_back(*it);
        LegionSpy::log_event_dependence(it->phase_barrier,
            arrive_barriers.back().phase_barrier);
      }
#else
      arrive_barriers = launcher.arrive_barriers;
#endif
      map_id = launcher.map_id;
      tag = launcher.tag;
      if (check_privileges)
      {
        if (src_requirements.size() != dst_requirements.size())
        {
          log_run.error("Number of source requirements (%ld) does not "
                        "match number of destination requirements (%ld) "
                        "for copy operation (ID %lld) with parent "
                        "task %s (ID %lld)",
                        src_requirements.size(), dst_requirements.size(),
                        get_unique_id(), parent_ctx->get_task_name(),
                        parent_ctx->get_unique_id());
#ifdef DEBUG_HIGH_LEVEL
          assert(false);
#endif
          exit(ERROR_COPY_REQUIREMENTS_MISMATCH);
        }
        for (unsigned idx = 0; idx < src_requirements.size(); idx++)
        {
          if (src_requirements[idx].privilege_fields.size() != 
              src_requirements[idx].instance_fields.size())
          {
            log_run.error("Copy source requirement %d for copy operation "
                          "(ID %lld) in parent task %s (ID %lld) has %ld "
                          "privilege fields and %ld instance fields.  "
                          "Copy requirements must have exactly the same "
                          "number of privilege and instance fields.",
                          idx, get_unique_id(), 
                          parent_ctx->get_task_name(),
                          parent_ctx->get_unique_id(),
                          src_requirements[idx].privilege_fields.size(),
                          src_requirements[idx].instance_fields.size());
#ifdef DEBUG_HIGH_LEVEL
            assert(false);
#endif
            exit(ERROR_INVALID_COPY_FIELDS_SIZE);
          }
          if (!IS_READ_ONLY(src_requirements[idx]))
          {
            log_run.error("Copy source requirement %d for copy operation "
                          "(ID %lld) in parent task %s (ID %lld) must "
                          "be requested with a read-only privilege.",
                          idx, get_unique_id(),
                          parent_ctx->get_task_name(),
                          parent_ctx->get_unique_id());
#ifdef DEBUG_HIGH_LEVEL
            assert(false);
#endif
            exit(ERROR_INVALID_COPY_PRIVILEGE);
          }
          check_copy_privilege(src_requirements[idx], idx, true/*src*/);
        }
        for (unsigned idx = 0; idx < dst_requirements.size(); idx++)
        {
          if (dst_requirements[idx].privilege_fields.size() != 
              dst_requirements[idx].instance_fields.size())
          {
            log_run.error("Copy destination requirement %d for copy "
                          "operation (ID %lld) in parent task %s "
                          "(ID %lld) has %ld privilege fields and %ld "
                          "instance fields.  Copy requirements must "
                          "have exactly the same number of privilege "
                          "and instance fields.", idx, 
                          get_unique_id(), 
                          parent_ctx->get_task_name(),
                          parent_ctx->get_unique_id(),
                          dst_requirements[idx].privilege_fields.size(),
                          dst_requirements[idx].instance_fields.size());
#ifdef DEBUG_HIGH_LEVEL
            assert(false);
#endif
            exit(ERROR_INVALID_COPY_FIELDS_SIZE);
          }
          if (!HAS_WRITE(dst_requirements[idx]))
          {
            log_run.error("Copy destination requirement %d for copy "
                          "operation (ID %lld) in parent task %s "
                          "(ID %lld) must be requested with a "
                          "read-write or write-discard privilege.",
                          idx, get_unique_id(),
                          parent_ctx->get_task_name(),
                          parent_ctx->get_unique_id());
#ifdef DEBUG_HIGH_LEVEL
            assert(false);
#endif
            exit(ERROR_INVALID_COPY_PRIVILEGE);
          }
          check_copy_privilege(dst_requirements[idx], idx, false/*src*/);
        }
        for (unsigned idx = 0; idx < src_requirements.size(); idx++)
        {
          IndexSpace src_space = src_requirements[idx].region.get_index_space();
          IndexSpace dst_space = dst_requirements[idx].region.get_index_space();
          if (!runtime->forest->are_compatible(src_space, dst_space))
          {
            log_run.error("Copy launcher index space mismatch at index "
                          "%d of cross-region copy (ID %lld) in task %s "
                          "(ID %lld). Source requirement with index "
                          "space %x and destination requirement "
                          "with index space %x do not have the "
                          "same number of dimensions or the same number "
                          "of elements in their element masks.",
                          idx, get_unique_id(),
                          parent_ctx->get_task_name(), 
                          parent_ctx->get_unique_id(),
                          src_space.id, dst_space.id);
#ifdef DEBUG_HIGH_LEVEL
            assert(false);
#endif
            exit(ERROR_COPY_SPACE_MISMATCH);
          }
          else if (!runtime->forest->is_dominated(src_space, dst_space))
          {
            log_run.error("Destination index space %x for "
                          "requirement %d of cross-region copy "
                          "(ID %lld) in task %s (ID %lld) is not "
                          "a sub-region of the source index space %x.", 
                          dst_space.id, idx, get_unique_id(),
                          parent_ctx->get_task_name(),
                          parent_ctx->get_unique_id(),
                          src_space.id);
#ifdef DEBUG_HIGH_LEVEL
            assert(false);
#endif
            exit(ERROR_COPY_SPACE_MISMATCH);
          }
        }
      }
      // Initialize the privilege and mapping paths for all of the
      // region requirements that we have
      src_privilege_paths.resize(src_requirements.size());
      for (unsigned idx = 0; idx < src_requirements.size(); idx++)
      {
        initialize_privilege_path(src_privilege_paths[idx],
                                  src_requirements[idx]);
      }
      dst_privilege_paths.resize(dst_requirements.size());
      for (unsigned idx = 0; idx < dst_requirements.size(); idx++)
      {
        initialize_privilege_path(dst_privilege_paths[idx],
                                  dst_requirements[idx]);
      }
      if (Runtime::legion_spy_enabled)
      {
        LegionSpy::log_copy_operation(parent_ctx->get_unique_id(),
                                      unique_op_id);
        for (unsigned idx = 0; idx < src_requirements.size(); idx++)
        {
          const RegionRequirement &req = src_requirements[idx];
          LegionSpy::log_logical_requirement(unique_op_id, idx, true/*region*/,
                                             req.region.index_space.id,
                                             req.region.field_space.id,
                                             req.region.tree_id,
                                             req.privilege,
                                             req.prop, req.redop,
                                             req.parent.index_space.id);
          LegionSpy::log_requirement_fields(unique_op_id, idx, 
                                            req.instance_fields);
        }
        for (unsigned idx = 0; idx < dst_requirements.size(); idx++)
        {
          const RegionRequirement &req = dst_requirements[idx];
          LegionSpy::log_logical_requirement(unique_op_id, 
                                             src_requirements.size()+idx, 
                                             true/*region*/,
                                             req.region.index_space.id,
                                             req.region.field_space.id,
                                             req.region.tree_id,
                                             req.privilege,
                                             req.prop, req.redop,
                                             req.parent.index_space.id);
          LegionSpy::log_requirement_fields(unique_op_id, 
                                            src_requirements.size()+idx, 
                                            req.instance_fields);
        }
      }
    }

    //--------------------------------------------------------------------------
    void CopyOp::activate(void)
    //--------------------------------------------------------------------------
    {
      activate_speculative();
      mapper = NULL;
      profiling_reported = UserEvent::NO_USER_EVENT;
    }

    //--------------------------------------------------------------------------
    void CopyOp::deactivate(void)
    //--------------------------------------------------------------------------
    {
      deactivate_speculative();
      // Clear out our region tree state
      src_requirements.clear();
      dst_requirements.clear();
      grants.clear();
      wait_barriers.clear();
      arrive_barriers.clear();
      src_privilege_paths.clear();
      dst_privilege_paths.clear();
      src_parent_indexes.clear();
      dst_parent_indexes.clear();
      src_versions.clear();
      dst_versions.clear();
#ifdef DEBUG_HIGH_LEVEL
      assert(acquired_instances.empty());
#endif
      acquired_instances.clear();
      atomic_locks.clear();
      profiling_results = Mapper::CopyProfilingInfo();
      // Return this operation to the runtime
      runtime->free_copy_op(this);
    }

    //--------------------------------------------------------------------------
    const char* CopyOp::get_logging_name(void)
    //--------------------------------------------------------------------------
    {
      return op_names[COPY_OP_KIND];
    }

    //--------------------------------------------------------------------------
    Operation::OpKind CopyOp::get_operation_kind(void)
    //--------------------------------------------------------------------------
    {
      return COPY_OP_KIND;
    }

    //--------------------------------------------------------------------------
    size_t CopyOp::get_region_count(void) const
    //--------------------------------------------------------------------------
    {
      return src_requirements.size() + dst_requirements.size();
    }

    //--------------------------------------------------------------------------
    Mappable* CopyOp::get_mappable(void)
    //--------------------------------------------------------------------------
    {
      return this;
    }

    //--------------------------------------------------------------------------
    void CopyOp::trigger_dependence_analysis(void)
    //--------------------------------------------------------------------------
    {
      // First compute the parent indexes
      compute_parent_indexes(); 
      begin_dependence_analysis();
      // Register a dependence on our predicate
      register_predicate_dependence();
      for (unsigned idx = 0; idx < src_requirements.size(); idx++)
      {
        RestrictInfo restrict_info;
        runtime->forest->perform_dependence_analysis(this, idx, 
                                                     src_requirements[idx],
                                                     src_versions[idx],
                                                     restrict_info,
                                                     src_privilege_paths[idx]);
      }
      for (unsigned idx = 0; idx < dst_requirements.size(); idx++)
      {
        unsigned index = src_requirements.size()+idx;
        RestrictInfo restrict_info;
        // Perform this dependence analysis as if it was READ_WRITE
        // so that we can get the version numbers correct
        const bool is_reduce_req = IS_REDUCE(dst_requirements[idx]);
        if (is_reduce_req)
          dst_requirements[idx].privilege = READ_WRITE;
        runtime->forest->perform_dependence_analysis(this, index, 
                                                     dst_requirements[idx],
                                                     dst_versions[idx],
                                                     restrict_info,
                                                     dst_privilege_paths[idx]);
        // Switch the privileges back when we are done
        if (is_reduce_req)
          dst_requirements[idx].privilege = REDUCE;
      }
      end_dependence_analysis();
    }

    //--------------------------------------------------------------------------
    void CopyOp::trigger_remote_state_analysis(UserEvent ready_event)
    //--------------------------------------------------------------------------
    {
      std::set<Event> preconditions;
      for (unsigned idx = 0; idx < src_versions.size(); idx++)
      {
        RegionTreeContext physical_ctx =
          parent_ctx->find_enclosing_context(src_parent_indexes[idx]);
        src_versions[idx].make_local(preconditions, runtime->forest, 
                                     physical_ctx.get_id());
      }
      for (unsigned idx = 0; idx < dst_versions.size(); idx++)
      {
        RegionTreeContext physical_ctx =
          parent_ctx->find_enclosing_context(dst_parent_indexes[idx]);
        dst_versions[idx].make_local(preconditions, runtime->forest, 
                                     physical_ctx.get_id());
      }
      if (preconditions.empty())
        ready_event.trigger();
      else
        Runtime::trigger_event<true>(ready_event,
            Runtime::merge_events<true>(preconditions));
    }

    //--------------------------------------------------------------------------
    void CopyOp::resolve_true(void)
    //--------------------------------------------------------------------------
    {
      // Put this on the queue of stuff to do
      runtime->add_to_local_queue(parent_ctx->get_executing_processor(),
                                  this, false/*prev fail*/);
    }

    //--------------------------------------------------------------------------
    void CopyOp::resolve_false(void)
    //--------------------------------------------------------------------------
    {
      // Mark that this operation has completed both
      // execution and mapping indicating that we are done
      // Do it in this order to avoid calling 'execute_trigger'
      complete_execution();
      assert(0 && "TODO: advance mapping states if you care");
      complete_mapping();
    }

    //--------------------------------------------------------------------------
    bool CopyOp::speculate(bool &value)
    //--------------------------------------------------------------------------
    {
      if (mapper == NULL)
      {
        Processor exec_proc = parent_ctx->get_executing_processor();
        mapper = runtime->find_mapper(exec_proc, map_id);
      }
      Mapper::SpeculativeOutput output;
      output.speculate = false;
      mapper->invoke_copy_speculate(this, &output);
      if (output.speculate)
      {
        value = output.speculative_value;
        return true;
      }
      return false;
    }

    //--------------------------------------------------------------------------
    bool CopyOp::trigger_execution(void)
    //--------------------------------------------------------------------------
    {
      std::vector<RegionTreeContext> src_contexts(src_requirements.size());
      std::vector<RegionTreeContext> dst_contexts(dst_requirements.size());
      std::vector<InstanceSet> valid_src_instances(src_requirements.size());
      std::vector<InstanceSet> valid_dst_instances(dst_requirements.size());
      Mapper::MapCopyInput input;
      Mapper::MapCopyOutput output;
      input.src_instances.resize(src_requirements.size());
      input.dst_instances.resize(dst_requirements.size());
      output.src_instances.resize(src_requirements.size());
      output.dst_instances.resize(dst_requirements.size());
      // First go through and do the traversals to find the valid instances
      for (unsigned idx = 0; idx < src_requirements.size(); idx++)
      {
        src_contexts[idx] = parent_ctx->find_enclosing_context(
<<<<<<< HEAD
                                                    src_parent_indexes[idx]);
        // No need to find the valid instances if this is restricted
        if (src_requirements[idx].is_restricted())
          continue;
        InstanceSet &valid_instances = valid_src_instances[idx];
        runtime->forest->physical_traverse_path(src_contexts[idx],
                                                src_privilege_paths[idx],
                                                src_requirements[idx],
                                                src_versions[idx],
                                                this, true/*find valid*/,
                                                valid_instances
#ifdef DEBUG_HIGH_LEVEL
                                                , idx, get_logging_name()
                                                , unique_op_id
#endif
                                                );
        // Convert these to the valid set of mapping instances
        // No need to filter for copies
        prepare_for_mapping(valid_instances, input.src_instances[idx]);
=======
                                                  src_parent_indexes[idx]);
        if (!src_requirements[idx].premapped)
        {
          src_requirements[idx].premapped = 
            runtime->forest->premap_physical_region(
                  src_contexts[idx],src_privilege_paths[idx],
                  src_requirements[idx], src_versions[idx],
                  this, parent_ctx, local_proc, idx
#ifdef DEBUG_HIGH_LEVEL
                  , get_logging_name(), unique_op_id
#endif
                  );
#ifdef DEBUG_HIGH_LEVEL
          assert(src_requirements[idx].premapped);
#endif
        }
>>>>>>> df274ceb
      }
      for (unsigned idx = 0; idx < dst_requirements.size(); idx++)
      {
        dst_contexts[idx] = parent_ctx->find_enclosing_context(
<<<<<<< HEAD
                                                    dst_parent_indexes[idx]);
        // No need to find the valid instances if this is restricted
        if (dst_requirements[idx].is_restricted())
=======
                                                  dst_parent_indexes[idx]);
        if (!dst_requirements[idx].premapped)
        {
          dst_requirements[idx].premapped = 
            runtime->forest->premap_physical_region(
                  dst_contexts[idx],dst_privilege_paths[idx],
                  dst_requirements[idx], dst_versions[idx],
                  this, parent_ctx, local_proc, src_requirements.size()+idx
#ifdef DEBUG_HIGH_LEVEL
                  , get_logging_name(), unique_op_id
#endif
                  );
#ifdef DEBUG_HIGH_LEVEL
          assert(dst_requirements[idx].premapped);
#endif
        }
      }
      // If we couldn't premap, then we need to try again later
      if (!premapped)
        return false;
      // Now ask the mapper how to map this copy operation
      bool notify = runtime->invoke_mapper_map_copy(local_proc, this);
      // Map all the destination instances
      LegionVector<MappingRef>::aligned 
                            src_mapping_refs(src_requirements.size());
      for (unsigned idx = 0; (idx < src_requirements.size()) && 
            map_success; idx++)
      {
        // If there is no ranking for this instance then we can skip
        // it as we will just issue copies from the existing valid instances
        if (src_requirements[idx].target_ranking.empty())
>>>>>>> df274ceb
          continue;
        InstanceSet &valid_instances = valid_dst_instances[idx];
        runtime->forest->physical_traverse_path(dst_contexts[idx],
                                                dst_privilege_paths[idx],
                                                dst_requirements[idx],
                                                dst_versions[idx],
                                                this, true/*find valid*/,
                                                valid_instances
#ifdef DEBUG_HIGH_LEVEL
                                                , src_requirements.size()+idx
                                                , get_logging_name()
                                                , unique_op_id
#endif
                                                );
        // No need to filter for copies
        prepare_for_mapping(valid_instances, input.dst_instances[idx]);
      }
      // Now we can ask the mapper what to do
      if (mapper == NULL)
      {
        Processor exec_proc = parent_ctx->get_executing_processor();
        mapper = runtime->find_mapper(exec_proc, map_id);
      }
      mapper->invoke_map_copy(this, &input, &output);
      // Now we can carry out the mapping requested by the mapper
      // and issue the across copies, first set up the sync precondition
      Event sync_precondition = Event::NO_EVENT;
      if (!wait_barriers.empty() || !grants.empty())
      {
        std::set<Event> preconditions;
        for (std::vector<PhaseBarrier>::const_iterator it = 
              wait_barriers.begin(); it != wait_barriers.end(); it++)
        {
          Event e = it->phase_barrier.get_previous_phase(); 
          preconditions.insert(e);
        }
        for (std::vector<Grant>::const_iterator it = grants.begin();
              it != grants.end(); it++)
        {
          Event e = it->impl->acquire_grant();
          preconditions.insert(e);
        }
        sync_precondition = Runtime::merge_events<false>(preconditions);
      }
      // Register the source and destination regions
      std::set<Event> copy_complete_events, applied_conditions;
      for (unsigned idx = 0; idx < src_requirements.size(); idx++)
      {
        InstanceSet src_targets, dst_targets;
        // The common case 
        int src_composite = -1;
        // Make a user event for when this copy across is done
        // and add it to the set of copy complete events
        UserEvent local_completion = UserEvent::create_user_event();
        copy_complete_events.insert(local_completion);
        if (!src_requirements[idx].is_restricted())
        {
          // Do the conversion and check for errors
          src_composite = 
            perform_conversion<true/*src*/>(idx, src_requirements[idx],
                                            output.src_instances[idx],
                                            src_targets,
                                            IS_REDUCE(dst_requirements[idx]));
          // If we have a compsite reference, we need to map it
          // as a virtual region
          if (src_composite >= 0)
          {
            runtime->forest->map_virtual_region(src_contexts[idx],
                                                src_requirements[idx],
                                                src_targets[src_composite],
                                                src_versions[idx],
                                                parent_ctx,
                                                false/*needs fields*/
#ifdef DEBUG_HIGH_LEVEL
                                                , idx, get_logging_name()
                                                , unique_op_id
#endif
                                                );
            // No need to do the registration here
            continue;
          }
          // Now do the registration
          set_mapping_state(idx, true/*src*/);
          runtime->forest->physical_register_only(src_contexts[idx],
                                                  src_requirements[idx],
                                                  src_versions[idx],
                                                  this, local_completion,
                                                  src_targets
#ifdef DEBUG_HIGH_LEVEL
                                                  , idx, get_logging_name()
                                                  , unique_op_id
#endif
                                                  );
        }
        else
        {
          // Restricted case, get the instances from the parent
          parent_ctx->get_physical_references(src_parent_indexes[idx],
                                              src_targets);
          set_mapping_state(idx, true/*src*/);
          runtime->forest->traverse_and_register(src_contexts[idx],
                                                 src_privilege_paths[idx],
                                                 src_requirements[idx],
                                                 src_versions[idx], this,
                                                 local_completion, src_targets
#ifdef DEBUG_HIGH_LEVEL
                                                 , idx, get_logging_name()
                                                 , unique_op_id
#endif
                                                 );
        }
        if (Runtime::legion_spy_enabled)
          runtime->forest->log_mapping_decision(unique_op_id, idx, 
                                                src_requirements[idx],
                                                src_targets);
        // Little bit of a hack here, if we are going to do a reduction
        // explicit copy, switch the privileges to read-write when doing
        // the registration since we know we are using normal instances
        const bool is_reduce_req = IS_REDUCE(dst_requirements[idx]);
        if (is_reduce_req)
          dst_requirements[idx].privilege = READ_WRITE;
        // Common case is not restricted
        if (!dst_requirements[idx].is_restricted())
        {
          perform_conversion<false/*src*/>(idx, dst_requirements[idx],
                                           output.dst_instances[idx],
                                           dst_targets);
          // Now do the registration
          set_mapping_state(idx, false/*src*/);
          runtime->forest->physical_register_only(dst_contexts[idx],
                                                  dst_requirements[idx],
                                                  dst_versions[idx],
                                                  this, local_completion,
                                                  dst_targets
#ifdef DEBUG_HIGH_LEVEL
                                                  , idx, get_logging_name()
                                                  , unique_op_id
#endif
                                                  );
        }
        else
        {
          // Restricted case, get the instances from the parent
          parent_ctx->get_physical_references(dst_parent_indexes[idx],
                                              dst_targets);
          set_mapping_state(idx, false/*src*/);
          runtime->forest->traverse_and_register(dst_contexts[idx],
                                                 dst_privilege_paths[idx],
                                                 dst_requirements[idx],
                                                 dst_versions[idx], this,
                                                 local_completion, dst_targets
#ifdef DEBUG_HIGH_LEVEL
                                                 , idx, get_logging_name()
                                                 , unique_op_id
#endif
                                                 );
        }
        if (Runtime::legion_spy_enabled)
          runtime->forest->log_mapping_decision(unique_op_id, 
             idx + src_requirements.size(), dst_requirements[idx], dst_targets);
        // Switch the privileges back when we are done
        if (is_reduce_req)
          dst_requirements[idx].privilege = REDUCE;
        Event local_sync_precondition = sync_precondition;
        // See if we have any atomic locks we have to acquire
        if ((idx < atomic_locks.size()) && !atomic_locks[idx].empty())
        {
          // Issue the acquires and releases for the reservations
          // necessary for performing this across operation
          const std::map<Reservation,bool> &local_locks = atomic_locks[idx];
          for (std::map<Reservation,bool>::const_iterator it = 
                local_locks.begin(); it != local_locks.end(); it++)
          {
<<<<<<< HEAD
            local_sync_precondition = 
              Runtime::acquire_reservation<false>(it->first, it->second,
                                                  local_sync_precondition);
            // We can also issue the release here too
            Runtime::release_reservation<false>(it->first, local_completion);
=======
            // In this case, there is no source instance so we need
            // to issue copies from the valid set
            if (!IS_REDUCE(dst_requirements[idx]))
              copy_complete_events.insert(runtime->forest->copy_across(this, 
                                          parent_ctx->get_executing_processor(),
                                                   src_contexts[idx],
                                                   dst_contexts[idx],
                                                   src_requirements[idx],
                                                   src_versions[idx],
                                                   dst_requirements[idx],
                                                   dst_ref, 
                                                   sync_precondition, idx));
            else
              copy_complete_events.insert(runtime->forest->reduce_across(this,
                                          parent_ctx->get_executing_processor(),
                                                   src_contexts[idx],
                                                   dst_contexts[idx],
                                                   src_requirements[idx],
                                                   src_versions[idx],
                                                   dst_requirements[idx],
                                                   dst_ref, sync_precondition));
            // Only need to apply our changes to the destination state
            dst_versions[idx].apply_mapping(dst_contexts[idx].get_id(),
                                runtime->address_space, applied_conditions);
          }
          else
          {
            InstanceRef src_ref = runtime->forest->register_physical_region(
                                                        src_contexts[idx],
                                                        src_mapping_refs[idx],
                                                        src_requirements[idx],
                                                        idx,
                                                        src_versions[idx],
                                                        this,
                                                        local_proc,
                                                        completion_event
#ifdef DEBUG_HIGH_LEVEL
                                                        , get_logging_name()
                                                        , unique_op_id
#endif
                                                        );
            
#ifdef DEBUG_HIGH_LEVEL
            assert(src_ref.has_ref());
#endif
            // Apply our changes to the state
            src_versions[idx].apply_mapping(src_contexts[idx].get_id(),
                                runtime->address_space, applied_conditions);
            dst_versions[idx].apply_mapping(dst_contexts[idx].get_id(),
                                runtime->address_space, applied_conditions);
            if (notify)
            {
              src_requirements[idx].mapping_failed = false;
              src_requirements[idx].selected_memory = src_ref.get_memory();
            }
            // Now issue the copies from source to destination
            if (!IS_REDUCE(dst_requirements[idx]))
              copy_complete_events.insert(
                  runtime->forest->copy_across(this, src_contexts[idx],
                                          dst_contexts[idx],
                                          src_requirements[idx],
                                          dst_requirements[idx],
                                          src_ref, dst_ref, sync_precondition));
            else
              copy_complete_events.insert(
                  runtime->forest->reduce_across(this, dst_contexts[idx],
                                          dst_contexts[idx],
                                          src_requirements[idx],
                                          dst_requirements[idx],
                                          src_ref, dst_ref, sync_precondition));
>>>>>>> df274ceb
          }
        }
        // If we made it here, we passed all our error-checking so
        // now we can issue the copy/reduce across operation
        // Trigger our local completion event contingent upon 
        // the copy/reduce across being done
        if (!IS_REDUCE(dst_requirements[idx]))
        {
          Event across_done = 
            runtime->forest->copy_across(src_contexts[idx], dst_contexts[idx], 
                                  src_requirements[idx], dst_requirements[idx],
                                  src_targets, dst_targets, src_versions[idx], 
                                  src_composite, this, local_sync_precondition);
          Runtime::trigger_event<false>(local_completion, across_done);
        }
        else
        {
          // Composite instances are not valid sources for reductions across
#ifdef DEBUG_HIGH_LEVEL
          assert(src_composite == -1);
#endif
          Event across_done = 
            runtime->forest->reduce_across(src_contexts[idx], dst_contexts[idx],
                                  src_requirements[idx], dst_requirements[idx],
                                  src_targets, dst_targets, src_versions[idx], 
                                  this, local_sync_precondition);
          Runtime::trigger_event<false>(local_completion, across_done);
        }
        // Apply our changes to the version states
        src_versions[idx].apply_mapping(src_contexts[idx].get_id(),
                            runtime->address_space, applied_conditions);
        dst_versions[idx].apply_mapping(dst_contexts[idx].get_id(),
                            runtime->address_space, applied_conditions); 
      }
      Event copy_complete_event = 
        Runtime::merge_events<false>(copy_complete_events);
#ifdef LEGION_SPY
      if (Runtime::legion_spy_enabled)
        LegionSpy::log_operation_events(unique_op_id, copy_complete_event,
                                        completion_event);
#endif
      // Chain all the unlock and barrier arrivals off of the
      // copy complete event
      if (!arrive_barriers.empty())
      {
        for (std::vector<PhaseBarrier>::const_iterator it = 
              arrive_barriers.begin(); it != arrive_barriers.end(); it++)
        {
          Runtime::phase_barrier_arrive<false>(it->phase_barrier, 1/*count*/,
                                               completion_event);    
        }
      }
      // Mark that we completed mapping
      if (!applied_conditions.empty())
        complete_mapping(Runtime::merge_events<true>(applied_conditions));
      else
        complete_mapping();
      if (!acquired_instances.empty())
        release_acquired_instances(acquired_instances);
      // Handle the case for marking when the copy completes
      Runtime::trigger_event<false>(completion_event, copy_complete_event);
      need_completion_trigger = false;
      complete_execution(copy_complete_event);
      // We succeeded mapping
      return true;
    }

    //--------------------------------------------------------------------------
    void CopyOp::trigger_commit(void)
    //--------------------------------------------------------------------------
    {
      for (std::vector<VersionInfo>::iterator it = src_versions.begin();
            it != src_versions.end(); it++)
      {
        it->release();
      }
      for (std::vector<VersionInfo>::iterator it = dst_versions.begin();
            it != dst_versions.end(); it++)
      {
        it->release();
      }
      // Don't commit this operation until we've reported our profiling
      commit_operation(true/*deactivate*/, profiling_reported);
    }

    //--------------------------------------------------------------------------
    void CopyOp::report_interfering_requirements(unsigned idx1, unsigned idx2)
    //--------------------------------------------------------------------------
    {
      bool is_src1 = idx1 < src_requirements.size();
      bool is_src2 = idx2 < src_requirements.size();
      unsigned actual_idx1 = is_src1 ? idx1 : (idx1 - src_requirements.size());
      unsigned actual_idx2 = is_src2 ? idx2 : (idx2 - src_requirements.size());
      log_run.error("Aliased region requirements for copy operations "
                    "are not permitted. Region requirement %d of %s "
                    "requirements and %d of %s requirements interfering for "
                    "copy operation (UID %lld) in task %s (UID %lld).",
                    actual_idx1, is_src1 ? "source" : "destination",
                    actual_idx2, is_src2 ? "source" : "destination",
                    unique_op_id, parent_ctx->get_task_name(),
                    parent_ctx->get_unique_id());
#ifdef DEBUG_HIGH_LEVEL
      assert(false);
#endif
      exit(ERROR_ALIASED_REGION_REQUIREMENTS);
    }

    //--------------------------------------------------------------------------
    void CopyOp::report_interfering_close_requirement(unsigned idx)
    //--------------------------------------------------------------------------
    {
      // Nothing to do here, we can skip these since it won't impact anything
    }

    //--------------------------------------------------------------------------
    unsigned CopyOp::find_parent_index(unsigned idx)
    //--------------------------------------------------------------------------
    {
      if (idx >= src_parent_indexes.size())
      {
        idx -= src_parent_indexes.size();
#ifdef DEBUG_HIGH_LEVEL
        assert(idx < dst_parent_indexes.size());
#endif
        return dst_parent_indexes[idx];
      }
      else
        return src_parent_indexes[idx];
    }

    //--------------------------------------------------------------------------
    void CopyOp::select_sources(const InstanceRef &target,
                                const InstanceSet &sources,
                                std::vector<unsigned> &ranking)
    //--------------------------------------------------------------------------
    {
      Mapper::SelectCopySrcInput input;
      Mapper::SelectCopySrcOutput output;
      prepare_for_mapping(sources, input.source_instances);
      prepare_for_mapping(target, input.target);
      input.is_src = current_src;
      input.region_req_index = current_index;
      if (mapper == NULL)
      {
        Processor exec_proc = parent_ctx->get_executing_processor();
        mapper = runtime->find_mapper(exec_proc, map_id);
      }
      mapper->invoke_select_copy_sources(this, &input, &output);
      // Fill in the ranking based on the output
      compute_ranking(output.chosen_ranking, sources, ranking);
    }

    //--------------------------------------------------------------------------
    std::map<PhysicalManager*,std::pair<unsigned,bool> >* 
                                        CopyOp::get_acquired_instances_ref(void)
    //--------------------------------------------------------------------------
    {
      return &acquired_instances;
    }

    //--------------------------------------------------------------------------
    void CopyOp::update_atomic_locks(Reservation lock, bool exclusive)
    //--------------------------------------------------------------------------
    {
      // We should only be doing analysis on one region requirement
      // at a time so we don't need to hold the operation lock when 
      // updating this data structure
      if (current_index >= atomic_locks.size())
        atomic_locks.resize(current_index+1);
      std::map<Reservation,bool> &local_locks = atomic_locks[current_index];
      std::map<Reservation,bool>::iterator finder = local_locks.find(lock);
      if (finder != local_locks.end())
      {
        if (!finder->second && exclusive)
          finder->second = true;
      }
      else
        local_locks[lock] = exclusive;
    }

    //--------------------------------------------------------------------------
    UniqueID CopyOp::get_unique_id(void) const
    //--------------------------------------------------------------------------
    {
      return unique_op_id; 
    }

    //--------------------------------------------------------------------------
    int CopyOp::get_depth(void) const
    //--------------------------------------------------------------------------
    {
      return (parent_ctx->get_depth() + 1);
    }

    //--------------------------------------------------------------------------
    void CopyOp::check_copy_privilege(const RegionRequirement &requirement, 
                                      unsigned idx, bool src)
    //--------------------------------------------------------------------------
    {
      if ((requirement.handle_type == PART_PROJECTION) ||
          (requirement.handle_type == REG_PROJECTION))
      {
        log_region.error("Projection region requirements are not "
                               "permitted for copy operations (in task %s)",
                               parent_ctx->get_task_name());
#ifdef DEBUG_HIGH_LEVEL
        assert(false);
#endif
        exit(ERROR_BAD_PROJECTION_USE);
      }
      FieldID bad_field;
      LegionErrorType et = runtime->verify_requirement(requirement, bad_field);
      // If that worked, then check the privileges with the parent context
      if (et == NO_ERROR)
        et = parent_ctx->check_privilege(requirement, bad_field);
      switch (et)
      {
        case NO_ERROR:
          break;
        case ERROR_INVALID_REGION_HANDLE:
          {
            log_region.error("Requirest for invalid region handle "
                                   "(%x,%d,%d) for index %d of %s "
                                   "requirements of copy operation (ID %lld)",
                                   requirement.region.index_space.id, 
                                   requirement.region.field_space.id, 
                                   requirement.region.tree_id, 
                                   idx, (src ? "source" : "destination"),
                                   unique_op_id);
#ifdef DEBUG_HIGH_LEVEL
            assert(false);
#endif
            exit(ERROR_INVALID_REGION_HANDLE);
          }
        case ERROR_FIELD_SPACE_FIELD_MISMATCH:
          {
            FieldSpace sp = (requirement.handle_type == SINGULAR) || 
                            (requirement.handle_type == REG_PROJECTION)
                             ? requirement.region.field_space : 
                               requirement.partition.field_space;
            log_region.error("Field %d is not a valid field of field "
                                   "space %d for index %d of %s requirements"
                                   "of copy operation (ID %lld)",
                                   bad_field, sp.id, idx, 
                                   (src ? "source" : "destination"),
                                   unique_op_id);
#ifdef DEBUG_HIGH_LEVEL
            assert(false);
#endif
            exit(ERROR_FIELD_SPACE_FIELD_MISMATCH);
          }
        case ERROR_INVALID_INSTANCE_FIELD:
          {
            log_region.error("Instance field %d is not one of the "
                                   "privilege fields for index %d of %s "
                                   "requirements of copy operation (ID %lld)",
                                    bad_field, idx, 
                                    (src ? "source" : "destination"),
                                    unique_op_id);
#ifdef DEBUG_HIGH_LEVEL
            assert(false);
#endif
            exit(ERROR_INVALID_INSTANCE_FIELD);
          }
        case ERROR_DUPLICATE_INSTANCE_FIELD:
          {
            log_region.error("Instance field %d is a duplicate for "
                                    "index %d of %s requirements of copy "
                                    "operation (ID %lld)",
                                    bad_field, idx,
                                    (src ? "source" : "destination"),
                                    unique_op_id);
#ifdef DEBUG_HIGH_LEVEL
            assert(false);
#endif
            exit(ERROR_DUPLICATE_INSTANCE_FIELD);
          }
        case ERROR_BAD_PARENT_REGION:
          {
            log_region.error("Parent task %s (ID %lld) of copy operation "
                                   "(ID %lld) does not have a region "
                                   "requirement for region (%x,%x,%x) "
                                   "as a parent of index %d of %s region "
                                   "requirements",
                                   parent_ctx->get_task_name(), 
                                   parent_ctx->get_unique_id(),
                                   unique_op_id, 
                                   requirement.region.index_space.id,
                                   requirement.region.field_space.id, 
                                   requirement.region.tree_id,
                                   idx, (src ? "source" : "destination"));
#ifdef DEBUG_HIGH_LEVEL
            assert(false);
#endif
            exit(ERROR_BAD_PARENT_REGION);
          }
        case ERROR_BAD_REGION_PATH:
          {
            log_region.error("Region (%x,%x,%x) is not a "
                                   "sub-region of parent region "
                                   "(%x,%x,%x) for index %d of "
                                   "%s region requirements of copy "
                                   "operation (ID %lld)",
                                   requirement.region.index_space.id,
                                   requirement.region.field_space.id, 
                                   requirement.region.tree_id,
                                   requirement.parent.index_space.id,
                                   requirement.parent.field_space.id,
                                   requirement.parent.tree_id,
                                   idx, (src ? "source" : "destination"),
                                   unique_op_id);
#ifdef DEBUG_HIGH_LEVEL
            assert(false);
#endif
            exit(ERROR_BAD_REGION_PATH);
          }
        case ERROR_BAD_REGION_TYPE:
          {
            log_region.error("Region requirement of copy operation "
                                   "(ID %lld) cannot find privileges for field "
                                   "%d in parent task from index %d of %s "
                                   "region requirements",
                                   unique_op_id, bad_field, idx,
                                   (src ? "source" : "destination"));
#ifdef DEBUG_HIGH_LEVEL
            assert(false);
#endif
            exit(ERROR_BAD_REGION_TYPE);
          }
        case ERROR_BAD_REGION_PRIVILEGES:
          {
            log_region.error("Privileges %x for region (%x,%x,%x) are "
                                   "not a subset of privileges of parent "
                                   "task's privileges for index %d of %s "
                                   "region requirements for copy "
                                   "operation (ID %lld)",
                                   requirement.privilege, 
                                   requirement.region.index_space.id,
                                   requirement.region.field_space.id, 
                                   requirement.region.tree_id, 
                                   idx, (src ? "source" : "destination"),
                                   unique_op_id);
#ifdef DEBUG_HIGH_LEVEL
            assert(false);
#endif
            exit(ERROR_BAD_REGION_PRIVILEGES);
          }
        // this should never happen with an inline mapping
        case ERROR_NON_DISJOINT_PARTITION: 
        default:
          assert(false); // Should never happen
      }
    }

    //--------------------------------------------------------------------------
    void CopyOp::compute_parent_indexes(void)
    //--------------------------------------------------------------------------
    {
      src_parent_indexes.resize(src_requirements.size());
      dst_parent_indexes.resize(dst_requirements.size());
      for (unsigned idx = 0; idx < src_requirements.size(); idx++)
      {
        int parent_index = 
          parent_ctx->find_parent_region_req(src_requirements[idx]);
        if (parent_index < 0)
        {
          log_region.error("Parent task %s (ID %lld) of copy operation "
                                   "(ID %lld) does not have a region "
                                   "requirement for region (%x,%x,%x) "
                                   "as a parent of index %d of source region "
                                   "requirements",
                                   parent_ctx->get_task_name(), 
                                   parent_ctx->get_unique_id(),
                                   unique_op_id, 
                                   src_requirements[idx].region.index_space.id,
                                   src_requirements[idx].region.field_space.id, 
                                   src_requirements[idx].region.tree_id, idx);
#ifdef DEBUG_HIGH_LEVEL
          assert(false);
#endif
          exit(ERROR_BAD_PARENT_REGION);
        }
        else
          src_parent_indexes[idx] = unsigned(parent_index);
      }
      for (unsigned idx = 0; idx < dst_requirements.size(); idx++)
      {
        int parent_index = 
          parent_ctx->find_parent_region_req(dst_requirements[idx]);
        if (parent_index < 0)
        {
          log_region.error("Parent task %s (ID %lld) of copy operation "
                                   "(ID %lld) does not have a region "
                                   "requirement for region (%x,%x,%x) "
                                   "as a parent of index %d of destination "
                                   "region requirements",
                                   parent_ctx->get_task_name(), 
                                   parent_ctx->get_unique_id(),
                                   unique_op_id, 
                                   dst_requirements[idx].region.index_space.id,
                                   dst_requirements[idx].region.field_space.id, 
                                   dst_requirements[idx].region.tree_id, idx);
#ifdef DEBUG_HIGH_LEVEL
          assert(false);
#endif
          exit(ERROR_BAD_PARENT_REGION);
        }
        else
          dst_parent_indexes[idx] = unsigned(parent_index);
      }
    }

    //--------------------------------------------------------------------------
    template<bool IS_SRC>
    int CopyOp::perform_conversion(unsigned idx, const RegionRequirement &req,
                                   std::vector<MappingInstance> &output,
                                   InstanceSet &targets, bool is_reduce)
    //--------------------------------------------------------------------------
    {
      RegionTreeID bad_tree = 0;
      std::vector<FieldID> missing_fields;
      std::vector<PhysicalManager*> unacquired;
      int composite_idx = runtime->forest->physical_convert_mapping(
                              req, output, targets, bad_tree, missing_fields,
                              &acquired_instances, unacquired, 
                              !Runtime::unsafe_mapper);
      if (bad_tree > 0)
      {
        log_run.error("Invalid mapper output from invocation of 'map_copy' "
                      "on mapper %s. Mapper selected an instance from "
                      "region tree %d to satisfy %s region requirement %d "
                      "for explicit region-to_region copy in task %s (ID %lld) "
                      "but the logical region for this requirement is from "
                      "region tree %d.", mapper->get_mapper_name(), bad_tree,
                      IS_SRC ? "source" : "destination", idx, 
                      parent_ctx->get_task_name(), parent_ctx->get_unique_id(),
                      req.region.get_tree_id());
#ifdef DEBUG_HIGH_LEVEL
        assert(false);
#endif
        exit(ERROR_INVALID_MAPPER_OUTPUT);
      }
      if (!missing_fields.empty())
      {
        log_run.error("Invalid mapper output from invocation of 'map_copy' "
                      "on mapper %s. Mapper failed to specify a physical "
                      "instance for %ld fields of the region requirement %d "
                      "of explicit region-to-region copy in task %s (ID %lld). "
                      "Ths missing fields are listed below.",
                      mapper->get_mapper_name(), missing_fields.size(), idx,
                      parent_ctx->get_task_name(), parent_ctx->get_unique_id());

        for (std::vector<FieldID>::const_iterator it = missing_fields.begin();
              it != missing_fields.end(); it++)
        {
          const void *name; size_t name_size;
          runtime->retrieve_semantic_information(
              req.region.get_field_space(), *it, NAME_SEMANTIC_TAG,
              name, name_size, false, false);
          log_run.error("Missing instance for field %s (FieldID: %d)",
                        static_cast<const char*>(name), *it);
        }
#ifdef DEBUG_HIGH_LEVEL
        assert(false);
#endif
        exit(ERROR_INVALID_MAPPER_OUTPUT);
      }
      if (!unacquired.empty())
      {
        for (std::vector<PhysicalManager*>::const_iterator it = 
              unacquired.begin(); it != unacquired.end(); it++)
        {
          if (acquired_instances.find(*it) == acquired_instances.end())
          {
            log_run.error("Invalid mapper output from 'map_copy' invocation "
                          "on mapper %s. Mapper selected physical instance "
                          "for %s region requirement %d of explicit region-to-"
                          "region copy in task %s (ID %lld) which has already "
                          "been collected. If the mapper had properly acquired "
                          "this instance as part of the mapper call it would "
                          "have detected this. Please update the mapper to "
                          "abide by proper mapping conventions.",
                          mapper->get_mapper_name(), 
                          IS_SRC ? "source" : "destination", idx,
                          parent_ctx->get_task_name(),
                          parent_ctx->get_unique_id());
#ifdef DEBUG_HIGH_LEVEL
            assert(false);
#endif
            exit(ERROR_INVALID_MAPPER_OUTPUT);
          }
        }
        // If we did successfully acquire them, still issue the warning
        log_run.warning("WARNING: mapper %s failed to acquire instances "
                        "for %s region requirement %d of explicit region-to-"
                        "region copy in task %s (ID %lld) in 'map_copy' call. "
                        "You may experience undefined behavior as a "
                        "consequence.", mapper->get_mapper_name(),
                        IS_SRC ? "source" : "destination", idx,
                        parent_ctx->get_task_name(),
                        parent_ctx->get_unique_id());
      }
      // Destination is not allowed to have composite instances
      if (!IS_SRC && (composite_idx >= 0))
      {
        log_run.error("Invalid mapper output from invocation of 'map_copy' "
                      "on mapper %s. Mapper requested the creation of a "
                      "composite instance for destination region requiremnt "
                      "%d. Only source region requirements are permitted to "
                      "be composite instances for explicit region-to-region "
                      "copy operations. Operation was issued in task %s "
                      "(ID %lld).", mapper->get_mapper_name(), idx,
                      parent_ctx->get_task_name(), parent_ctx->get_unique_id());
#ifdef DEBUG_HIGH_LEVEL
        assert(false);
#endif
        exit(ERROR_INVALID_MAPPER_OUTPUT); 
      } 
      if (IS_SRC && (composite_idx >= 0) && is_reduce)
      {
        log_run.error("Invalid mapper output from invocation of 'map_copy' "
                      "on mapper %s. Mapper requested the creation of a "
                      "composite instance for the source requirement %d of "
                      "an explicit region-to-region reduction. Only real "
                      "physical instances are permitted to be sources of "
                      "explicit region-to-region reductions. Operation was "
                      "issued in task %s (ID %lld).", mapper->get_mapper_name(),
                      idx, parent_ctx->get_task_name(), 
                      parent_ctx->get_unique_id());
#ifdef DEBUG_HIGH_LEVEL
        assert(false);
#endif
        exit(ERROR_INVALID_MAPPER_OUTPUT);
      }
      if (Runtime::unsafe_mapper)
        return composite_idx;
      std::vector<LogicalRegion> regions_to_check(1, req.region);
      for (unsigned idx = 0; idx < targets.size(); idx++)
      {
        const InstanceRef &ref = targets[idx];
        PhysicalManager *manager = ref.get_manager();
        if (manager->is_virtual_instance())
          continue;
        if (!manager->meets_regions(regions_to_check))
        {
          log_run.error("Invalid mapper output from invocation of 'map_copy' "
                        "on mapper %s. Mapper specified an instance for %s "
                        "region requirement at index %d that does not meet "
                        "the logical region requirement. The copy operation "
                        "was issued in task %s (ID %lld).",
                        mapper->get_mapper_name(), 
                        IS_SRC ? "source" : "destination", idx,
                        parent_ctx->get_task_name(),
                        parent_ctx->get_unique_id());
#ifdef DEBUG_HIGH_LEVEL
          assert(false);
#endif
          exit(ERROR_INVALID_MAPPER_OUTPUT);
        }
      }
      // Make sure all the destinations are real instances, this has
      // to be true for all kinds of explicit copies including reductions
      for (unsigned idx = 0; idx < targets.size(); idx++)
      {
        if (IS_SRC && (int(idx) == composite_idx))
          continue;
        if (!targets[idx].get_manager()->is_instance_manager())
        {
          log_run.error("Invalid mapper output from invocation of 'map_copy' "
                        "on mapper %s. Mapper specified an illegal "
                        "specialized instance as the target for %s"
                        "region requirement %d of an explicit copy operation "
                        "in task %s (ID %lld).", mapper->get_mapper_name(),
                        IS_SRC ? "source" : "destination", idx, 
                        parent_ctx->get_task_name(), 
                        parent_ctx->get_unique_id());
#ifdef DEBUG_HIGH_LEVEL
          assert(false);
#endif
          exit(ERROR_INVALID_MAPPER_OUTPUT);
        }
      }
      return composite_idx;
    }

    //--------------------------------------------------------------------------
    void CopyOp::report_profiling_results(void)
    //--------------------------------------------------------------------------
    {
      if (mapper == NULL)
      {
        Processor exec_proc = parent_ctx->get_executing_processor();
        mapper = runtime->find_mapper(exec_proc, map_id);
      }
      mapper->invoke_copy_report_profiling(this, &profiling_results);
#ifdef DEBUG_HIGH_LEVEL
      assert(profiling_reported.exists());
#endif
      profiling_reported.trigger();
    }

    /////////////////////////////////////////////////////////////
    // Fence Operation 
    /////////////////////////////////////////////////////////////

    //--------------------------------------------------------------------------
    FenceOp::FenceOp(Runtime *rt)
      : Operation(rt)
    //--------------------------------------------------------------------------
    {
    }

    //--------------------------------------------------------------------------
    FenceOp::FenceOp(const FenceOp &rhs)
      : Operation(NULL)
    //--------------------------------------------------------------------------
    {
      // should never be called
      assert(false);
    }

    //--------------------------------------------------------------------------
    FenceOp::~FenceOp(void)
    //--------------------------------------------------------------------------
    {
    }

    //--------------------------------------------------------------------------
    FenceOp& FenceOp::operator=(const FenceOp &rhs)
    //--------------------------------------------------------------------------
    {
      // should never be called
      assert(false);
      return *this;
    }

    //--------------------------------------------------------------------------
    void FenceOp::initialize(SingleTask *ctx, FenceKind kind)
    //--------------------------------------------------------------------------
    {
      initialize_operation(ctx, true/*track*/);
      fence_kind = kind;
      if (Runtime::legion_spy_enabled)
        LegionSpy::log_fence_operation(parent_ctx->get_unique_id(),
                                       unique_op_id);
    }

    //--------------------------------------------------------------------------
    void FenceOp::activate(void)
    //--------------------------------------------------------------------------
    {
      activate_operation();
    }

    //--------------------------------------------------------------------------
    void FenceOp::deactivate(void)
    //--------------------------------------------------------------------------
    {
      deactivate_operation();
      runtime->free_fence_op(this);
    }

    //--------------------------------------------------------------------------
    const char* FenceOp::get_logging_name(void)
    //--------------------------------------------------------------------------
    {
      return op_names[FENCE_OP_KIND];
    }

    //--------------------------------------------------------------------------
    Operation::OpKind FenceOp::get_operation_kind(void)
    //--------------------------------------------------------------------------
    {
      return FENCE_OP_KIND;
    }

    //--------------------------------------------------------------------------
    void FenceOp::trigger_dependence_analysis(void)
    //--------------------------------------------------------------------------
    {
      begin_dependence_analysis();
      // Register this fence with all previous users in the parent's context
      parent_ctx->perform_fence_analysis(this);
      // Now update the parent context with this fence
      // before we can complete the dependence analysis
      // and possibly be deactivated
      parent_ctx->update_current_fence(this);
      end_dependence_analysis();
    }

    //--------------------------------------------------------------------------
    bool FenceOp::trigger_execution(void)
    //--------------------------------------------------------------------------
    {
      switch (fence_kind)
      {
        case MAPPING_FENCE:
          {
            complete_mapping();
            complete_execution();
            break;
          }
        case MIXED_FENCE:
          {
            // Mark that we finished our mapping now
            complete_mapping();
            // Intentionally fall through
          }
        case EXECUTION_FENCE:
          {
            // Go through and launch a completion task dependent upon
            // all the completion events of our incoming dependences.
            // Make sure that the events that we pulled out our still valid.
            // Note since we are performing this operation, then we know
            // that we are mapped and therefore our set of input dependences
            // have been fixed so we can read them without holding the lock.
            std::set<Event> trigger_events;
            for (std::map<Operation*,GenerationID>::const_iterator it = 
                  incoming.begin(); it != incoming.end(); it++)
            {
              Event complete = it->first->get_completion_event();
              if (it->second == it->first->get_generation())
                trigger_events.insert(complete);
            }
            Event wait_on = Runtime::merge_events<false>(trigger_events);
            if (!wait_on.has_triggered())
            {
              DeferredExecuteArgs deferred_execute_args;
              deferred_execute_args.hlr_id = HLR_DEFERRED_EXECUTION_TRIGGER_ID;
              deferred_execute_args.proxy_this = this;
              runtime->issue_runtime_meta_task(&deferred_execute_args,
                                               sizeof(deferred_execute_args),
                                              HLR_DEFERRED_EXECUTION_TRIGGER_ID,
                                               HLR_LATENCY_PRIORITY,
                                               this, wait_on);
            }
            else
              deferred_execute();
            break;
          }
        default:
          assert(false); // should never get here
      }
      // If we successfully performed the operation return true
      return true;
    }

    //--------------------------------------------------------------------------
    void FenceOp::deferred_execute(void)
    //--------------------------------------------------------------------------
    {
      switch (fence_kind)
      {
        case EXECUTION_FENCE:
          {
            complete_mapping();
            // Intentionally fall through
          }
        case MIXED_FENCE:
          {
            complete_execution();
            break;
          }
        default:
          assert(false); // should never get here
      }
    } 

    /////////////////////////////////////////////////////////////
    // Frame Operation 
    /////////////////////////////////////////////////////////////

    //--------------------------------------------------------------------------
    FrameOp::FrameOp(Runtime *rt)
      : FenceOp(rt)
    //--------------------------------------------------------------------------
    {
    }

    //--------------------------------------------------------------------------
    FrameOp::FrameOp(const FrameOp &rhs)
      : FenceOp(NULL)
    //--------------------------------------------------------------------------
    {
      // should never be called
      assert(false);
    }

    //--------------------------------------------------------------------------
    FrameOp::~FrameOp(void)
    //--------------------------------------------------------------------------
    {
    }

    //--------------------------------------------------------------------------
    FrameOp& FrameOp::operator=(const FrameOp &rhs)
    //--------------------------------------------------------------------------
    {
      // should never be called
      assert(false);
      return *this;
    }

    //--------------------------------------------------------------------------
    void FrameOp::initialize(SingleTask *ctx)
    //--------------------------------------------------------------------------
    {
      FenceOp::initialize(ctx, MIXED_FENCE);
      parent_ctx->issue_frame(this, completion_event); 
    }

    //--------------------------------------------------------------------------
    void FrameOp::set_previous(Event previous)
    //--------------------------------------------------------------------------
    {
      previous_completion = previous;
    }

    //--------------------------------------------------------------------------
    void FrameOp::activate(void)
    //--------------------------------------------------------------------------
    {
      activate_operation();
      previous_completion = Event::NO_EVENT;
    }

    //--------------------------------------------------------------------------
    void FrameOp::deactivate(void)
    //--------------------------------------------------------------------------
    {
      deactivate_operation();
      runtime->free_frame_op(this);
    }

    //--------------------------------------------------------------------------
    const char* FrameOp::get_logging_name(void)
    //--------------------------------------------------------------------------
    {
      return op_names[FRAME_OP_KIND];
    }

    //--------------------------------------------------------------------------
    Operation::OpKind FrameOp::get_operation_kind(void)
    //--------------------------------------------------------------------------
    {
      return FRAME_OP_KIND;
    }

    //--------------------------------------------------------------------------
    bool FrameOp::trigger_execution(void)
    //--------------------------------------------------------------------------
    {
      // Increment the number of mapped frames
      parent_ctx->increment_frame();
      // Mark that we finished our mapping now
      complete_mapping();
      // Go through and launch a completion task dependent upon
      // all the completion events of our incoming dependences.
      // Make sure that the events that we pulled out our still valid.
      // Note since we are performing this operation, then we know
      // that we are mapped and therefore our set of input dependences
      // have been fixed so we can read them without holding the lock.
      std::set<Event> trigger_events;
      // Include our previous completion event if necessary
      if (previous_completion.exists())
        trigger_events.insert(previous_completion);
      for (std::map<Operation*,GenerationID>::const_iterator it = 
            incoming.begin(); it != incoming.end(); it++)
      {
        Event complete = it->first->get_completion_event();
        if (it->second == it->first->get_generation())
          trigger_events.insert(complete);
      }
      Event wait_on = Runtime::merge_events<false>(trigger_events);
      if (!wait_on.has_triggered())
      {
        DeferredExecuteArgs deferred_execute_args;
        deferred_execute_args.hlr_id = HLR_DEFERRED_EXECUTION_TRIGGER_ID;
        deferred_execute_args.proxy_this = this;
        runtime->issue_runtime_meta_task(&deferred_execute_args,
                                         sizeof(deferred_execute_args),
                                         HLR_DEFERRED_EXECUTION_TRIGGER_ID,
                                         HLR_LATENCY_PRIORITY,
                                         this, wait_on);
      }
      else
        deferred_execute();
      return true;
    }

    //--------------------------------------------------------------------------
    void FrameOp::deferred_execute(void)
    //--------------------------------------------------------------------------
    {
      // This frame has finished executing so it is no longer mapped
      parent_ctx->decrement_frame();
      // This frame is also finished so we can tell the context
      parent_ctx->finish_frame(completion_event);
      complete_execution();
    }

    /////////////////////////////////////////////////////////////
    // Deletion Operation 
    /////////////////////////////////////////////////////////////

    //--------------------------------------------------------------------------
    DeletionOp::DeletionOp(Runtime *rt)
      : Operation(rt)
    //--------------------------------------------------------------------------
    {
    }

    //--------------------------------------------------------------------------
    DeletionOp::DeletionOp(const DeletionOp &rhs)
      : Operation(NULL)
    //--------------------------------------------------------------------------
    {
      // should never be called
      assert(false);
    }

    //--------------------------------------------------------------------------
    DeletionOp::~DeletionOp(void)
    //--------------------------------------------------------------------------
    {
    }

    //--------------------------------------------------------------------------
    DeletionOp& DeletionOp::operator=(const DeletionOp &rhs)
    //--------------------------------------------------------------------------
    {
      // should never be called
      assert(false);
      return *this;
    }

    //--------------------------------------------------------------------------
    void DeletionOp::initialize_index_space_deletion(SingleTask *ctx,
                                                     IndexSpace handle)
    //--------------------------------------------------------------------------
    {
      initialize_operation(ctx, true/*track*/);
      kind = INDEX_SPACE_DELETION;
      index_space = handle;
      if (Runtime::legion_spy_enabled)
        LegionSpy::log_deletion_operation(parent_ctx->get_unique_id(),
                                          unique_op_id);
    }

    //--------------------------------------------------------------------------
    void DeletionOp::initialize_index_part_deletion(SingleTask *ctx,
                                                    IndexPartition handle)
    //--------------------------------------------------------------------------
    {
      initialize_operation(ctx, true/*track*/);
      kind = INDEX_PARTITION_DELETION;
      index_part = handle;
      if (Runtime::legion_spy_enabled)
        LegionSpy::log_deletion_operation(parent_ctx->get_unique_id(),
                                          unique_op_id);
    }

    //--------------------------------------------------------------------------
    void DeletionOp::initialize_field_space_deletion(SingleTask *ctx,
                                                     FieldSpace handle)
    //--------------------------------------------------------------------------
    {
      initialize_operation(ctx, true/*track*/);
      kind = FIELD_SPACE_DELETION;
      field_space = handle;
      if (Runtime::legion_spy_enabled)
        LegionSpy::log_deletion_operation(parent_ctx->get_unique_id(),
                                          unique_op_id);
    }

    //--------------------------------------------------------------------------
    void DeletionOp::initialize_field_deletion(SingleTask *ctx, 
                                                FieldSpace handle, FieldID fid)
    //--------------------------------------------------------------------------
    {
      initialize_operation(ctx, true/*track*/);
      kind = FIELD_DELETION;
      field_space = handle;
      free_fields.insert(fid);
      if (Runtime::legion_spy_enabled)
        LegionSpy::log_deletion_operation(parent_ctx->get_unique_id(),
                                          unique_op_id);
    }

    //--------------------------------------------------------------------------
    void DeletionOp::initialize_field_deletions(SingleTask *ctx,
                            FieldSpace handle, const std::set<FieldID> &to_free)
    //--------------------------------------------------------------------------
    {
      initialize_operation(ctx, true/*track*/);
      kind = FIELD_DELETION;
      field_space = handle;
      free_fields = to_free;
      if (Runtime::legion_spy_enabled)
        LegionSpy::log_deletion_operation(parent_ctx->get_unique_id(),
                                          unique_op_id);
    }

    //--------------------------------------------------------------------------
    void DeletionOp::initialize_logical_region_deletion(SingleTask *ctx,
                                                        LogicalRegion handle)
    //--------------------------------------------------------------------------
    {
      initialize_operation(ctx, true/*track*/);
      kind = LOGICAL_REGION_DELETION;
      logical_region = handle;
      if (Runtime::legion_spy_enabled)
        LegionSpy::log_deletion_operation(parent_ctx->get_unique_id(),
                                          unique_op_id);
    }

    //--------------------------------------------------------------------------
    void DeletionOp::initialize_logical_partition_deletion(SingleTask *ctx,
                                                       LogicalPartition handle)
    //--------------------------------------------------------------------------
    {
      initialize_operation(ctx, true/*track*/);
      kind = LOGICAL_PARTITION_DELETION;
      logical_part = handle;
      if (Runtime::legion_spy_enabled)
        LegionSpy::log_deletion_operation(parent_ctx->get_unique_id(),
                                          unique_op_id);
    }

    //--------------------------------------------------------------------------
    void DeletionOp::activate(void)
    //--------------------------------------------------------------------------
    {
      activate_operation();
    }

    //--------------------------------------------------------------------------
    void DeletionOp::deactivate(void)
    //--------------------------------------------------------------------------
    {
      deactivate_operation();
      free_fields.clear();
      // Return this to the available deletion ops on the queue
      runtime->free_deletion_op(this);
    }

    //--------------------------------------------------------------------------
    const char* DeletionOp::get_logging_name(void)
    //--------------------------------------------------------------------------
    {
      return op_names[DELETION_OP_KIND];
    }

    //--------------------------------------------------------------------------
    Operation::OpKind DeletionOp::get_operation_kind(void)
    //--------------------------------------------------------------------------
    {
      return DELETION_OP_KIND;
    }

    //--------------------------------------------------------------------------
    void DeletionOp::trigger_dependence_analysis(void)
    //--------------------------------------------------------------------------
    {
      begin_dependence_analysis();
      switch (kind)
      {
        case INDEX_SPACE_DELETION:
          {
            parent_ctx->analyze_destroy_index_space(index_space, this);
            break;
          }
        case INDEX_PARTITION_DELETION:
          {
            parent_ctx->analyze_destroy_index_partition(index_part, this);
            break;
          }
        case FIELD_SPACE_DELETION:
          {
            parent_ctx->analyze_destroy_field_space(field_space, this);
            break;
          }
        case FIELD_DELETION:
          {
            parent_ctx->analyze_destroy_fields(field_space, this, free_fields);
            break;
          }
        case LOGICAL_REGION_DELETION:
          {
            parent_ctx->analyze_destroy_logical_region(logical_region, this);
            break;
          }
        case LOGICAL_PARTITION_DELETION:
          {
            parent_ctx->analyze_destroy_logical_partition(logical_part, this);
            break;
          }
        default:
          // should never get here
          assert(false);
      }
      end_dependence_analysis();
    }

    //--------------------------------------------------------------------------
    void DeletionOp::trigger_commit(void)
    //--------------------------------------------------------------------------
    {
      // By not actually doing any operations until commit time we ensure
      // that the deletions don't actually impact the region tree state
      // until we know that it is safe to do so.
      switch (kind)
      {
        case INDEX_SPACE_DELETION:
          {
            bool top_level = runtime->finalize_index_space_destroy(index_space);
            if (top_level)
              parent_ctx->register_index_space_deletion(index_space);
            break;
          }
        case INDEX_PARTITION_DELETION:
          {
            runtime->finalize_index_partition_destroy(index_part);
            break;
          }
        case FIELD_SPACE_DELETION:
          {
            runtime->finalize_field_space_destroy(field_space);
            parent_ctx->register_field_space_deletion(field_space);
            break;
          }
        case FIELD_DELETION:
          {
            runtime->finalize_field_destroy(field_space, free_fields);
            parent_ctx->register_field_deletions(field_space, free_fields);
            break;
          }
        case LOGICAL_REGION_DELETION:
          {
            bool top_level = runtime->finalize_logical_region_destroy(
                                                        logical_region);
            // If this was a top-level region destruction
            // tell the enclosing parent task it has lost privileges
            if (top_level)
              parent_ctx->register_region_deletion(logical_region);
            break;
          }
        case LOGICAL_PARTITION_DELETION:
          {
            runtime->finalize_logical_partition_destroy(logical_part);
            break;
          }
        default:
          assert(false); // should never get here
      }
      // Commit this operation
      commit_operation(true/*deactivate*/);
    }

    /////////////////////////////////////////////////////////////
    // Close Operation 
    /////////////////////////////////////////////////////////////

    //--------------------------------------------------------------------------
    CloseOp::CloseOp(Runtime *rt)
      : Operation(rt)
    //--------------------------------------------------------------------------
    {
    }

    //--------------------------------------------------------------------------
    CloseOp::CloseOp(const CloseOp &rhs)
      : Operation(NULL)
    //--------------------------------------------------------------------------
    {
      // should never be called
      assert(false);
    }

    //--------------------------------------------------------------------------
    CloseOp::~CloseOp(void)
    //--------------------------------------------------------------------------
    {
    }

    //--------------------------------------------------------------------------
    CloseOp& CloseOp::operator=(const CloseOp &rhs)
    //--------------------------------------------------------------------------
    {
      // should never be called
      assert(false);
      return *this;
    } 

    //--------------------------------------------------------------------------
    UniqueID CloseOp::get_unique_id(void) const
    //--------------------------------------------------------------------------
    {
      return unique_op_id;
    }

    //--------------------------------------------------------------------------
    int CloseOp::get_depth(void) const
    //--------------------------------------------------------------------------
    {
      return (parent_ctx->get_depth() + 1);
    }

    //--------------------------------------------------------------------------
    size_t CloseOp::get_region_count(void) const
    //--------------------------------------------------------------------------
    {
      return 1;
    }

    //--------------------------------------------------------------------------
    void CloseOp::initialize_close(SingleTask *ctx,
                                   const RegionRequirement &req, bool track)
    //--------------------------------------------------------------------------
    {
#ifdef DEBUG_HIGH_LEVEL
      assert(completion_event.exists());
#endif
      initialize_operation(ctx, track);
      parent_task = ctx;
      requirement = req;
      initialize_privilege_path(privilege_path, requirement);
    } 

    //--------------------------------------------------------------------------
    void CloseOp::initialize_close(SingleTask *ctx, unsigned idx, bool track)
    //--------------------------------------------------------------------------
    {
#ifdef DEBUG_HIGH_LEVEL
      assert(completion_event.exists());
#endif
      initialize_operation(ctx, track);
      parent_task = ctx;
      ctx->clone_requirement(idx, requirement);
      initialize_privilege_path(privilege_path, requirement);
    }

    //--------------------------------------------------------------------------
    void CloseOp::perform_logging(bool is_intermediate_close_op, bool read_only)
    //--------------------------------------------------------------------------
    {
      if (!Runtime::legion_spy_enabled)
        return;
      LegionSpy::log_close_operation(parent_ctx->get_unique_id(),
                                     unique_op_id,
                                     is_intermediate_close_op, read_only);
      if (requirement.handle_type == PART_PROJECTION)
        LegionSpy::log_logical_requirement(unique_op_id, 0/*idx*/,
                                  false/*region*/,
                                  requirement.partition.index_partition.id,
                                  requirement.partition.field_space.id,
                                  requirement.partition.tree_id,
                                  requirement.privilege,
                                  requirement.prop,
                                  requirement.redop,
                                  requirement.parent.index_space.id);
      else
        LegionSpy::log_logical_requirement(unique_op_id, 0/*idx*/,
                                  true/*region*/,
                                  requirement.region.index_space.id,
                                  requirement.region.field_space.id,
                                  requirement.region.tree_id,
                                  requirement.privilege,
                                  requirement.prop,
                                  requirement.redop,
                                  requirement.parent.index_space.id);
      LegionSpy::log_requirement_fields(unique_op_id, 0/*idx*/,
                                requirement.privilege_fields);
    } 

    //--------------------------------------------------------------------------
    void CloseOp::activate_close(void)
    //--------------------------------------------------------------------------
    {
      activate_operation();
#ifdef DEBUG_HIGH_LEVEL
      assert(completion_event.exists());
#endif
    }

    //--------------------------------------------------------------------------
    void CloseOp::deactivate_close(void)
    //--------------------------------------------------------------------------
    {
      deactivate_operation();
      privilege_path.clear();
      version_info.clear();
      restrict_info.clear();
    } 

    //--------------------------------------------------------------------------
    void CloseOp::trigger_remote_state_analysis(UserEvent ready_event)
    //--------------------------------------------------------------------------
    {
      RegionTreeContext physical_ctx = 
        parent_ctx->find_enclosing_context(find_parent_index(0));
      std::set<Event> preconditions;
      version_info.make_local(preconditions, runtime->forest,
                              physical_ctx.get_id());
      if (preconditions.empty())
        ready_event.trigger();
      else
        Runtime::trigger_event<true>(ready_event,
            Runtime::merge_events<true>(preconditions));
    }

    //--------------------------------------------------------------------------
    void CloseOp::trigger_commit(void)
    //--------------------------------------------------------------------------
    {
      version_info.release();
      commit_operation(true/*deactivate*/);
    }

    /////////////////////////////////////////////////////////////
    // Trace Close Operation 
    /////////////////////////////////////////////////////////////

    //--------------------------------------------------------------------------
    TraceCloseOp::TraceCloseOp(Runtime *runtime)
      : CloseOp(runtime)
    //--------------------------------------------------------------------------
    {
    }

    //--------------------------------------------------------------------------
    TraceCloseOp::~TraceCloseOp(void)
    //--------------------------------------------------------------------------
    {
    }

    //--------------------------------------------------------------------------
    void TraceCloseOp::initialize_trace_close_op(SingleTask *ctx, 
                                                 const RegionRequirement &req,
                        const LegionMap<ColorPoint,FieldMask>::aligned &targets,
                                                 LegionTrace *trace, int close, 
                                                 const FieldMask &close_m,
                                                 Operation *create)
    //--------------------------------------------------------------------------
    {
      // Don't track these kinds of closes
      // We don't want to be stalling in the analysis pipeline
      // because we ran out of slots to issue
      initialize_close(ctx, req, false/*track*/);
      // Since we didn't register with our parent, we need to set
      // any trace that we might have explicitly. Get whether we
      // are tracing from the creation operation.
      if (trace != NULL)
        set_trace(trace, create->is_tracing());
      requirement = req;
      initialize_privilege_path(privilege_path, requirement);
      target_children = targets;
      close_idx = close;
      close_mask = close_m;
      create_op = create;
      create_gen = create_op->get_generation(); 
    }

    //--------------------------------------------------------------------------
    void TraceCloseOp::activate_trace_close(void)
    //--------------------------------------------------------------------------
    {
      activate_close();
      close_idx = -1;
      create_op = NULL;
      create_gen = 0;
    }

    //--------------------------------------------------------------------------
    void TraceCloseOp::deactivate_trace_close(void)
    //--------------------------------------------------------------------------
    {
      deactivate_close();
      target_children.clear();
      next_children.clear();
      close_mask.clear();
    }

    //--------------------------------------------------------------------------
    void TraceCloseOp::record_trace_dependence(Operation *target, 
                                               GenerationID target_gen,
                                               int target_idx,
                                               int source_idx, 
                                               DependenceType dtype,
                                               const FieldMask &dependent_mask)
    //--------------------------------------------------------------------------
    {
#ifdef DEBUG_HIGH_LEVEL
      assert(close_idx >= 0);
#endif
      // Check to see if the target is also our creator
      // in which case we can skip it
      if ((target == create_op) && (target_gen == create_gen))
        return;
      // Check to see if the source is our source
      if (source_idx != close_idx)
        return;
      FieldMask overlap = close_mask & dependent_mask;
      // If the fields also don't overlap then we are done
      if (!overlap)
        return;
      // Otherwise do the registration
      register_region_dependence(0/*idx*/, target, target_gen,
                               target_idx, dtype, false/*validates*/, overlap);
    }

    //--------------------------------------------------------------------------
    void TraceCloseOp::add_next_child(const ColorPoint &next_child)
    //--------------------------------------------------------------------------
    {
#ifdef DEBUG_HIGH_LEVEL
      assert(next_child.is_valid());
#endif
      next_children.insert(next_child);
    }

    /////////////////////////////////////////////////////////////
    // Inter Close Operation 
    /////////////////////////////////////////////////////////////

    //--------------------------------------------------------------------------
    InterCloseOp::InterCloseOp(Runtime *runtime)
      : TraceCloseOp(runtime)
    //--------------------------------------------------------------------------
    {
    }

    //--------------------------------------------------------------------------
    InterCloseOp::InterCloseOp(const InterCloseOp &rhs)
      : TraceCloseOp(NULL)
    //--------------------------------------------------------------------------
    {
      // should never be called
      assert(false);
    }

    //--------------------------------------------------------------------------
    InterCloseOp::~InterCloseOp(void)
    //--------------------------------------------------------------------------
    {
    }

    //--------------------------------------------------------------------------
    InterCloseOp& InterCloseOp::operator=(const InterCloseOp &rhs)
    //--------------------------------------------------------------------------
    {
      // should never be called
      assert(false);
      return *this;
    }

    //--------------------------------------------------------------------------
    void InterCloseOp::initialize(SingleTask *ctx, const RegionRequirement &req,
                        const LegionMap<ColorPoint,FieldMask>::aligned &targets,
                                  LegionTrace *trace, int close, 
                                  const VersionInfo &close_info,
                                  const VersionInfo &ver_info,
                                  const RestrictInfo &res_info,
                                  const FieldMask &close_m, Operation *create)
    //--------------------------------------------------------------------------
    {
      initialize_trace_close_op(ctx, req, targets,
                                trace, close, close_m, create);
      // Merge in the two different version informations
      version_info.merge(close_info, close_m);
      version_info.merge(ver_info, close_m);
      restrict_info.merge(res_info, close_m);
      parent_req_index = create->find_parent_index(close_idx);
      if (Runtime::legion_spy_enabled)
      {
        perform_logging(true/*is intermediate close op*/, false/*read only*/);
        LegionSpy::log_close_op_creator(unique_op_id,
                                        create->get_unique_op_id(),
                                        close_idx);
      }
    } 

    //--------------------------------------------------------------------------
    void InterCloseOp::activate(void)
    //--------------------------------------------------------------------------
    {
      activate_trace_close();  
      mapper = NULL;
      profiling_reported = UserEvent::NO_USER_EVENT;
    }

    //--------------------------------------------------------------------------
    void InterCloseOp::deactivate(void)
    //--------------------------------------------------------------------------
    {
      deactivate_trace_close();
#ifdef DEBUG_HIGH_LEVEL
      assert(acquired_instances.empty());
#endif
      acquired_instances.clear();
      profiling_results = Mapper::CloseProfilingInfo();
      runtime->free_inter_close_op(this);
    }

    //--------------------------------------------------------------------------
    const char* InterCloseOp::get_logging_name(void)
    //--------------------------------------------------------------------------
    {
      return op_names[INTER_CLOSE_OP_KIND];
    }

    //--------------------------------------------------------------------------
    Operation::OpKind InterCloseOp::get_operation_kind(void)
    //--------------------------------------------------------------------------
    {
      return INTER_CLOSE_OP_KIND;
    }

    //--------------------------------------------------------------------------
    bool InterCloseOp::trigger_execution(void)
    //--------------------------------------------------------------------------
    {
#ifdef DEBUG_HIGH_LEVEL
      assert(completion_event.exists());
#endif
      RegionTreeContext physical_ctx = 
        parent_ctx->find_enclosing_context(parent_req_index);
      // See if we are restricted or not and if not find our valid instances 
      InstanceSet chosen_instances;
      int composite_idx = -1;
      if (!restrict_info.has_restrictions())
      {
<<<<<<< HEAD
        InstanceSet valid_instances;
        runtime->forest->physical_traverse_path(physical_ctx, privilege_path,
                                                requirement, version_info,
                                                this, true/*find valid*/,
                                                valid_instances
#ifdef DEBUG_HIGH_LEVEL
                                                , 0/*idx*/, get_logging_name()
                                                , unique_op_id
=======
        InstanceRef target_inst = privilege_path.translate_ref( 
            parent_ctx->get_local_reference(parent_req_index));
        target = runtime->forest->map_restricted_region(physical_ctx,
                                                        requirement,
                                                        0/*idx*/,
                                                        version_info,
                                                        local_proc,
                                                        target_inst
#ifdef DEBUG_HIGH_LEVEL
                                                        , get_logging_name()
                                                        , unique_op_id
#endif
                                                        );
      }
      // For partition operations that don't have a next child we
      // always want to make a composite instance because the low-level
      // runtime knows how to deal with lots of small instances
      bool force_composite = next_children.empty() && 
                             create_op->is_partition_op();
      bool success = runtime->forest->perform_close_operation(physical_ctx,
                                              requirement, parent_ctx,
                                              local_proc, target_children,
                                              next_children, 
                                              close_event, target,
                                              version_info, 
                                              force_composite, 0/*idx*/
#ifdef DEBUG_HIGH_LEVEL
                                              , get_logging_name()
                                              , unique_op_id
>>>>>>> df274ceb
#endif
                                                );
        // now invoke the mapper to find the instances to use
        composite_idx = invoke_mapper(valid_instances, chosen_instances);
      }
      else
      {
        parent_ctx->get_physical_references(parent_req_index, chosen_instances);
      } 
      // Now we can perform our close operation
      Event close_event = 
        runtime->forest->physical_perform_close(physical_ctx, requirement,
                                                version_info, this, 
                                                composite_idx, target_children,
                                                next_children, chosen_instances
#ifdef DEBUG_HIGH_LEVEL
                                                , 0/*idx*/, get_logging_name()
                                                , unique_op_id
#endif
                                                );
      if (Runtime::legion_spy_enabled)
      {
        runtime->forest->log_mapping_decision(unique_op_id, 0/*idx*/,
                                              requirement,
                                              chosen_instances);
#ifdef LEGION_SPY
        LegionSpy::log_operation_events(unique_op_id, close_event, 
                                        completion_event);
#endif
      }
      std::set<Event> applied_conditions;
      version_info.apply_close(physical_ctx.get_id(), runtime->address_space,
                               target_children, applied_conditions);
      if (!applied_conditions.empty())
        complete_mapping(Runtime::merge_events<true>(applied_conditions));
      else
        complete_mapping();
      if (!acquired_instances.empty())
        release_acquired_instances(acquired_instances);
      complete_execution(close_event);
      // This should always succeed
      return true;
    }

    //--------------------------------------------------------------------------
    void InterCloseOp::trigger_commit(void)
    //--------------------------------------------------------------------------
    {
      version_info.release();
      // Don't commit this operation until the profiling information is reported
      commit_operation(true/*deactivate*/, profiling_reported);
    }

    //--------------------------------------------------------------------------
    unsigned InterCloseOp::find_parent_index(unsigned idx)
    //--------------------------------------------------------------------------
    {
#ifdef DEBUG_HIGH_LEVEL
      assert(idx == 0);
      assert(create_op != NULL);
#endif
      return create_op->find_parent_index(close_idx);
    }

    //--------------------------------------------------------------------------
    void InterCloseOp::select_sources(const InstanceRef &target,
                                      const InstanceSet &sources,
                                      std::vector<unsigned> &ranking)
    //--------------------------------------------------------------------------
    {
      Mapper::SelectCloseSrcInput input;
      Mapper::SelectCloseSrcOutput output;
      prepare_for_mapping(target, input.target);
      prepare_for_mapping(sources, input.source_instances);
      if (mapper == NULL)
      {
        Processor exec_proc = parent_ctx->get_executing_processor();
        mapper = runtime->find_mapper(exec_proc, map_id);
      }
      mapper->invoke_select_close_sources(this, &input, &output);
      compute_ranking(output.chosen_ranking, sources, ranking);
    }

    //--------------------------------------------------------------------------
    std::map<PhysicalManager*,std::pair<unsigned,bool> >* 
                                  InterCloseOp::get_acquired_instances_ref(void)
    //--------------------------------------------------------------------------
    {
      return &acquired_instances;
    }

    //--------------------------------------------------------------------------
    int InterCloseOp::invoke_mapper(const InstanceSet &valid_instances,
                                          InstanceSet &chosen_instances)
    //--------------------------------------------------------------------------
    {
      Mapper::MapCloseInput input;
      Mapper::MapCloseOutput output;
      // No need to filter for close operations
      prepare_for_mapping(valid_instances, input.valid_instances);
      if (mapper == NULL)
      {
        Processor exec_proc = parent_ctx->get_executing_processor();
        mapper = runtime->find_mapper(exec_proc, map_id);
      }
      mapper->invoke_map_close(this, &input, &output);
      // Now we have to validate the output
      // Make sure we have at least one instance for every field
      RegionTreeID bad_tree = 0;
      std::vector<FieldID> missing_fields;
      std::vector<PhysicalManager*> unacquired;
      int composite_index = runtime->forest->physical_convert_mapping(
                                  requirement, output.chosen_instances, 
                                  chosen_instances, bad_tree, missing_fields,
                                  &acquired_instances, unacquired, 
                                  !Runtime::unsafe_mapper);
      if (bad_tree > 0)
      {
        log_run.error("Invalid mapper output from invocation of 'map_close' "
                      "on mapper %s. Mapper selected a physical instance from "
                      "region tree %d to satisfy region requirement from "
                      "close operation in task %s (ID %lld) whose logical "
                      "region is from region tree %d",mapper->get_mapper_name(),
                      bad_tree, parent_ctx->get_task_name(),
                      parent_ctx->get_unique_id(), 
                      requirement.region.get_tree_id());
#ifdef DEBUG_HIGH_LEVEL
        assert(false);
#endif
        exit (ERROR_INVALID_MAPPER_OUTPUT);
      }
      if (!missing_fields.empty())
      {
        log_run.error("Invalid mapper output from invocation of 'map_close' "
                      "on mapper %s. Mapper failed to specify a physical "
                      "instance for %ld fields fo the region requirement to "
                      "a close operation in task %s (ID %lld). The missing "
                      "fields are listed below.", mapper->get_mapper_name(),
                      missing_fields.size(), parent_ctx->get_task_name(),
                      parent_ctx->get_unique_id());
        for (std::vector<FieldID>::const_iterator it = missing_fields.begin();
              it != missing_fields.end(); it++)
        {
          const void *name; size_t name_size;
          runtime->retrieve_semantic_information(
              requirement.region.get_field_space(), *it, NAME_SEMANTIC_TAG,
              name, name_size, false, false);
          log_run.error("Missing instance for field %s (FieldID: %d)",
                        static_cast<const char*>(name), *it);
        }
#ifdef DEBUG_HIGH_LEVEL
        assert(false);
#endif
        exit(ERROR_INVALID_MAPPER_OUTPUT);
      }
      if (!unacquired.empty())
      {
        for (std::vector<PhysicalManager*>::const_iterator it = 
              unacquired.begin(); it != unacquired.end(); it++)
        {
          if (acquired_instances.find(*it) == acquired_instances.end())
          { 
            log_run.error("Invalid mapper output from 'map_close' invocation "
                          "on mapper %s. Mapper selected physical instance for "
                          "close operation in task %s (ID %lld) which has "
                          "already been collected. If the mapper had properly "
                          "acquired this instance as part of the mapper call "
                          "it would have detected this. Please update the "
                          "mapper to abide by proper mapping conventions.",
                          mapper->get_mapper_name(),parent_ctx->get_task_name(),
                          parent_ctx->get_unique_id());
#ifdef DEBUG_HIGH_LEVEL
            assert(false);
#endif
            exit(ERROR_INVALID_MAPPER_OUTPUT);
          }
        }
        // If we did successfully acquire them, still issue the warning
        log_run.warning("WARNING: mapper %s failed to acquire instance "
                        "for close operation in task %s (ID %lld) in "
                        "'map_close' call. You may experience undefined "
                        "behavior as a consequence.", mapper->get_mapper_name(),
                        parent_ctx->get_task_name(), 
                        parent_ctx->get_unique_id());
      } 
      if (Runtime::unsafe_mapper)
        return composite_index;
      std::vector<LogicalRegion> regions_to_check(1, requirement.region);
      for (unsigned idx = 0; idx < chosen_instances.size(); idx++)
      {
        if (int(idx) == composite_index)
          continue;
        const InstanceRef &ref = chosen_instances[idx];
        if (!ref.get_manager()->meets_regions(regions_to_check))
        {
          log_run.error("Invalid mapper output from invocation of 'map_close' "
                        "on mapper %s. Mapper specified an instance which does "
                        "not meet the logical region requirement. The close "
                        "operation was issued in task %s (ID %lld).",
                        mapper->get_mapper_name(), parent_ctx->get_task_name(),
                        parent_ctx->get_unique_id());
#ifdef DEBUG_HIGH_LEVEL
          assert(false);
#endif
          exit(ERROR_INVALID_MAPPER_OUTPUT);
        }
      }
      return composite_index;
    }

    //--------------------------------------------------------------------------
    void InterCloseOp::report_profiling_results(void)
    //--------------------------------------------------------------------------
    {
      if (mapper == NULL)
      {
        Processor exec_proc = parent_ctx->get_executing_processor();
        mapper = runtime->find_mapper(exec_proc, map_id);
      }
      mapper->invoke_close_report_profiling(this, &profiling_results);
#ifdef DEBUG_HIGH_LEVEL
      assert(profiling_reported.exists());
#endif
      profiling_reported.trigger();
    }

    /////////////////////////////////////////////////////////////
    // Read Close Operation 
    /////////////////////////////////////////////////////////////

    //--------------------------------------------------------------------------
    ReadCloseOp::ReadCloseOp(Runtime *rt)
      : TraceCloseOp(rt)
    //--------------------------------------------------------------------------
    {
    }
    
    //--------------------------------------------------------------------------
    ReadCloseOp::ReadCloseOp(const ReadCloseOp &rhs)
      : TraceCloseOp(NULL)
    //--------------------------------------------------------------------------
    {
      // should never be called
      assert(false);
    }

    //--------------------------------------------------------------------------
    ReadCloseOp::~ReadCloseOp(void)
    //--------------------------------------------------------------------------
    {
    }

    //--------------------------------------------------------------------------
    ReadCloseOp& ReadCloseOp::operator=(const ReadCloseOp &rhs)
    //--------------------------------------------------------------------------
    {
      // should never be called
      assert(false);
      return *this;
    }

    //--------------------------------------------------------------------------
    void ReadCloseOp::initialize(SingleTask *ctx, const RegionRequirement &req,
                        const LegionMap<ColorPoint,FieldMask>::aligned &targets,
                                 LegionTrace *trace, int close,
                                 const FieldMask &close_m, Operation *create)
    //--------------------------------------------------------------------------
    {
      initialize_trace_close_op(ctx, req, targets, 
                                trace, close, close_m, create);
      parent_req_index = create->find_parent_index(close_idx);
      if (Runtime::legion_spy_enabled)
      {
        perform_logging(true/*is intermediate close op*/, true/*read only*/);
        LegionSpy::log_close_op_creator(unique_op_id,
                                        create->get_unique_op_id(),
                                        close_idx);
      }
    }

    //--------------------------------------------------------------------------
    void ReadCloseOp::activate(void)
    //--------------------------------------------------------------------------
    {
      activate_trace_close();
    }
    
    //--------------------------------------------------------------------------
    void ReadCloseOp::deactivate(void)
    //--------------------------------------------------------------------------
    {
      deactivate_trace_close();
      runtime->free_read_close_op(this);
    }

    //--------------------------------------------------------------------------
    const char* ReadCloseOp::get_logging_name(void)
    //--------------------------------------------------------------------------
    {
      return op_names[READ_CLOSE_OP_KIND];
    }

    //--------------------------------------------------------------------------
    Operation::OpKind ReadCloseOp::get_operation_kind(void)
    //--------------------------------------------------------------------------
    {
      return READ_CLOSE_OP_KIND;
    }

    //--------------------------------------------------------------------------
    unsigned ReadCloseOp::find_parent_index(unsigned idx)
    //--------------------------------------------------------------------------
    {
#ifdef DEBUG_HIGH_LEVEL
      assert(idx == 0);
#endif
      return parent_req_index;
    }

    /////////////////////////////////////////////////////////////
    // Post Close Operation 
    /////////////////////////////////////////////////////////////

    //--------------------------------------------------------------------------
    PostCloseOp::PostCloseOp(Runtime *runtime)
      : CloseOp(runtime)
    //--------------------------------------------------------------------------
    {
    }

    //--------------------------------------------------------------------------
    PostCloseOp::PostCloseOp(const PostCloseOp &rhs)
      : CloseOp(NULL)
    //--------------------------------------------------------------------------
    {
      // should never be called
      assert(false);
    }

    //--------------------------------------------------------------------------
    PostCloseOp::~PostCloseOp(void)
    //--------------------------------------------------------------------------
    {
    }

    //--------------------------------------------------------------------------
    PostCloseOp& PostCloseOp::operator=(const PostCloseOp &rhs)
    //--------------------------------------------------------------------------
    {
      // should never be called
      assert(false);
      return *this;
    }

    //--------------------------------------------------------------------------
    void PostCloseOp::initialize(SingleTask *ctx, unsigned idx) 
    //--------------------------------------------------------------------------
    {
      initialize_close(ctx, idx, true/*track*/);
      // If it was write-discard from the task's perspective, make it
      // read-write within the task's context
      if (requirement.privilege == WRITE_DISCARD)
        requirement.privilege = READ_WRITE;
      parent_idx = idx;
      localize_region_requirement(requirement);
      if (Runtime::legion_spy_enabled)
      {
        perform_logging(false/*intermediate close op*/, false/*read only*/);
        LegionSpy::log_close_op_creator(unique_op_id,
                                        ctx->get_unique_op_id(),
                                        parent_idx);
      }
    }

    //--------------------------------------------------------------------------
    void PostCloseOp::activate(void)
    //--------------------------------------------------------------------------
    {
      activate_close();
      mapper = NULL;
      profiling_reported = UserEvent::NO_USER_EVENT;
    }

    //--------------------------------------------------------------------------
    void PostCloseOp::deactivate(void)
    //--------------------------------------------------------------------------
    {
      deactivate_close();
#ifdef DEBUG_HIGH_LEVEL
      assert(acquired_instances.empty());
#endif
      acquired_instances.clear();
      profiling_results = Mapper::CloseProfilingInfo();
      runtime->free_post_close_op(this);
    }

    //--------------------------------------------------------------------------
    const char* PostCloseOp::get_logging_name(void)
    //--------------------------------------------------------------------------
    {
      return op_names[POST_CLOSE_OP_KIND];
    }

    //--------------------------------------------------------------------------
    Operation::OpKind PostCloseOp::get_operation_kind(void)
    //--------------------------------------------------------------------------
    {
      return POST_CLOSE_OP_KIND;
    }

    //--------------------------------------------------------------------------
    void PostCloseOp::trigger_dependence_analysis(void)
    //--------------------------------------------------------------------------
    {
#ifdef DEBUG_HIGH_LEVEL
      assert(completion_event.exists());
#endif
      // This stage is only done for close operations issued
      // at the end of the task as dependence analysis for other
      // close operations is done inline in the region tree traversal
      // for other kinds of operations 
      // see RegionTreeNode::register_logical_node
      begin_dependence_analysis();
      // Handle a special case that involves closing to a reduction instance
      if (requirement.privilege == REDUCE)
        runtime->forest->perform_reduction_close_analysis(this, 0/*idx*/,
                                                          requirement,
                                                          version_info);
      else
        runtime->forest->perform_dependence_analysis(this, 0/*idx*/,
                                                     requirement,
                                                     version_info,
                                                     restrict_info,
                                                     privilege_path);
      end_dependence_analysis();
    }

    //--------------------------------------------------------------------------
    bool PostCloseOp::trigger_execution(void)
    //--------------------------------------------------------------------------
    {
#ifdef DEBUG_HIGH_LEVEL
      assert(completion_event.exists());
#endif
      RegionTreeContext physical_ctx = 
        parent_ctx->find_enclosing_context(parent_idx);
<<<<<<< HEAD
      // We already know the instances that we are going to need
      InstanceSet chosen_instances;
      parent_ctx->get_physical_references(parent_idx, chosen_instances);
      Event close_event = 
        runtime->forest->physical_close_context(physical_ctx, requirement,
                                                version_info, this,
                                                chosen_instances
#ifdef DEBUG_HIGH_LEVEL
                                                , 0/*idx*/, get_logging_name()
                                                , unique_op_id
#endif
                                                );
      if (Runtime::legion_spy_enabled)
      {
        runtime->forest->log_mapping_decision(unique_op_id, 0/*idx*/,
                                              requirement,
                                              chosen_instances);
=======
      Processor local_proc = parent_ctx->get_executing_processor();
      // We never need to premap close operations 

      // If we have a reference then we know we are closing a context
      // to a specific physical instance, so we can issue that without
      // worrying about failing.
      Event close_event = runtime->forest->close_physical_context(physical_ctx,
                                            requirement, version_info, this,
                                            local_proc, reference, 0 /*idx*/ 
#ifdef DEBUG_HIGH_LEVEL
                                            , get_logging_name()
                                            , unique_op_id
#endif
                                            );
      // No need to apply our mapping because we are done!
>>>>>>> df274ceb
#ifdef LEGION_SPY
        LegionSpy::log_operation_events(unique_op_id, close_event, 
                                        completion_event);
#endif
      }
      // No need to apply our mapping because we are done!
      complete_mapping();
      if (!acquired_instances.empty())
        release_acquired_instances(acquired_instances);
      Runtime::trigger_event<false>(completion_event, close_event);
      need_completion_trigger = false;
      complete_execution(close_event);
      // This should always succeed
      return true;
    }

    //--------------------------------------------------------------------------
    void PostCloseOp::trigger_commit(void)
    //--------------------------------------------------------------------------
    {
      version_info.release();
      // Only commit this operation if we are done profiling
      commit_operation(true/*deactivate*/, profiling_reported);
    }

    //--------------------------------------------------------------------------
    unsigned PostCloseOp::find_parent_index(unsigned idx)
    //--------------------------------------------------------------------------
    {
#ifdef DEBUG_HIGH_LEVEL
      assert(idx == 0);
#endif
      return parent_idx;
    }

    //--------------------------------------------------------------------------
    void PostCloseOp::select_sources(const InstanceRef &target,
                                     const InstanceSet &sources,
                                     std::vector<unsigned> &ranking)
    //--------------------------------------------------------------------------
    {
      Mapper::SelectCloseSrcInput input;
      Mapper::SelectCloseSrcOutput output;
      prepare_for_mapping(target, input.target);
      prepare_for_mapping(sources, input.source_instances);
      if (mapper == NULL)
      {
        Processor exec_proc = parent_ctx->get_executing_processor();
        mapper = runtime->find_mapper(exec_proc, map_id);
      }
      mapper->invoke_select_close_sources(this, &input, &output);
      compute_ranking(output.chosen_ranking, sources, ranking);
    }

    //--------------------------------------------------------------------------
    std::map<PhysicalManager*,std::pair<unsigned,bool> >* 
                                   PostCloseOp::get_acquired_instances_ref(void)
    //--------------------------------------------------------------------------
    {
      return &acquired_instances;
    }

    //--------------------------------------------------------------------------
    void PostCloseOp::report_profiling_results(void)
    //--------------------------------------------------------------------------
    {
      if (mapper == NULL)
      {
        Processor exec_proc = parent_ctx->get_executing_processor();
        mapper = runtime->find_mapper(exec_proc, map_id);
      }
      mapper->invoke_close_report_profiling(this, &profiling_results);
#ifdef DEBUG_HIGH_LEVEL
      assert(profiling_reported.exists());
#endif
      profiling_reported.trigger();
    }

    /////////////////////////////////////////////////////////////
    // Virtual Close Operation 
    /////////////////////////////////////////////////////////////

    //--------------------------------------------------------------------------
    VirtualCloseOp::VirtualCloseOp(Runtime *rt)
      : CloseOp(rt)
    //--------------------------------------------------------------------------
    {
    }

    //--------------------------------------------------------------------------
    VirtualCloseOp::VirtualCloseOp(const VirtualCloseOp &rhs) 
      : CloseOp(NULL)
    //--------------------------------------------------------------------------
    {
      // should never be called
      assert(false);
    }

    //--------------------------------------------------------------------------
    VirtualCloseOp::~VirtualCloseOp(void)
    //--------------------------------------------------------------------------
    {
    }

    //--------------------------------------------------------------------------
    VirtualCloseOp& VirtualCloseOp::operator=(const VirtualCloseOp &rhs)
    //--------------------------------------------------------------------------
    {
      // should never be called
      assert(false);
      return *this;
    }

    //--------------------------------------------------------------------------
    void VirtualCloseOp::initialize(SingleTask *ctx, unsigned index)
    //--------------------------------------------------------------------------
    {
      initialize_close(ctx, index, true/*track*/);
      // Make this read-write to pick up the earlier changes
      if (requirement.privilege == WRITE_DISCARD)
        requirement.privilege = READ_WRITE;
      parent_idx = index;
      localize_region_requirement(requirement);
      if (Runtime::legion_spy_enabled)
      {
        perform_logging(false/*intermediate close op*/, false/*read only*/);
        LegionSpy::log_close_op_creator(unique_op_id,
                                        ctx->get_unique_op_id(),
                                        parent_idx);
      }
    }
    
    //--------------------------------------------------------------------------
    void VirtualCloseOp::activate(void)
    //--------------------------------------------------------------------------
    {
      activate_close();
    }

    //--------------------------------------------------------------------------
    void VirtualCloseOp::deactivate(void)
    //--------------------------------------------------------------------------
    {
      deactivate_close();
      runtime->free_virtual_close_op(this);
    }

    //--------------------------------------------------------------------------
    const char* VirtualCloseOp::get_logging_name(void)
    //--------------------------------------------------------------------------
    {
      return op_names[VIRTUAL_CLOSE_OP_KIND];
    }

    //--------------------------------------------------------------------------
    Operation::OpKind VirtualCloseOp::get_operation_kind(void)
    //--------------------------------------------------------------------------
    {
      return VIRTUAL_CLOSE_OP_KIND;
    }

    //--------------------------------------------------------------------------
    void VirtualCloseOp::trigger_dependence_analysis(void)
    //--------------------------------------------------------------------------
    {
      begin_dependence_analysis();
      runtime->forest->perform_dependence_analysis(this, 0/*idx*/,
                                                   requirement,
                                                   version_info,
                                                   restrict_info,
                                                   privilege_path);
      end_dependence_analysis();
    }

    //--------------------------------------------------------------------------
    bool VirtualCloseOp::trigger_execution(void)
    //--------------------------------------------------------------------------
    {
      RegionTreeContext physical_ctx = 
        parent_ctx->find_enclosing_context(parent_idx);
      // We already know the instances that we are going to need
      InstanceSet chosen_instances;
      parent_ctx->get_physical_references(parent_idx, chosen_instances);
      // This should have exactly one instance and it should be 
      // composite reference
#ifdef DEBUG_HIGH_LEVEL
      assert(chosen_instances.size() == 1);
      assert(chosen_instances[0].is_composite_ref());
#endif
      InstanceSet composite_refs(1);
      composite_refs[0] = InstanceRef(true/*composite*/);
      // Always eagerly translate composite instances back out into
      // the parent context
      runtime->forest->map_virtual_region(physical_ctx, requirement,
                                          composite_refs[0], version_info,
                                          parent_ctx->get_parent(),
                                          true/*needs fields*/
#ifdef DEBUG_HIGH_LEVEL
                                          , 0/*idx*/, get_logging_name()
                                          , unique_op_id
#endif
                                          );
      // Pass the reference back to the parent task
      parent_ctx->return_virtual_instance(parent_idx, composite_refs); 
      // Then we can mark that we are mapped and executed
      complete_mapping();
      complete_execution();
      return true;
    }

    //--------------------------------------------------------------------------
    unsigned VirtualCloseOp::find_parent_index(unsigned idx)
    //--------------------------------------------------------------------------
    {
#ifdef DEBUG_HIGH_LEVEL
      assert(idx == 0);
#endif
      return parent_idx;
    }

    /////////////////////////////////////////////////////////////
    // Acquire Operation 
    /////////////////////////////////////////////////////////////

    //--------------------------------------------------------------------------
    AcquireOp::AcquireOp(Runtime *rt)
      : Acquire(), SpeculativeOp(rt)
    //--------------------------------------------------------------------------
    {
    }

    //--------------------------------------------------------------------------
    AcquireOp::AcquireOp(const AcquireOp &rhs)
      : Acquire(), SpeculativeOp(NULL)
    //--------------------------------------------------------------------------
    {
      // should never be called
      assert(false);
    }

    //--------------------------------------------------------------------------
    AcquireOp::~AcquireOp(void)
    //--------------------------------------------------------------------------
    {
    }

    //--------------------------------------------------------------------------
    AcquireOp& AcquireOp::operator=(const AcquireOp &rhs)
    //--------------------------------------------------------------------------
    {
      // should never be called
      assert(false);
      return *this;
    }

    //--------------------------------------------------------------------------
    void AcquireOp::initialize(Context ctx, 
                               const AcquireLauncher &launcher,
                               bool check_privileges)
    //--------------------------------------------------------------------------
    {
      parent_task = ctx;
      initialize_speculation(ctx, true/*track*/,
                             1/*num region requirements*/,
                             launcher.predicate);
      // Note we give it READ WRITE EXCLUSIVE to make sure that nobody
      // can be re-ordered around this operation for mapping or
      // normal dependences.  We won't actually read or write anything.
      requirement = RegionRequirement(launcher.logical_region, READ_WRITE,
                                      EXCLUSIVE, launcher.parent_region); 
      // Do a little bit of error checking
      {
        const RegionRequirement &physical_req = 
          launcher.physical_region.impl->get_requirement();
        if (!runtime->forest->is_subregion(launcher.logical_region, 
                                           physical_req.region))
        {
          log_task.error("ERROR: Acquire operation requested privileges "
                         "on logical region (%x,%d,%d) which is "
                         "not a subregion of the physical instance "
                         "region (%x,%d,%d)",
                         launcher.logical_region.index_space.id,
                         launcher.logical_region.field_space.id,
                         launcher.logical_region.get_tree_id(),
                         physical_req.region.index_space.id,
                         physical_req.region.field_space.id,
                         physical_req.region.get_tree_id());
#ifdef DEBUG_HIGH_LEVEL
          assert(false);
#endif
          exit(ERROR_ACQUIRE_MISMATCH);
        }
        for (std::set<FieldID>::const_iterator it = launcher.fields.begin();
              it != launcher.fields.end(); it++)
        {
          if (physical_req.privilege_fields.find(*it) == 
              physical_req.privilege_fields.end())
          {
            log_task.error("ERROR: Acquire operation requested on "
                           "field %d which is not contained in the "
                           "requested physical instance", *it);
#ifdef DEBUG_HIGH_LEVEL
            assert(false);
#endif
            exit(ERROR_ACQUIRE_MISMATCH);
          }
        }
      }
      if (launcher.fields.empty())
      {
        log_task.warning("WARNING: PRIVILEGE FIELDS OF ACQUIRE OPERATION"
                         "IN TASK %s (ID %lld) HAS NO PRIVILEGE "
                         "FIELDS! DID YOU FORGET THEM?!?",
                         parent_ctx->get_task_name(), 
                         parent_ctx->get_unique_id());
      }
      requirement.privilege_fields = launcher.fields;
      logical_region = launcher.logical_region;
      parent_region = launcher.parent_region;
      fields = launcher.fields; 
      // Mark the requirement restricted
      region = launcher.physical_region;
      grants = launcher.grants;
      // Register ourselves with all the grants
      for (unsigned idx = 0; idx < grants.size(); idx++)
        grants[idx].impl->register_operation(completion_event);
      wait_barriers = launcher.wait_barriers;
#ifdef LEGION_SPY
      for (std::vector<PhaseBarrier>::const_iterator it = 
            launcher.arrive_barriers.begin(); it != 
            launcher.arrive_barriers.end(); it++)
      {
        arrive_barriers.push_back(*it);
        LegionSpy::log_event_dependence(it->phase_barrier,
                                arrive_barriers.back().phase_barrier);
      }
#else
      arrive_barriers = launcher.arrive_barriers;
#endif
      map_id = launcher.map_id;
      tag = launcher.tag;
      if (check_privileges)
        check_acquire_privilege();
      initialize_privilege_path(privilege_path, requirement);
      if (Runtime::legion_spy_enabled)
      {
        LegionSpy::log_acquire_operation(parent_ctx->get_unique_id(),
                                         unique_op_id);
        LegionSpy::log_logical_requirement(unique_op_id,0/*index*/,
                                           true/*region*/,
                                           requirement.region.index_space.id,
                                           requirement.region.field_space.id,
                                           requirement.region.tree_id,
                                           requirement.privilege,
                                           requirement.prop,
                                           requirement.redop,
                                           requirement.parent.index_space.id);
        LegionSpy::log_requirement_fields(unique_op_id, 0/*index*/,
                                          requirement.privilege_fields);
      }
    }

    //--------------------------------------------------------------------------
    void AcquireOp::activate(void)
    //--------------------------------------------------------------------------
    {
      activate_speculative();
      mapper = NULL;
      profiling_reported = UserEvent::NO_USER_EVENT;
    }

    //--------------------------------------------------------------------------
    void AcquireOp::deactivate(void)
    //--------------------------------------------------------------------------
    {
      deactivate_speculative();  
      // Remove our reference to the physical region
      region = PhysicalRegion();
      privilege_path.clear();
      fields.clear();
      grants.clear();
      wait_barriers.clear();
      arrive_barriers.clear();
      version_info.clear();
#ifdef DEBUG_HIGH_LEVEL
      assert(acquired_instances.empty());
#endif
      acquired_instances.clear();
      profiling_results = Mapper::AcquireProfilingInfo();
      // Return this operation to the runtime
      runtime->free_acquire_op(this);
    }

    //--------------------------------------------------------------------------
    const char* AcquireOp::get_logging_name(void)
    //--------------------------------------------------------------------------
    {
      return op_names[ACQUIRE_OP_KIND];
    }

    //--------------------------------------------------------------------------
    Operation::OpKind AcquireOp::get_operation_kind(void)
    //--------------------------------------------------------------------------
    {
      return ACQUIRE_OP_KIND;
    }

    //--------------------------------------------------------------------------
    size_t AcquireOp::get_region_count(void) const
    //--------------------------------------------------------------------------
    {
      return 1;
    }

    //--------------------------------------------------------------------------
    Mappable* AcquireOp::get_mappable(void)
    //--------------------------------------------------------------------------
    {
      return this;
    }

    //--------------------------------------------------------------------------
    void AcquireOp::trigger_dependence_analysis(void)
    //--------------------------------------------------------------------------
    { 
      // First compute the parent index
      compute_parent_index();
      begin_dependence_analysis();
      // Register a dependence on our predicate
      register_predicate_dependence();
      // First register any mapping dependences that we have
      RestrictInfo restrict_info;
      runtime->forest->perform_dependence_analysis(this, 0/*idx*/, 
                                                   requirement,
                                                   version_info,
                                                   restrict_info,
                                                   privilege_path);
      // Now tell the forest that we have user-level coherence
      RegionTreeContext ctx = 
        parent_ctx->find_enclosing_context(parent_req_index);
      runtime->forest->acquire_user_coherence(ctx, requirement.region,
                                              requirement.privilege_fields);
      end_dependence_analysis();
    }

    //--------------------------------------------------------------------------
    void AcquireOp::trigger_remote_state_analysis(UserEvent ready_event)
    //--------------------------------------------------------------------------
    {
      RegionTreeContext physical_ctx = 
        parent_ctx->find_enclosing_context(parent_req_index);
      std::set<Event> preconditions;  
      version_info.make_local(preconditions, runtime->forest,
                              physical_ctx.get_id());
      if (preconditions.empty())
        ready_event.trigger();
      else
        Runtime::trigger_event<true>(ready_event,
            Runtime::merge_events<true>(preconditions));
    }

    //--------------------------------------------------------------------------
    void AcquireOp::resolve_true(void)
    //--------------------------------------------------------------------------
    {
      // Put this on the queue of stuff to do
      runtime->add_to_local_queue(parent_ctx->get_executing_processor(),
                                  this, false/*prev fail*/);
    }

    //--------------------------------------------------------------------------
    void AcquireOp::resolve_false(void)
    //--------------------------------------------------------------------------
    {
      // Clean up this operation
      complete_execution();
      assert(0 && "TODO: advance mapping states if you care");
      complete_mapping();
    }

    //--------------------------------------------------------------------------
    bool AcquireOp::speculate(bool &value)
    //--------------------------------------------------------------------------
    {
      if (mapper == NULL)
      {
        Processor exec_proc = parent_ctx->get_executing_processor();
        mapper = runtime->find_mapper(exec_proc, map_id);
      }
      Mapper::SpeculativeOutput output;
      output.speculate = false;
      mapper->invoke_acquire_speculate(this, &output);
      if (output.speculate)
      {
        value = output.speculative_value;
        return true;
      }
      return false;
    }

    //--------------------------------------------------------------------------
    bool AcquireOp::trigger_execution(void)
    //--------------------------------------------------------------------------
    {
      RegionTreeContext physical_ctx = 
        parent_ctx->find_enclosing_context(parent_req_index);
<<<<<<< HEAD
=======
      Processor local_proc = parent_ctx->get_executing_processor();
      // If we haven't already premapped the path, then do so now
      if (!requirement.premapped)
      {
        // Use our parent_ctx as the mappable since technically
        // we aren't a mappable.  Technically this shouldn't do anything
        // because we've marked ourselves as being restricted.
        requirement.premapped = runtime->forest->premap_physical_region(
                  physical_ctx, privilege_path, requirement, version_info,
                  this, parent_ctx, local_proc, 0/*idx*/
#ifdef DEBUG_HIGH_LEVEL
                  , get_logging_name(), unique_op_id
#endif
                  );
#ifdef DEBUG_HIGH_LEVEL
        assert(requirement.premapped);
#endif
      }
      
>>>>>>> df274ceb
      // Map this is a restricted region. We already know the 
      // physical region that we want to map.
      InstanceSet mapped_instances;
      parent_ctx->get_physical_references(parent_req_index, mapped_instances); 
      // Invoke the mapper before doing anything else 
      invoke_mapper();
      // Now we can map the operation
      runtime->forest->traverse_and_register(physical_ctx, privilege_path,
                                             requirement, version_info, this, 
                                             completion_event, mapped_instances
#ifdef DEBUG_HIGH_LEVEL
                                             , 0/*idx*/, get_logging_name()
                                             , unique_op_id
#endif
                                             );
      std::set<Event> applied_conditions;
      version_info.apply_mapping(physical_ctx.get_id(),
                                 runtime->address_space, applied_conditions);
      // Get all the events that need to happen before we can consider
      // ourselves acquired: reference ready and all synchronization
      std::set<Event> acquire_preconditions;
      for (unsigned idx = 0; idx < mapped_instances.size(); idx++)
        acquire_preconditions.insert(mapped_instances[idx].get_ready_event());
      if (!wait_barriers.empty())
      {
        for (std::vector<PhaseBarrier>::const_iterator it = 
              wait_barriers.begin(); it != wait_barriers.end(); it++)
        {
          Event e = it->phase_barrier.get_previous_phase();
          acquire_preconditions.insert(e);
        }
      }
      if (!grants.empty())
      {
        for (std::vector<Grant>::const_iterator it = grants.begin();
              it != grants.end(); it++)
        {
          Event e = it->impl->acquire_grant();
          acquire_preconditions.insert(e);
        }
      }
      Event acquire_complete = 
        Runtime::merge_events<false>(acquire_preconditions);
      if (Runtime::legion_spy_enabled)
      {
        runtime->forest->log_mapping_decision(unique_op_id, 0/*idx*/,
                                              requirement,
                                              mapped_instances);
#ifdef LEGION_SPY
        LegionSpy::log_operation_events(unique_op_id, acquire_complete,
                                        completion_event);
#endif
      }
      // Chain any arrival barriers
      if (!arrive_barriers.empty())
      {
        for (std::vector<PhaseBarrier>::const_iterator it = 
              arrive_barriers.begin(); it != arrive_barriers.end(); it++)
        {
          Runtime::phase_barrier_arrive<false>(it->phase_barrier, 1/*count*/,
                                               completion_event);
        }
      }
      // Mark that we completed mapping
      if (!applied_conditions.empty())
        complete_mapping(Runtime::merge_events<true>(applied_conditions));
      else
        complete_mapping();
      if (!acquired_instances.empty())
        release_acquired_instances(acquired_instances);
      Runtime::trigger_event<false>(completion_event, acquire_complete);
      need_completion_trigger = false;
      complete_execution(acquire_complete);
      // we succeeded in mapping
      return true;
    }

    //--------------------------------------------------------------------------
    void AcquireOp::trigger_commit(void)
    //--------------------------------------------------------------------------
    {
      version_info.release();
      // Don't commit thisoperation until we've reported profiling information
      commit_operation(true/*deactivate*/, profiling_reported);
    }

    //--------------------------------------------------------------------------
    unsigned AcquireOp::find_parent_index(unsigned idx)
    //--------------------------------------------------------------------------
    {
#ifdef DEBUG_HIGH_LEVEL
      assert(idx == 0);
#endif
      return parent_req_index;
    }

    //--------------------------------------------------------------------------
    std::map<PhysicalManager*,std::pair<unsigned,bool> >* 
                                     AcquireOp::get_acquired_instances_ref(void)
    //--------------------------------------------------------------------------
    {
      return &acquired_instances;
    }

    //--------------------------------------------------------------------------
    UniqueID AcquireOp::get_unique_id(void) const
    //--------------------------------------------------------------------------
    {
      return unique_op_id;
    }

    //--------------------------------------------------------------------------
    int AcquireOp::get_depth(void) const
    //--------------------------------------------------------------------------
    {
      return (parent_ctx->get_depth() + 1);
    }

    //--------------------------------------------------------------------------
    const RegionRequirement& AcquireOp::get_requirement(void) const
    //--------------------------------------------------------------------------
    {
      return requirement;
    }

    //--------------------------------------------------------------------------
    void AcquireOp::check_acquire_privilege(void)
    //--------------------------------------------------------------------------
    {
      FieldID bad_field;
      LegionErrorType et = runtime->verify_requirement(requirement, bad_field);
      // If that worked, check the privileges, but only check the
      // data and not the actual privilege values since we're
      // using psuedo-read-write-exclusive
      if (et == NO_ERROR)
        et = parent_ctx->check_privilege(requirement, bad_field, true/*skip*/);
      switch (et)
      {
        case NO_ERROR:
          break;
        case ERROR_INVALID_REGION_HANDLE:
          {
            log_region.error("Requirest for invalid region handle "
                                   "(%x,%d,%d) of requirement for "
                                   "acquire operation (ID %lld)",
                                   requirement.region.index_space.id, 
                                   requirement.region.field_space.id, 
                                   requirement.region.tree_id, 
                                   unique_op_id);
#ifdef DEBUG_HIGH_LEVEL
            assert(false);
#endif
            exit(ERROR_INVALID_REGION_HANDLE);
          }
        case ERROR_FIELD_SPACE_FIELD_MISMATCH:
          {
            FieldSpace sp = (requirement.handle_type == SINGULAR) || 
                            (requirement.handle_type == REG_PROJECTION)
                             ? requirement.region.field_space : 
                               requirement.partition.field_space;
            log_region.error("Field %d is not a valid field of field "
                                   "space %d of requirement for acquire "
                                   "operation (ID %lld)",
                                   bad_field, sp.id, unique_op_id);
#ifdef DEBUG_HIGH_LEVEL
            assert(false);
#endif
            exit(ERROR_FIELD_SPACE_FIELD_MISMATCH);
          }
        case ERROR_BAD_PARENT_REGION:
          {
            log_region.error("Parent task %s (ID %lld) of acquire "
                             "operation (ID %lld) does not have a region "
                             "requirement for region (%x,%x,%x) as a parent",
                             parent_ctx->get_task_name(), 
                             parent_ctx->get_unique_id(),
                             unique_op_id, 
                             requirement.region.index_space.id,
                             requirement.region.field_space.id, 
                             requirement.region.tree_id);
#ifdef DEBUG_HIGH_LEVEL
            assert(false);
#endif
            exit(ERROR_BAD_PARENT_REGION);
          }
        case ERROR_BAD_REGION_PATH:
          {
            log_region.error("Region (%x,%x,%x) is not a "
                             "sub-region of parent region (%x,%x,%x) of "
                             "requirement for acquire operation (ID %lld)",
                             requirement.region.index_space.id,
                             requirement.region.field_space.id, 
                             requirement.region.tree_id,
                             requirement.parent.index_space.id,
                             requirement.parent.field_space.id,
                             requirement.parent.tree_id, unique_op_id);
#ifdef DEBUG_HIGH_LEVEL
            assert(false);
#endif
            exit(ERROR_BAD_REGION_PATH);
          }
        case ERROR_BAD_REGION_TYPE:
          {
            log_region.error("Region requirement of acquire operation "
                                   "(ID %lld) cannot find privileges for field "
                                   "%d in parent task",
                                   unique_op_id, bad_field);
#ifdef DEBUG_HIGH_LEVEL
            assert(false);
#endif
            exit(ERROR_BAD_REGION_TYPE);
          }
        // these should never happen with an acquire operation 
        case ERROR_INVALID_INSTANCE_FIELD:
        case ERROR_DUPLICATE_INSTANCE_FIELD:
        case ERROR_BAD_REGION_PRIVILEGES:
        case ERROR_NON_DISJOINT_PARTITION: 
        default:
          assert(false); // Should never happen
      }
    }

    //--------------------------------------------------------------------------
    void AcquireOp::compute_parent_index(void)
    //--------------------------------------------------------------------------
    {
      int parent_index = parent_ctx->find_parent_region_req(requirement,
                                                    false/*check privilege*/);
      if (parent_index < 0)
      {
        log_region.error("Parent task %s (ID %lld) of acquire "
                               "operation (ID %lld) does not have a region "
                               "requirement for region (%x,%x,%x) as a parent",
                               parent_ctx->get_task_name(), 
                               parent_ctx->get_unique_id(),
                               unique_op_id, 
                               requirement.region.index_space.id,
                               requirement.region.field_space.id, 
                               requirement.region.tree_id);
#ifdef DEBUG_HIGH_LEVEL
        assert(false);
#endif
        exit(ERROR_BAD_PARENT_REGION);
      }
      else
        parent_req_index = unsigned(parent_index);
    }

    //--------------------------------------------------------------------------
    void AcquireOp::invoke_mapper(void)
    //--------------------------------------------------------------------------
    {
      Mapper::MapAcquireInput input;
      Mapper::MapAcquireOutput output;
      if (mapper == NULL)
      {
        Processor exec_proc = parent_ctx->get_executing_processor();
        mapper = runtime->find_mapper(exec_proc, map_id);
      }
      mapper->invoke_map_acquire(this, &input, &output);
    }

    //--------------------------------------------------------------------------
    void AcquireOp::report_profiling_results(void)
    //--------------------------------------------------------------------------
    {
      if (mapper == NULL)
      {
        Processor exec_proc = parent_ctx->get_executing_processor();
        mapper = runtime->find_mapper(exec_proc, map_id);
      }
      mapper->invoke_acquire_report_profiling(this, &profiling_results);
#ifdef DEBUG_HIGH_LEVEL
      assert(profiling_reported.exists());
#endif
      profiling_reported.trigger();
    }

    /////////////////////////////////////////////////////////////
    // Release Operation 
    /////////////////////////////////////////////////////////////

    //--------------------------------------------------------------------------
    ReleaseOp::ReleaseOp(Runtime *rt)
      : Release(), SpeculativeOp(rt)
    //--------------------------------------------------------------------------
    {
    }

    //--------------------------------------------------------------------------
    ReleaseOp::ReleaseOp(const ReleaseOp &rhs)
      : Release(), SpeculativeOp(NULL)
    //--------------------------------------------------------------------------
    {
      // should never be called
      assert(false);
    }

    //--------------------------------------------------------------------------
    ReleaseOp::~ReleaseOp(void)
    //--------------------------------------------------------------------------
    {
    }

    //--------------------------------------------------------------------------
    ReleaseOp& ReleaseOp::operator=(const ReleaseOp &rhs)
    //--------------------------------------------------------------------------
    {
      // should never be called
      assert(false);
      return *this;
    }

    //--------------------------------------------------------------------------
    void ReleaseOp::initialize(Context ctx, 
                               const ReleaseLauncher &launcher, 
                               bool check_privileges)
    //--------------------------------------------------------------------------
    {
      parent_task = ctx;
      initialize_speculation(ctx, true/*track*/, 
                             1/*num region requirements*/,
                             launcher.predicate);
      // Note we give it READ WRITE EXCLUSIVE to make sure that nobody
      // can be re-ordered around this operation for mapping or
      // normal dependences.  We won't actually read or write anything.
      requirement = RegionRequirement(launcher.logical_region, READ_WRITE, 
                                      EXCLUSIVE, launcher.parent_region); 
      // Do a little bit of error checking
      {
        const RegionRequirement &physical_req = 
          launcher.physical_region.impl->get_requirement();
        if (!runtime->forest->is_subregion(launcher.logical_region, 
                                           physical_req.region))
        {
          log_task.error("ERROR: Release operation requested privileges "
                               "on logical region (%x,%d,%d) which is "
                               "not a subregion of the physical instance "
                               "region (%x,%d,%d)",
                               launcher.logical_region.index_space.id,
                               launcher.logical_region.field_space.id,
                               launcher.logical_region.get_tree_id(),
                               physical_req.region.index_space.id,
                               physical_req.region.field_space.id,
                               physical_req.region.get_tree_id());
#ifdef DEBUG_HIGH_LEVEL
          assert(false);
#endif
          exit(ERROR_RELEASE_MISMATCH);
        }
        for (std::set<FieldID>::const_iterator it = launcher.fields.begin();
              it != launcher.fields.end(); it++)
        {
          if (physical_req.privilege_fields.find(*it) == 
              physical_req.privilege_fields.end())
          {
            log_task.error("ERROR: Release operation requested on "
                                 "field %d which is not contained in the "
                                 "requested physical instance", *it);
#ifdef DEBUG_HIGH_LEVEL
            assert(false);
#endif
            exit(ERROR_RELEASE_MISMATCH);
          }
        }
      }
      if (launcher.fields.empty())
      {
        log_task.warning("WARNING: PRIVILEGE FIELDS OF RELEASE OPERATION"
                               "IN TASK %s (ID %lld) HAS NO PRIVILEGE "
                               "FIELDS! DID YOU FORGET THEM?!?",
                               parent_ctx->get_task_name(), 
                               parent_ctx->get_unique_id());
      }
      requirement.privilege_fields = launcher.fields;
      logical_region = launcher.logical_region;
      parent_region = launcher.parent_region;
      fields = launcher.fields; 
      region = launcher.physical_region;
      grants = launcher.grants;
      // Register ourselves with all the grants
      for (unsigned idx = 0; idx < grants.size(); idx++)
        grants[idx].impl->register_operation(completion_event);
      wait_barriers = launcher.wait_barriers;
#ifdef LEGION_SPY
      for (std::vector<PhaseBarrier>::const_iterator it = 
            launcher.arrive_barriers.begin(); it != 
            launcher.arrive_barriers.end(); it++)
      {
        arrive_barriers.push_back(*it);
        LegionSpy::log_event_dependence(it->phase_barrier,
                                arrive_barriers.back().phase_barrier);
      }
#else
      arrive_barriers = launcher.arrive_barriers;
#endif
      map_id = launcher.map_id;
      tag = launcher.tag;
      if (check_privileges)
        check_release_privilege();
      initialize_privilege_path(privilege_path, requirement);
      if (Runtime::legion_spy_enabled)
      {
        LegionSpy::log_release_operation(parent_ctx->get_unique_id(),
                                         unique_op_id);
        LegionSpy::log_logical_requirement(unique_op_id,0/*index*/,
                                           true/*region*/,
                                           requirement.region.index_space.id,
                                           requirement.region.field_space.id,
                                           requirement.region.tree_id,
                                           requirement.privilege,
                                           requirement.prop,
                                           requirement.redop,
                                           requirement.parent.index_space.id);
        LegionSpy::log_requirement_fields(unique_op_id, 0/*index*/,
                                          requirement.privilege_fields);
      }
    }

    //--------------------------------------------------------------------------
    void ReleaseOp::activate(void)
    //--------------------------------------------------------------------------
    {
      activate_speculative(); 
      mapper = NULL;
      profiling_reported = UserEvent::NO_USER_EVENT;
    }

    //--------------------------------------------------------------------------
    void ReleaseOp::deactivate(void)
    //--------------------------------------------------------------------------
    {
      deactivate_speculative();
      // Remove our reference to the physical region
      region = PhysicalRegion();
      privilege_path.clear();
      fields.clear();
      grants.clear();
      wait_barriers.clear();
      arrive_barriers.clear();
      version_info.clear();
#ifdef DEBUG_HIGH_LEVEL
      assert(acquired_instances.empty());
#endif
      acquired_instances.clear();
      profiling_results = Mapper::ReleaseProfilingInfo();
      // Return this operation to the runtime
      runtime->free_release_op(this);
    }

    //--------------------------------------------------------------------------
    const char* ReleaseOp::get_logging_name(void)
    //--------------------------------------------------------------------------
    {
      return op_names[RELEASE_OP_KIND];
    }

    //--------------------------------------------------------------------------
    Operation::OpKind ReleaseOp::get_operation_kind(void)
    //--------------------------------------------------------------------------
    {
      return RELEASE_OP_KIND;
    }

    //--------------------------------------------------------------------------
    size_t ReleaseOp::get_region_count(void) const
    //--------------------------------------------------------------------------
    {
      return 1;
    }

    //--------------------------------------------------------------------------
    Mappable* ReleaseOp::get_mappable(void)
    //--------------------------------------------------------------------------
    {
      return this;
    }

    //--------------------------------------------------------------------------
    void ReleaseOp::trigger_dependence_analysis(void)
    //--------------------------------------------------------------------------
    { 
      // First compute the parent index
      compute_parent_index();
      begin_dependence_analysis();
      // Register a dependence on our predicate
      register_predicate_dependence();
      // First register any mapping dependences that we have
      RestrictInfo restrict_info;
      runtime->forest->perform_dependence_analysis(this, 0/*idx*/, 
                                                   requirement,
                                                   version_info,
                                                   restrict_info,
                                                   privilege_path);
      // Now tell the forest that we are relinquishing user-level coherence
      RegionTreeContext ctx = 
        parent_ctx->find_enclosing_context(parent_req_index);
      runtime->forest->restrict_user_coherence(ctx, parent_ctx, 
                                               requirement.region,
                                               requirement.privilege_fields);
      end_dependence_analysis();
    }

    //--------------------------------------------------------------------------
    void ReleaseOp::trigger_remote_state_analysis(UserEvent ready_event)
    //--------------------------------------------------------------------------
    {
      RegionTreeContext physical_ctx = 
        parent_ctx->find_enclosing_context(parent_req_index);
      std::set<Event> preconditions;  
      version_info.make_local(preconditions, runtime->forest,
                              physical_ctx.get_id());
      if (preconditions.empty())
        ready_event.trigger();
      else
        Runtime::trigger_event<true>(ready_event,
            Runtime::merge_events<true>(preconditions));
    }

    //--------------------------------------------------------------------------
    void ReleaseOp::resolve_true(void)
    //--------------------------------------------------------------------------
    {
      // Put this on the queue of stuff to do
      runtime->add_to_local_queue(parent_ctx->get_executing_processor(),
                                  this, false/*prev fail*/);
    }

    //--------------------------------------------------------------------------
    void ReleaseOp::resolve_false(void)
    //--------------------------------------------------------------------------
    {
      // Clean up this operation
      complete_execution();
      assert(0 && "TODO: advance mapping states if you care");
      complete_mapping();
    }

    //--------------------------------------------------------------------------
    bool ReleaseOp::speculate(bool &value)
    //--------------------------------------------------------------------------
    {
      if (mapper == NULL)
      {
        Processor exec_proc = parent_ctx->get_executing_processor();
        mapper = runtime->find_mapper(exec_proc, map_id);
      }
      Mapper::SpeculativeOutput output;
      output.speculate = false;
      mapper->invoke_release_speculate(this, &output);
      if (output.speculate)
      {
        value = output.speculative_value;
        return true;
      }
      return false;
    }

    //--------------------------------------------------------------------------
    bool ReleaseOp::trigger_execution(void)
    //--------------------------------------------------------------------------
    {
      RegionTreeContext physical_ctx = 
        parent_ctx->find_enclosing_context(parent_req_index);
<<<<<<< HEAD
      // We already know what the answer has to be here 
      InstanceSet mapped_instances;
      parent_ctx->get_physical_references(parent_req_index, mapped_instances); 
      // Invoke the mapper before doing anything else 
      invoke_mapper();
      // Now we can map the operation
      runtime->forest->traverse_and_register(physical_ctx, privilege_path,
                                             requirement, version_info, this, 
                                             completion_event, mapped_instances
#ifdef DEBUG_HIGH_LEVEL
                                             , 0/*idx*/, get_logging_name()
                                             , unique_op_id
#endif
                                             );
=======
      Processor local_proc = parent_ctx->get_executing_processor();
      // If we haven't already premapped the path, then do so now
      if (!requirement.premapped)
      {
        // Use our parent_ctx as the mappable since technically
        // we aren't a mappable.  Technically this shouldn't do anything
        // because we've marked ourselves as being restricted.
        requirement.premapped = runtime->forest->premap_physical_region(
                  physical_ctx, privilege_path, requirement, version_info, 
                  this, parent_ctx, local_proc, 0/*idx*/
#ifdef DEBUG_HIGH_LEVEL
                  , get_logging_name(), unique_op_id
#endif
                  );
#ifdef DEBUG_HIGH_LEVEL
        assert(requirement.premapped);
#endif
      }
      
#ifdef LEGION_SPY
      LegionSpy::IDType inst_id;
      {
        const InstanceRef& ref = region.impl->get_reference();
        inst_id = ref.get_manager()->get_instance().id;
      }
#endif
      // Map this is a restricted region and then register it. The process
      // of registering it will close up any open children to this instance.
      MappingRef map_ref = runtime->forest->remap_physical_region(physical_ctx,
                                                                  requirement,
                                                                  0/*idx*/,
                                                                  version_info,
                                                  region.impl->get_reference()
#ifdef DEBUG_HIGH_LEVEL
                                                            , get_logging_name()
                                                            , unique_op_id
#endif
                                                                  );
#ifdef DEBUG_HIGH_LEVEL
      assert(map_ref.has_ref());
#endif
      InstanceRef result = runtime->forest->register_physical_region(
                                                            physical_ctx,
                                                            map_ref,
                                                            requirement,
                                                            0/*idx*/,
                                                            version_info,
                                                            this,
                                                            local_proc,
                                                            completion_event
#ifdef DEBUG_HIGH_LEVEL
                                                            , get_logging_name()
                                                            , unique_op_id
#endif
                                                            );
#ifdef DEBUG_HIGH_LEVEL
      assert(result.has_ref());
#endif
>>>>>>> df274ceb
      std::set<Event> applied_conditions;
      version_info.apply_mapping(physical_ctx.get_id(),
                                 runtime->address_space, applied_conditions);
      std::set<Event> release_preconditions;
      for (unsigned idx = 0; idx < mapped_instances.size(); idx++)
        release_preconditions.insert(mapped_instances[idx].get_ready_event());
      if (!wait_barriers.empty())
      {
        for (std::vector<PhaseBarrier>::const_iterator it = 
              wait_barriers.begin(); it != wait_barriers.end(); it++)
        {
          Event e = it->phase_barrier.get_previous_phase();
          release_preconditions.insert(e);
        }
      }
      if (!grants.empty())
      {
        for (std::vector<Grant>::const_iterator it = grants.begin();
              it != grants.end(); it++)
        {
          Event e = it->impl->acquire_grant();
          release_preconditions.insert(e);
        }
      }
      Event release_complete = 
        Runtime::merge_events<false>(release_preconditions);
      if (Runtime::legion_spy_enabled)
      {
        runtime->forest->log_mapping_decision(unique_op_id, 0/*idx*/,
                                              requirement,
                                              mapped_instances);
#ifdef LEGION_SPY
        LegionSpy::log_operation_events(unique_op_id, release_complete,
                                        completion_event);
#endif
      }
      // Chain any arrival barriers
      if (!arrive_barriers.empty())
      {
        for (std::vector<PhaseBarrier>::const_iterator it = 
              arrive_barriers.begin(); it != arrive_barriers.end(); it++)
        {
          Runtime::phase_barrier_arrive<false>(it->phase_barrier, 1/*count*/,
                                               completion_event);
        }
      }
      // Mark that we completed mapping
      if (!applied_conditions.empty())
        complete_mapping(Runtime::merge_events<true>(applied_conditions));
      else
        complete_mapping();
      if (!acquired_instances.empty())
        release_acquired_instances(acquired_instances);
      Runtime::trigger_event<false>(completion_event, release_complete);
      need_completion_trigger = false;
      complete_execution(release_complete);
      // We succeeded in mapping
      return true;
    }

    //--------------------------------------------------------------------------
    void ReleaseOp::trigger_commit(void)
    //--------------------------------------------------------------------------
    {
      version_info.release();
      // Don't commit this operation until the profiling is done
      commit_operation(true/*deactivate*/, profiling_reported);
    }

    //--------------------------------------------------------------------------
    unsigned ReleaseOp::find_parent_index(unsigned idx)
    //--------------------------------------------------------------------------
    {
#ifdef DEBUG_HIGH_LEVEL
      assert(idx == 0);
#endif
      return parent_req_index;
    }

    //--------------------------------------------------------------------------
    void ReleaseOp::select_sources(const InstanceRef &target,
                                   const InstanceSet &sources,
                                   std::vector<unsigned> &ranking)
    //--------------------------------------------------------------------------
    {
      Mapper::SelectReleaseSrcInput input;
      Mapper::SelectReleaseSrcOutput output;
      prepare_for_mapping(target, input.target);
      prepare_for_mapping(sources, input.source_instances);
      if (mapper == NULL)
      {
        Processor exec_proc = parent_ctx->get_executing_processor();
        mapper = runtime->find_mapper(exec_proc, map_id);
      }
      mapper->invoke_select_release_sources(this, &input, &output);
      compute_ranking(output.chosen_ranking, sources, ranking);
    }

    //--------------------------------------------------------------------------
    std::map<PhysicalManager*,std::pair<unsigned,bool> >* 
                                     ReleaseOp::get_acquired_instances_ref(void)
    //--------------------------------------------------------------------------
    {
      return &acquired_instances;
    }

    //--------------------------------------------------------------------------
    UniqueID ReleaseOp::get_unique_id(void) const
    //--------------------------------------------------------------------------
    {
      return unique_op_id;
    }

    //--------------------------------------------------------------------------
    int ReleaseOp::get_depth(void) const
    //--------------------------------------------------------------------------
    {
      return (parent_ctx->get_depth() + 1);
    }

    //--------------------------------------------------------------------------
    const RegionRequirement& ReleaseOp::get_requirement(void) const
    //--------------------------------------------------------------------------
    {
      return requirement;
    }

    //--------------------------------------------------------------------------
    void ReleaseOp::check_release_privilege(void)
    //--------------------------------------------------------------------------
    {
      FieldID bad_field;
      LegionErrorType et = runtime->verify_requirement(requirement, bad_field);
      // If that worked, check the privileges, but only check the
      // data and not the actual privilege values since we're
      // using psuedo-read-write-exclusive
      if (et == NO_ERROR)
        et = parent_ctx->check_privilege(requirement, bad_field, true/*skip*/);
      switch (et)
      {
        // There is no such thing as bad privileges for release operations
        // because we control what they are doing
        case NO_ERROR:
        case ERROR_BAD_REGION_PRIVILEGES:
          break;
        case ERROR_INVALID_REGION_HANDLE:
          {
            log_region.error("Requirest for invalid region handle "
                                   "(%x,%d,%d) of requirement for "
                                   "release operation (ID %lld)",
                                   requirement.region.index_space.id, 
                                   requirement.region.field_space.id, 
                                   requirement.region.tree_id, 
                                   unique_op_id);
#ifdef DEBUG_HIGH_LEVEL
            assert(false);
#endif
            exit(ERROR_INVALID_REGION_HANDLE);
          }
        case ERROR_FIELD_SPACE_FIELD_MISMATCH:
          {
            FieldSpace sp = (requirement.handle_type == SINGULAR) || 
                            (requirement.handle_type == REG_PROJECTION)
                             ? requirement.region.field_space : 
                               requirement.partition.field_space;
            log_region.error("Field %d is not a valid field of field "
                                   "space %d of requirement for release "
                                   "operation (ID %lld)",
                                   bad_field, sp.id, unique_op_id);
#ifdef DEBUG_HIGH_LEVEL
            assert(false);
#endif
            exit(ERROR_FIELD_SPACE_FIELD_MISMATCH);
          }
        case ERROR_BAD_PARENT_REGION:
          {
            log_region.error("Parent task %s (ID %lld) of release "
                             "operation (ID %lld) does not have a region "
                             "requirement for region (%x,%x,%x) as a parent",
                             parent_ctx->get_task_name(), 
                             parent_ctx->get_unique_id(),
                             unique_op_id, 
                             requirement.region.index_space.id,
                             requirement.region.field_space.id, 
                             requirement.region.tree_id);
#ifdef DEBUG_HIGH_LEVEL
            assert(false);
#endif
            exit(ERROR_BAD_PARENT_REGION);
          }
        case ERROR_BAD_REGION_PATH:
          {
            log_region.error("Region (%x,%x,%x) is not a "
                                   "sub-region of parent region (%x,%x,%x) "
			           "of requirement for release "
                                   "operation (ID %lld)",
                                   requirement.region.index_space.id,
                                   requirement.region.field_space.id, 
                                   requirement.region.tree_id,
                                   requirement.parent.index_space.id,
                                   requirement.parent.field_space.id,
                                   requirement.parent.tree_id, unique_op_id);
#ifdef DEBUG_HIGH_LEVEL
            assert(false);
#endif
            exit(ERROR_BAD_REGION_PATH);
          }
        case ERROR_BAD_REGION_TYPE:
          {
            log_region.error("Region requirement of release operation "
                                   "(ID %lld) cannot find privileges for field "
                                   "%d in parent task",
                                   unique_op_id, bad_field);
#ifdef DEBUG_HIGH_LEVEL
            assert(false);
#endif
            exit(ERROR_BAD_REGION_TYPE);
          }
        // these should never happen with an release operation 
        case ERROR_INVALID_INSTANCE_FIELD:
        case ERROR_DUPLICATE_INSTANCE_FIELD:
        case ERROR_NON_DISJOINT_PARTITION: 
        default:
          assert(false); // Should never happen
      }
    }

    //--------------------------------------------------------------------------
    void ReleaseOp::compute_parent_index(void)
    //--------------------------------------------------------------------------
    {
      int parent_index = parent_ctx->find_parent_region_req(requirement,
                                                    false/*check privilege*/);
      if (parent_index < 0)
      {
        log_region.error("Parent task %s (ID %lld) of release "
                               "operation (ID %lld) does not have a region "
                               "requirement for region (%x,%x,%x) as a parent",
                               parent_ctx->get_task_name(), 
                               parent_ctx->get_unique_id(),
                               unique_op_id, 
                               requirement.region.index_space.id,
                               requirement.region.field_space.id, 
                               requirement.region.tree_id);
#ifdef DEBUG_HIGH_LEVEL
        assert(false);
#endif
        exit(ERROR_BAD_PARENT_REGION);
      }
      else
        parent_req_index = unsigned(parent_index);
    }

    //--------------------------------------------------------------------------
    void ReleaseOp::invoke_mapper(void)
    //--------------------------------------------------------------------------
    {
      Mapper::MapReleaseInput input;
      Mapper::MapReleaseOutput output;
      if (mapper == NULL)
      {
        Processor exec_proc = parent_ctx->get_executing_processor();
        mapper = runtime->find_mapper(exec_proc, map_id);
      }
      mapper->invoke_map_release(this, &input, &output);
    }

    //--------------------------------------------------------------------------
    void ReleaseOp::report_profiling_results(void)
    //--------------------------------------------------------------------------
    {
      if (mapper == NULL)
      {
        Processor exec_proc = parent_ctx->get_executing_processor();
        mapper = runtime->find_mapper(exec_proc, map_id);
      }
      mapper->invoke_release_report_profiling(this, &profiling_results);
#ifdef DEBUG_HIGH_LEVEL
      assert(profiling_reported.exists());
#endif
      profiling_reported.trigger();
    }

    /////////////////////////////////////////////////////////////
    // Dynamic Collective Operation
    /////////////////////////////////////////////////////////////

    //--------------------------------------------------------------------------
    DynamicCollectiveOp::DynamicCollectiveOp(Runtime *rt)
      : Operation(rt)
    //--------------------------------------------------------------------------
    {
    }

    //--------------------------------------------------------------------------
    DynamicCollectiveOp::DynamicCollectiveOp(const DynamicCollectiveOp &rhs)
      : Operation(NULL)
    //--------------------------------------------------------------------------
    {
      // should never be called
      assert(false);
    }

    //--------------------------------------------------------------------------
    DynamicCollectiveOp::~DynamicCollectiveOp(void)
    //--------------------------------------------------------------------------
    {
    }

    //--------------------------------------------------------------------------
    DynamicCollectiveOp& DynamicCollectiveOp::operator=(
                                                const DynamicCollectiveOp &rhs)
    //--------------------------------------------------------------------------
    {
      // should never be called
      assert(false);
      return *this;
    }

    //--------------------------------------------------------------------------
    Future DynamicCollectiveOp::initialize(SingleTask *ctx, 
                                           const DynamicCollective &dc)
    //--------------------------------------------------------------------------
    {
      initialize_operation(ctx, true/*track*/);
      future = Future(legion_new<FutureImpl>(runtime, true/*register*/,
            runtime->get_available_distributed_id(true), runtime->address_space,
            runtime->address_space, this));
      collective = dc;
      return future;
    }

    //--------------------------------------------------------------------------
    void DynamicCollectiveOp::activate(void)
    //--------------------------------------------------------------------------
    {
      activate_operation();
    }

    //--------------------------------------------------------------------------
    void DynamicCollectiveOp::deactivate(void)
    //--------------------------------------------------------------------------
    {
      // Free the future
      future = Future();
      deactivate_operation();
      runtime->free_dynamic_collective_op(this);
    }

    //--------------------------------------------------------------------------
    const char* DynamicCollectiveOp::get_logging_name(void)
    //--------------------------------------------------------------------------
    {
      return op_names[DYNAMIC_COLLECTIVE_OP_KIND];
    }

    //--------------------------------------------------------------------------
    Operation::OpKind DynamicCollectiveOp::get_operation_kind(void)
    //--------------------------------------------------------------------------
    {
      return DYNAMIC_COLLECTIVE_OP_KIND;
    }

    //--------------------------------------------------------------------------
    bool DynamicCollectiveOp::trigger_execution(void)
    //--------------------------------------------------------------------------
    {
      Barrier barrier = collective.phase_barrier.get_previous_phase();
      if (!barrier.has_triggered())
      {
        DeferredExecuteArgs deferred_execute_args;
        deferred_execute_args.hlr_id = HLR_DEFERRED_EXECUTION_TRIGGER_ID;
        deferred_execute_args.proxy_this = this;
        runtime->issue_runtime_meta_task(&deferred_execute_args,
                                         sizeof(deferred_execute_args),
                                         HLR_DEFERRED_EXECUTION_TRIGGER_ID,
                                         HLR_LATENCY_PRIORITY,
                                         this, barrier);
      }
      else
        deferred_execute();
      complete_mapping();
      return true;
    }

    //--------------------------------------------------------------------------
    void DynamicCollectiveOp::deferred_execute(void)
    //--------------------------------------------------------------------------
    {
      const ReductionOp *redop = Runtime::get_reduction_op(collective.redop);
      const size_t result_size = redop->sizeof_lhs;
      void *result_buffer = legion_malloc(FUTURE_RESULT_ALLOC, result_size);
#ifdef DEBUG_HIGH_LEVEL
#ifndef NDEBUG
      bool result = 
#endif
#endif
      collective.phase_barrier.get_previous_phase().get_result(result_buffer,
							       result_size);
#ifdef DEBUG_HIGH_LEVEL
      assert(result);
#endif
      future.impl->set_result(result_buffer, result_size, true/*own*/);
      complete_execution();
    }

    //--------------------------------------------------------------------------
    void DynamicCollectiveOp::trigger_complete(void)
    //--------------------------------------------------------------------------
    {
      future.impl->complete_future();
      complete_operation();
    }

    /////////////////////////////////////////////////////////////
    // Future Predicate Operation
    /////////////////////////////////////////////////////////////

    //--------------------------------------------------------------------------
    FuturePredOp::FuturePredOp(Runtime *rt)
      : PredicateOp(rt)
    //--------------------------------------------------------------------------
    {
    }

    //--------------------------------------------------------------------------
    FuturePredOp::FuturePredOp(const FuturePredOp &rhs)
      : PredicateOp(NULL)
    //--------------------------------------------------------------------------
    {
      // should never happen
      assert(false);
    }

    //--------------------------------------------------------------------------
    FuturePredOp::~FuturePredOp(void)
    //--------------------------------------------------------------------------
    {
    }

    //--------------------------------------------------------------------------
    FuturePredOp& FuturePredOp::operator=(const FuturePredOp &rhs)
    //--------------------------------------------------------------------------
    {
      // should never be called
      assert(false);
      return *this;
    }

    //--------------------------------------------------------------------------
    void FuturePredOp::activate(void)
    //--------------------------------------------------------------------------
    {
      activate_predicate();
    }

    //--------------------------------------------------------------------------
    void FuturePredOp::deactivate(void)
    //--------------------------------------------------------------------------
    {
      deactivate_predicate();
      future = Future();
      runtime->free_future_predicate_op(this);
    }

    //--------------------------------------------------------------------------
    const char* FuturePredOp::get_logging_name(void)
    //--------------------------------------------------------------------------
    {
      return op_names[FUTURE_PRED_OP_KIND];
    }

    //--------------------------------------------------------------------------
    Operation::OpKind FuturePredOp::get_operation_kind(void)
    //--------------------------------------------------------------------------
    {
      return FUTURE_PRED_OP_KIND;
    }

    //--------------------------------------------------------------------------
    void FuturePredOp::initialize(SingleTask *ctx, Future f)
    //--------------------------------------------------------------------------
    {
#ifdef DEBUG_HIGH_LEVEL
      assert(ctx != NULL);
      assert(f.impl != NULL);
#endif
      // Don't track this as it can lead to deadlock because
      // predicates can't complete until all their references from
      // the parent task have been removed.
      initialize_operation(ctx, false/*track*/);
      future = f;
    }

    //--------------------------------------------------------------------------
    void FuturePredOp::resolve_future_predicate(void)
    //--------------------------------------------------------------------------
    {
      bool valid;
      bool value = future.impl->get_boolean_value(valid);
#ifdef DEBUG_HIGH_LEVEL
      assert(valid);
#endif
      set_resolved_value(get_generation(), value);
    }

    //--------------------------------------------------------------------------
    void FuturePredOp::trigger_dependence_analysis(void)
    //--------------------------------------------------------------------------
    {
#ifdef DEBUG_HIGH_LEVEL
      assert(future.impl != NULL);
#endif
      begin_dependence_analysis();
      // Register this operation as dependent on task that
      // generated the future
      future.impl->register_dependence(this);
      end_dependence_analysis();
    }

    //--------------------------------------------------------------------------
    void FuturePredOp::trigger_mapping(void)
    //--------------------------------------------------------------------------
    {
      // See if we have a value
      bool valid;
      bool value = future.impl->get_boolean_value(valid);
      if (valid)
        set_resolved_value(get_generation(), value);
      else
      {
        // Launch a task to get the value
        add_predicate_reference();
        ResolveFuturePredArgs args;
        args.hlr_id = HLR_RESOLVE_FUTURE_PRED_ID;
        args.future_pred_op = this;
        runtime->issue_runtime_meta_task(&args, sizeof(args),
                                         HLR_RESOLVE_FUTURE_PRED_ID,
                                         HLR_LATENCY_PRIORITY,
                                         this, future.impl->get_ready_event());
      }
      // Mark that we completed mapping this operation
      complete_mapping();
    } 

    /////////////////////////////////////////////////////////////
    // Not Predicate Operation
    /////////////////////////////////////////////////////////////

    //--------------------------------------------------------------------------
    NotPredOp::NotPredOp(Runtime *rt)
      : PredicateOp(rt)
    //--------------------------------------------------------------------------
    {
    }

    //--------------------------------------------------------------------------
    NotPredOp::NotPredOp(const NotPredOp &rhs)
      : PredicateOp(NULL)
    //--------------------------------------------------------------------------
    {
      // should never happen
      assert(false);
    }

    //--------------------------------------------------------------------------
    NotPredOp::~NotPredOp(void)
    //--------------------------------------------------------------------------
    {
    }

    //--------------------------------------------------------------------------
    NotPredOp& NotPredOp::operator=(const NotPredOp &rhs)
    //--------------------------------------------------------------------------
    {
      // should never be called
      assert(false);
      return *this;
    }

    //--------------------------------------------------------------------------
    void NotPredOp::initialize(SingleTask *ctx, const Predicate &p)
    //--------------------------------------------------------------------------
    {
#ifdef DEBUG_HIGH_LEVEL
      assert(ctx != NULL);
#endif
      // Don't track this as it can lead to deadlock because
      // predicates can't complete until all their references from
      // the parent task have been removed.
      initialize_operation(ctx, false/*track*/);
      // Don't forget to reverse the values
      if (p == Predicate::TRUE_PRED)
        set_resolved_value(get_generation(), false);
      else if (p == Predicate::FALSE_PRED)
        set_resolved_value(get_generation(), true);
      else
      {
#ifdef DEBUG_HIGH_LEVEL
        assert(p.impl != NULL);
#endif
        pred_op = p.impl;
        pred_op->add_predicate_reference();
      }
    }

    //--------------------------------------------------------------------------
    void NotPredOp::activate(void)
    //--------------------------------------------------------------------------
    {
      activate_predicate();
      pred_op = NULL;
    }

    //--------------------------------------------------------------------------
    void NotPredOp::deactivate(void)
    //--------------------------------------------------------------------------
    {
      deactivate_predicate();
      runtime->free_not_predicate_op(this);
    }

    //--------------------------------------------------------------------------
    const char* NotPredOp::get_logging_name(void)
    //--------------------------------------------------------------------------
    {
      return op_names[NOT_PRED_OP_KIND];
    }

    //--------------------------------------------------------------------------
    Operation::OpKind NotPredOp::get_operation_kind(void)
    //--------------------------------------------------------------------------
    {
      return NOT_PRED_OP_KIND;
    }

    //--------------------------------------------------------------------------
    void NotPredOp::trigger_dependence_analysis(void)
    //--------------------------------------------------------------------------
    {
      begin_dependence_analysis();
      if (pred_op != NULL)
        register_dependence(pred_op, pred_op->get_generation());
      end_dependence_analysis();
    }

    //--------------------------------------------------------------------------
    void NotPredOp::trigger_mapping(void)
    //--------------------------------------------------------------------------
    {
      if (pred_op != NULL)
      {
        bool prev_value;
        bool valid = pred_op->register_waiter(this, get_generation(),
                                              prev_value);
        // Don't forget to negate 
        if (valid)
          set_resolved_value(get_generation(), !prev_value);
        // Now we can remove the reference we added
        pred_op->remove_predicate_reference();
      }
      complete_mapping();
    }

    //--------------------------------------------------------------------------
    void NotPredOp::notify_predicate_value(GenerationID prev_gen, bool value)
    //--------------------------------------------------------------------------
    {
      // No short circuit in this one
      // We can test this without the lock because 
      // it is monotonically increasing
#ifdef DEBUG_HIGH_LEVEL
      assert(prev_gen == get_generation());
#endif
      // Don't forget to negate the value
      set_resolved_value(prev_gen, !value);
    }

    /////////////////////////////////////////////////////////////
    // And Predicate Operation
    /////////////////////////////////////////////////////////////

    //--------------------------------------------------------------------------
    AndPredOp::AndPredOp(Runtime *rt)
      : PredicateOp(rt)
    //--------------------------------------------------------------------------
    {
    }

    //--------------------------------------------------------------------------
    AndPredOp::AndPredOp(const AndPredOp &rhs)
      : PredicateOp(NULL)
    //--------------------------------------------------------------------------
    {
      // should never happen
      assert(false);
    }

    //--------------------------------------------------------------------------
    AndPredOp::~AndPredOp(void)
    //--------------------------------------------------------------------------
    {
    }

    //--------------------------------------------------------------------------
    AndPredOp& AndPredOp::operator=(const AndPredOp &rhs)
    //--------------------------------------------------------------------------
    {
      // should never be called
      assert(false);
      return *this;
    }

    //--------------------------------------------------------------------------
    void AndPredOp::initialize(SingleTask *ctx,
                               const Predicate &p1, 
                               const Predicate &p2)
    //--------------------------------------------------------------------------
    {
#ifdef DEBUG_HIGH_LEVEL
      assert(ctx != NULL);
#endif
      // Don't track this as it can lead to deadlock because
      // predicates can't complete until all their references from
      // the parent task have been removed.
      initialize_operation(ctx, false/*track*/);
      // Short circuit case
      if ((p1 == Predicate::FALSE_PRED) || 
          (p2 == Predicate::FALSE_PRED))
      {
        set_resolved_value(get_generation(), false);
        return;
      }
      if (p1 == Predicate::TRUE_PRED)
      {
        left_value = true;
        left_valid = true;
      }
      else
      {
#ifdef DEBUG_HIGH_LEVEL
        assert(p1.impl != NULL);
#endif
        left_valid = false;
        left = p1.impl;
        left->add_predicate_reference();
      }
      if (p2 == Predicate::TRUE_PRED)
      {
        right_value = true;
        right_valid = true;
      }
      else
      {
#ifdef DEBUG_HIGH_LEVEL
        assert(p2.impl != NULL);
#endif
        right_valid = false;
        right = p2.impl;
        right->add_predicate_reference();
      }
    }

    //--------------------------------------------------------------------------
    void AndPredOp::activate(void)
    //--------------------------------------------------------------------------
    {
      activate_predicate();
      left = NULL;
      right = NULL;
      left_valid = false;
      right_valid = false;
    }

    //--------------------------------------------------------------------------
    void AndPredOp::deactivate(void)
    //--------------------------------------------------------------------------
    {
      deactivate_predicate();
      runtime->free_and_predicate_op(this);
    }

    //--------------------------------------------------------------------------
    const char* AndPredOp::get_logging_name(void)
    //--------------------------------------------------------------------------
    {
      return op_names[AND_PRED_OP_KIND];
    }

    //--------------------------------------------------------------------------
    Operation::OpKind AndPredOp::get_operation_kind(void)
    //--------------------------------------------------------------------------
    {
      return AND_PRED_OP_KIND;
    }

    //--------------------------------------------------------------------------
    void AndPredOp::trigger_dependence_analysis(void)
    //--------------------------------------------------------------------------
    {
      begin_dependence_analysis();
      if (left != NULL)
        register_dependence(left, left->get_generation());
      if (left != NULL)
        register_dependence(right, right->get_generation());
      end_dependence_analysis();
    }

    //--------------------------------------------------------------------------
    void AndPredOp::trigger_mapping(void)
    //--------------------------------------------------------------------------
    {
      // Hold the lock when doing this to prevent 
      // any triggers from interfering with the analysis
      bool need_resolve = false;
      bool resolve_value;
      GenerationID local_gen = get_generation();
      {
        AutoLock o_lock(op_lock);
        if (!predicate_resolved)
        {
          if (left != NULL)
            left_valid = left->register_waiter(this, get_generation(),
                                               left_value);
          if (right != NULL)
            right_valid = right->register_waiter(this, get_generation(),
                                                 right_value);
          // Both valid
          if (left_valid && right_valid)
          {
            need_resolve = true;
            resolve_value = (left_value && right_value);
          }
          // Left short circuit
          else if (left_valid && !left_value)
          {
            need_resolve = true;
            resolve_value = false;
          }
          // Right short circuit
          else if (right_valid && !right_value) 
          {
            need_resolve = true;
            resolve_value = false;
          }
        }
      }
      if (need_resolve)
        set_resolved_value(local_gen, resolve_value);
      // Clean up any references that we have
      if (left != NULL)
        left->remove_predicate_reference();
      if (right != NULL)
        right->remove_predicate_reference();
      complete_mapping();
    }

    //--------------------------------------------------------------------------
    void AndPredOp::notify_predicate_value(GenerationID pred_gen, bool value)
    //--------------------------------------------------------------------------
    {
      bool need_resolve = false, resolve_value = false;
      if (pred_gen == get_generation())
      {
        AutoLock o_lock(op_lock);
        // Check again to make sure we didn't lose the race
        if ((pred_gen == get_generation()) && !predicate_resolved)
        {
          if (!value)
          {
            need_resolve = true;
            resolve_value = false;
          }
          else
          {
            // Figure out which of the two values to fill in
#ifdef DEBUG_HIGH_LEVEL
            assert(!left_valid || !right_valid);
#endif
            if (!left_valid)
            {
              left_value = value;
              left_valid = true;
            }
            else
            {
              right_value = value;
              right_valid = true;
            }
            if (left_valid && right_valid)
            {
              need_resolve = true;
              resolve_value = (left_value && right_value);
            }
          }
        }
        else
          need_resolve = false;
      }
      else
        need_resolve = false;
      if (need_resolve)
        set_resolved_value(pred_gen, resolve_value);
    }

    /////////////////////////////////////////////////////////////
    // Or Predicate Operation
    /////////////////////////////////////////////////////////////

    //--------------------------------------------------------------------------
    OrPredOp::OrPredOp(Runtime *rt)
      : PredicateOp(rt)
    //--------------------------------------------------------------------------
    {
    }

    //--------------------------------------------------------------------------
    OrPredOp::OrPredOp(const OrPredOp &rhs)
      : PredicateOp(NULL)
    //--------------------------------------------------------------------------
    {
      // should never happen
      assert(false);
    }

    //--------------------------------------------------------------------------
    OrPredOp::~OrPredOp(void)
    //--------------------------------------------------------------------------
    {
    }

    //--------------------------------------------------------------------------
    OrPredOp& OrPredOp::operator=(const OrPredOp &rhs)
    //--------------------------------------------------------------------------
    {
      // should never be called
      assert(false);
      return *this;
    }

    //--------------------------------------------------------------------------
    void OrPredOp::initialize(SingleTask *ctx,
                              const Predicate &p1, 
                              const Predicate &p2)
    //--------------------------------------------------------------------------
    {
#ifdef DEBUG_HIGH_LEVEL
      assert(ctx != NULL);
#endif
      // Don't track this as it can lead to deadlock because
      // predicates can't complete until all their references from
      // the parent task have been removed.
      initialize_operation(ctx, false/*track*/);
      // Short circuit case
      if ((p1 == Predicate::TRUE_PRED) || 
          (p2 == Predicate::TRUE_PRED))
      {
        set_resolved_value(get_generation(), true);
        return;
      }
      if (p1 == Predicate::FALSE_PRED)
      {
        left_value = false;
        left_valid = true;
      }
      else
      {
        left = p1.impl;
        left_valid = false;
        left->add_predicate_reference();
      }
      if (p2 == Predicate::FALSE_PRED)
      {
        right_value = false;
        right_valid = true;
      }
      else
      {
        right = p2.impl;
        right_valid = false;
        right->add_predicate_reference();
      }
    }

    //--------------------------------------------------------------------------
    void OrPredOp::activate(void)
    //--------------------------------------------------------------------------
    {
      activate_predicate();
      left = NULL;
      right = NULL;
      left_valid = false;
      right_valid = false;
    }

    //--------------------------------------------------------------------------
    void OrPredOp::deactivate(void)
    //--------------------------------------------------------------------------
    {
      deactivate_predicate();
      runtime->free_or_predicate_op(this);
    }

    //--------------------------------------------------------------------------
    const char* OrPredOp::get_logging_name(void)
    //--------------------------------------------------------------------------
    {
      return op_names[OR_PRED_OP_KIND];
    }

    //--------------------------------------------------------------------------
    Operation::OpKind OrPredOp::get_operation_kind(void)
    //--------------------------------------------------------------------------
    {
      return OR_PRED_OP_KIND;
    }

    //--------------------------------------------------------------------------
    void OrPredOp::trigger_dependence_analysis(void)
    //--------------------------------------------------------------------------
    {
      begin_dependence_analysis();
      if (left != NULL)
        register_dependence(left, left->get_generation());
      if (right != NULL)
        register_dependence(right, right->get_generation());
      end_dependence_analysis();
    }

    //--------------------------------------------------------------------------
    void OrPredOp::trigger_mapping(void)
    //--------------------------------------------------------------------------
    {
      // Hold the lock when doing this to prevent 
      // any triggers from interfering with the analysis
      bool need_resolve = false;
      bool resolve_value;
      GenerationID local_gen = get_generation();
      {
        AutoLock o_lock(op_lock);
        if (!predicate_resolved)
        {
          if (left != NULL)
            left_valid = left->register_waiter(this, get_generation(),
                                               left_value);
          if (right != NULL)
            right_valid = right->register_waiter(this, get_generation(),
                                                 right_value);
          // Both valid
          if (left_valid && right_valid)
          {
            need_resolve = true;
            resolve_value = (left_value || right_value);
          }
          // Left short circuit
          else if (left_valid && left_value)
          {
            need_resolve = true;
            resolve_value = true;
          }
          // Right short circuit
          else if (right_valid && right_value) 
          {
            need_resolve = true;
            resolve_value = true;
          }
        }
      }
      if (need_resolve)
        set_resolved_value(local_gen, resolve_value);
      // Clean up any references that we have
      if (left != NULL)
        left->remove_predicate_reference();
      if (right != NULL)
        right->remove_predicate_reference();
      complete_mapping();
    }

    //--------------------------------------------------------------------------
    void OrPredOp::notify_predicate_value(GenerationID pred_gen, bool value)
    //--------------------------------------------------------------------------
    {
      bool need_resolve = false, resolve_value = false;
      if (pred_gen == get_generation())
      {
        AutoLock o_lock(op_lock);
        // Check again to make sure we didn't lose the race
        if ((pred_gen == get_generation()) && !predicate_resolved)
        {
          if (value)
          {
            need_resolve = true;
            resolve_value = true;
          }
          else
          {
            // Figure out which of the two values to fill in
#ifdef DEBUG_HIGH_LEVEL
            assert(!left_valid || !right_valid);
#endif
            if (!left_valid)
            {
              left_value = value;
              left_valid = true;
            }
            else
            {
              right_value = value;
              right_valid = true;
            }
            if (left_valid && right_valid)
            {
              need_resolve = true;
              resolve_value = (left_value || right_value);
            }
          }
        }
        else
          need_resolve = false;
      }
      else
        need_resolve = false;
      if (need_resolve)
        set_resolved_value(pred_gen, resolve_value);
    }


    /////////////////////////////////////////////////////////////
    // Must Epoch Operation 
    /////////////////////////////////////////////////////////////

    //--------------------------------------------------------------------------
    MustEpochOp::MustEpochOp(Runtime *rt)
      : Operation(rt)
    //--------------------------------------------------------------------------
    {
    }

    //--------------------------------------------------------------------------
    MustEpochOp::MustEpochOp(const MustEpochOp &rhs)
      : Operation(NULL)
    //--------------------------------------------------------------------------
    {
      // should never be called
      assert(false);
    }

    //--------------------------------------------------------------------------
    MustEpochOp::~MustEpochOp(void)
    //--------------------------------------------------------------------------
    {
    }

    //--------------------------------------------------------------------------
    MustEpochOp& MustEpochOp::operator=(const MustEpochOp &rhs)
    //--------------------------------------------------------------------------
    {
      // should never be called
      assert(false);
      return *this;
    }

    //--------------------------------------------------------------------------
    FutureMap MustEpochOp::initialize(SingleTask *ctx,
                                              const MustEpochLauncher &launcher,
                                              bool check_privileges)
    //--------------------------------------------------------------------------
    {
      // Initialize this operation
      initialize_operation(ctx, true/*track*/);
      // Initialize operations for everything in the launcher
      // Note that we do not track these operations as we want them all to
      // appear as a single operation to the parent context in order to
      // avoid deadlock with the maximum window size.
      indiv_tasks.resize(launcher.single_tasks.size());
      for (unsigned idx = 0; idx < launcher.single_tasks.size(); idx++)
      {
        indiv_tasks[idx] = runtime->get_available_individual_task(true);
        indiv_tasks[idx]->initialize_task(ctx, launcher.single_tasks[idx],
                                          check_privileges, false/*track*/);
        indiv_tasks[idx]->set_must_epoch(this, idx, true/*register*/);
        // If we have a trace, set it for this operation as well
        if (trace != NULL)
          indiv_tasks[idx]->set_trace(trace, !trace->is_fixed());
        indiv_tasks[idx]->must_epoch_task = true;
      }
      indiv_triggered.resize(indiv_tasks.size(), false);
      index_tasks.resize(launcher.index_tasks.size());
      for (unsigned idx = 0; idx < launcher.index_tasks.size(); idx++)
      {
        index_tasks[idx] = runtime->get_available_index_task(true);
        index_tasks[idx]->initialize_task(ctx, launcher.index_tasks[idx],
                                          check_privileges, false/*track*/);
        index_tasks[idx]->set_must_epoch(this, indiv_tasks.size()+idx, 
                                         true/*register*/);
        if (trace != NULL)
          index_tasks[idx]->set_trace(trace, !trace->is_fixed());
        index_tasks[idx]->must_epoch_task = true;
      }
      index_triggered.resize(index_tasks.size(), false);
      mapper_id = launcher.map_id;
      mapper_tag = launcher.mapping_tag;
      // Make a new future map for storing our results
      // We'll fill it in later
      result_map = FutureMap(legion_new<FutureMapImpl>(ctx, 
                                             get_completion_event(), runtime));
#ifdef DEBUG_HIGH_LEVEL
      for (unsigned idx = 0; idx < indiv_tasks.size(); idx++)
      {
        result_map.impl->add_valid_point(indiv_tasks[idx]->index_point);
      }
      for (unsigned idx = 0; idx < index_tasks.size(); idx++)
      {
        result_map.impl->add_valid_domain(index_tasks[idx]->index_domain);
      }
#endif
      return result_map;
    }

    //--------------------------------------------------------------------------
    void MustEpochOp::find_conflicted_regions(
                                 std::vector<PhysicalRegion> &conflicts)
    //--------------------------------------------------------------------------
    {
      // Dump them all into a set when they are done to deduplicate them
      // This is not the most optimized way to do this, but it will work for now
      std::set<PhysicalRegion> temp_conflicts;
      for (unsigned idx = 0; idx < indiv_tasks.size(); idx++)
      {
        std::vector<PhysicalRegion> temp;
        parent_ctx->find_conflicting_regions(indiv_tasks[idx], temp);
        temp_conflicts.insert(temp.begin(),temp.end());
      }
      for (unsigned idx = 0; idx < index_tasks.size(); idx++)
      {
        std::vector<PhysicalRegion> temp;
        parent_ctx->find_conflicting_regions(index_tasks[idx], temp);
        temp_conflicts.insert(temp.begin(),temp.end());
      }
      conflicts.insert(conflicts.end(),
                       temp_conflicts.begin(),temp_conflicts.end());
    }

    //--------------------------------------------------------------------------
    void MustEpochOp::activate(void)
    //--------------------------------------------------------------------------
    {
      activate_operation();
      mapper_id = 0;
      mapper_tag = 0;
      // Set to 1 to include the triggers we get for our operation
      remaining_subop_completes = 1;
      remaining_subop_commits = 1;
      triggering_complete = false;
    }

    //--------------------------------------------------------------------------
    void MustEpochOp::deactivate(void)
    //--------------------------------------------------------------------------
    {
      deactivate_operation();
      // All the sub-operations we have will deactivate themselves
      indiv_tasks.clear();
      indiv_triggered.clear();
      index_tasks.clear();
      index_triggered.clear();
      slice_tasks.clear();
      single_tasks.clear();
      // Remove our reference on the future map
      result_map = FutureMap();
      constraints.clear();
      task_sets.clear();
#ifdef DEBUG_HIGH_LEVEL
      assert(acquired_instances.empty());
#endif
      acquired_instances.clear();
      dependences.clear();
      mapping_dependences.clear();
      input.tasks.clear();
      input.constraints.clear();
      output.task_processors.clear();
      output.constraint_mappings.clear();
      // Return this operation to the free list
      runtime->free_epoch_op(this);
    }

    //--------------------------------------------------------------------------
    const char* MustEpochOp::get_logging_name(void)
    //--------------------------------------------------------------------------
    {
      return op_names[MUST_EPOCH_OP_KIND];
    }

    //--------------------------------------------------------------------------
    Operation::OpKind MustEpochOp::get_operation_kind(void)
    //--------------------------------------------------------------------------
    {
      return MUST_EPOCH_OP_KIND;
    }

    //--------------------------------------------------------------------------
    size_t MustEpochOp::get_region_count(void) const
    //--------------------------------------------------------------------------
    {
      size_t result = 0;
      for (std::vector<IndividualTask*>::const_iterator it = 
            indiv_tasks.begin(); it != indiv_tasks.end(); it++)
      {
        result += (*it)->get_region_count();
      }
      for (std::vector<IndexTask*>::const_iterator it = 
            index_tasks.begin(); it != index_tasks.end(); it++)
      {
        result += (*it)->get_region_count();
      }
      return result;
    }

    //--------------------------------------------------------------------------
    void MustEpochOp::trigger_dependence_analysis(void)
    //--------------------------------------------------------------------------
    {
      begin_dependence_analysis();
      // For every one of our sub-operations, add an additional mapping 
      // dependence.  When our sub-operations map, they will trigger these
      // mapping dependences which guarantees that we will not be able to
      // map until all of the sub-operations are ready to map.
      unsigned prev_count = 0;
      dependence_count.resize(indiv_tasks.size() + index_tasks.size());
      for (unsigned idx = 0; idx < indiv_tasks.size(); idx++)
      {
        indiv_tasks[idx]->trigger_dependence_analysis();
        unsigned next_count = dependences.size();
        dependence_count[idx] = next_count - prev_count;
        prev_count = next_count;
      }
      unsigned offset = indiv_tasks.size();
      for (unsigned idx = 0; idx < index_tasks.size(); idx++)
      {
        index_tasks[idx]->trigger_dependence_analysis();
        unsigned next_count = dependences.size();
        dependence_count[offset+idx] = next_count - prev_count;
        prev_count = next_count;
      }
      end_dependence_analysis();
    }

    //--------------------------------------------------------------------------
    void MustEpochOp::trigger_remote_state_analysis(UserEvent ready_event)
    //--------------------------------------------------------------------------
    {
      std::set<Event> preconditions;
      for (unsigned idx = 0; idx < indiv_tasks.size(); idx++)
      {
        UserEvent indiv_event = UserEvent::create_user_event();
        indiv_tasks[idx]->trigger_remote_state_analysis(indiv_event);
        preconditions.insert(indiv_event);
      }
      for (unsigned idx = 0; idx < index_tasks.size(); idx++)
      {
        UserEvent index_event = UserEvent::create_user_event();
        index_tasks[idx]->trigger_remote_state_analysis(index_event);
        preconditions.insert(index_event);
      }
      Runtime::trigger_event<true>(ready_event,
          Runtime::merge_events<true>(preconditions));
    }

    //--------------------------------------------------------------------------
    bool MustEpochOp::trigger_execution(void)
    //--------------------------------------------------------------------------
    {
      // First mark that each of the tasks will be locally mapped
      for (unsigned idx = 0; idx < indiv_tasks.size(); idx++)
        indiv_tasks[idx]->set_locally_mapped(true);
      for (unsigned idx = 0; idx < index_tasks.size(); idx++)
        index_tasks[idx]->set_locally_mapped(true);
      // Call trigger execution on each of our sub-operations, since they
      // each have marked that they have a must_epoch owner, they will
      // not actually map and launch, but instead will register all the base
      // operations with us.  Note this step requires that we mark everything
      // as needing to locally map in the 'initialize' method.  Check for
      // error codes indicating failed pre-mapping.
      if (!triggering_complete)
      {
        task_sets.resize(indiv_tasks.size()+index_tasks.size());
        MustEpochTriggerer triggerer(this);
        if (!triggerer.trigger_tasks(indiv_tasks, indiv_triggered,
                                     index_tasks, index_triggered,
                                     dependences, dependence_count))
          return false;

#ifdef DEBUG_HIGH_LEVEL
        assert(!single_tasks.empty());
#endif 
        // Next build the set of single tasks and all their constraints.
        // Iterate over all the recorded dependences
        std::vector<Mapper::MappingConstraint> &constraints = input.constraints;
        constraints.reserve(dependences.size());
        for (std::deque<DependenceRecord>::const_iterator it = 
              dependences.begin(); it != dependences.end(); it++)
        {
          // Add constraints for all the different elements
          const std::set<SingleTask*> &s1 = task_sets[it->op1_idx];
          const std::set<SingleTask*> &s2 = task_sets[it->op2_idx];
          for (std::set<SingleTask*>::const_iterator it1 = s1.begin();
                it1 != s1.end(); it1++)
          {
            for (std::set<SingleTask*>::const_iterator it2 = s2.begin();
                  it2 != s2.end(); it2++)
            {
              Mapper::MappingConstraint constraint;
              constraint.t1 = *it1;
              constraint.t2 = *it2;
              constraint.idx1 = it->reg1_idx;
              constraint.idx2 = it->reg2_idx;
              constraint.dtype = it->dtype;
              constraints.push_back(constraint);
              mapping_dependences[*it1].push_back(*it2);
              mapping_dependences[*it2].push_back(*it1);
              // Tell the tasks they will need to refetch physical
              // state when mapping these regions so we can make
              // sure that they see other mapped regions from other
              // tasks in this must epoch launch
              (*it1)->recapture_version_info(it->reg1_idx);
              (*it2)->recapture_version_info(it->reg2_idx);
            }
          }
        }
        // Clear this eagerly to save space
        dependences.clear();
        // Mark that we have finished building all the constraints so
        // we don't have to redo it if we end up failing a mapping.
        triggering_complete = true;
      }
      // Fill in the rest of the inputs to the mapper call
      input.mapping_tag = mapper_tag;
      input.tasks.insert(input.tasks.end(), single_tasks.begin(),
                                            single_tasks.end());
      // Also resize the outputs so the mapper knows what it is doing
      output.constraint_mappings.resize(input.constraints.size());
      output.task_processors.resize(single_tasks.size(), Processor::NO_PROC);
      Processor mapper_proc = parent_ctx->get_executing_processor();
      MapperManager *mapper = runtime->find_mapper(mapper_proc, mapper_id);
      // We've got all our meta-data set up so go ahead and issue the call
      mapper->invoke_map_must_epoch(this, &input, &output);
      // Check that all the tasks have been assigned to different processors
      {
        std::map<Processor,SingleTask*> target_procs;
        for (unsigned idx = 0; idx < single_tasks.size(); idx++)
        {
          Processor proc = output.task_processors[idx];
          SingleTask *task = single_tasks[idx];
          if (!proc.exists())
          {
            log_run.error("Invalid mapper output from invocation of "
                "'map_must_epoch' on mapper %s. Mapper failed to specify "
                "a valid processor for task %s (ID %lld) at index %d. Call "
                "occurred in parent task %s (ID %lld).", 
                mapper->get_mapper_name(), task->get_task_name(),
                task->get_unique_id(), idx, parent_ctx->get_task_name(),
                parent_ctx->get_unique_id());
#ifdef DEBUG_HIGH_LEVEL
            assert(false);
#endif
            exit(ERROR_INVALID_MAPPER_OUTPUT);
          }
          if (target_procs.find(proc) != target_procs.end())
          {
            SingleTask *other = target_procs[proc];
            log_run.error("Invalid mapper output from invocation of "
                "'map_must_epoch' on mapper %s. Mapper requests both tasks "
                "%s (ID %lld) and %s (ID %lld) be mapped to the same "
                "processor (" IDFMT ") which is illegal in a must epoch "
                "launch. Must epoch was launched inside of task %s (ID %lld).",
                mapper->get_mapper_name(), other->get_task_name(),
                other->get_unique_id(), task->get_task_name(),
                task->get_unique_id(), proc.id, parent_ctx->get_task_name(),
                parent_ctx->get_unique_id());
#ifdef DEBUG_HIGH_LEVEL
            assert(false);
#endif
            exit(ERROR_INVALID_MAPPER_OUTPUT);
          } 
          target_procs[proc] = task;
          task->current_proc = proc;
        }
      }
      // Then we need to actually perform the mapping
      {
        MustEpochMapper mapper(this); 
        if (!mapper.map_tasks(single_tasks, mapping_dependences))
          return false;
      }
      // Everybody successfully mapped so now check that all
      // of the constraints have been satisfied
      std::vector<Mapper::MappingConstraint> &constraints = input.constraints;
      for (std::vector<Mapper::MappingConstraint>::const_iterator it = 
            constraints.begin(); it != constraints.end(); it++)
      {
        // We know that all these tasks are single tasks
        // so doing static casts are safe
        SingleTask *t1 = static_cast<SingleTask*>(const_cast<Task*>(it->t1));
        SingleTask *t2 = static_cast<SingleTask*>(const_cast<Task*>(it->t2));
        InstanceSet inst1, inst2;
        t1->get_physical_references(it->idx1, inst1);
        t2->get_physical_references(it->idx2, inst2);
        if (!runtime->forest->match_instance_fields(t1->regions[it->idx1],
              t2->regions[it->idx2], inst1, inst2))
        {
          log_run.error("Invalid mapper output from invocation of "
              "'map_must_epoch' on mapper %s. Region requirement %d of task %s "
              "(ID %lld) and region requirement %d of task %s (ID %lld) were "
              "mapped to non-equivalent sets of physical instances resulting "
              "in a failed constraint. The must epoch launch occurred inside "
              "task %s (ID %lld).", mapper->get_mapper_name(), it->idx1, 
              t1->get_task_name(), t1->get_unique_id(), it->idx2,
              t2->get_task_name(), t2->get_unique_id(), 
              parent_ctx->get_task_name(), parent_ctx->get_unique_id());
#ifdef DEBUG_HIGH_LEVEL
          assert(false);
#endif
          exit(ERROR_INVALID_MAPPER_OUTPUT);
        }
      }

      // Once all the tasks have been initialized we can defer
      // our all mapped event on all their all mapped events
      std::set<Event> tasks_all_mapped;
      std::set<Event> tasks_all_complete;
      for (std::vector<IndividualTask*>::const_iterator it = 
            indiv_tasks.begin(); it != indiv_tasks.end(); it++)
      {
        tasks_all_mapped.insert((*it)->get_mapped_event());
        tasks_all_complete.insert((*it)->get_completion_event());
      }
      for (std::vector<IndexTask*>::const_iterator it = 
            index_tasks.begin(); it != index_tasks.end(); it++)
      {
        tasks_all_mapped.insert((*it)->get_mapped_event());
        tasks_all_complete.insert((*it)->get_completion_event());
      }
      // If we passed all the constraints, then kick everything off
      MustEpochDistributor distributor(this);
      distributor.distribute_tasks(runtime, indiv_tasks, slice_tasks); 
      
      // Mark that we are done mapping and executing this operation
      Event all_mapped = Runtime::merge_events<true>(tasks_all_mapped);
      Event all_complete = Runtime::merge_events<false>(tasks_all_complete);
      complete_mapping(all_mapped);
      if (!acquired_instances.empty())
        release_acquired_instances(acquired_instances);
      complete_execution(all_complete);
      return true;
    }

    //--------------------------------------------------------------------------
    void MustEpochOp::trigger_complete(void)
    //--------------------------------------------------------------------------
    {
      bool need_complete;
      {
        AutoLock o_lock(op_lock);
#ifdef DEBUG_HIGH_LEVEL
        assert(remaining_subop_completes > 0);
#endif
        remaining_subop_completes--;
        need_complete = (remaining_subop_completes == 0);
      }
      if (need_complete)
      {
        result_map.impl->complete_all_futures();
        complete_operation();
      }
    }

    //--------------------------------------------------------------------------
    void MustEpochOp::trigger_commit(void)
    //--------------------------------------------------------------------------
    {
      bool need_commit;
      {
        AutoLock o_lock(op_lock);
#ifdef DEBUG_HIGH_LEVEL
        assert(remaining_subop_commits > 0);
#endif
        remaining_subop_commits--;
        need_commit = (remaining_subop_commits == 0);
      }
      if (need_commit)
        commit_operation(true/*deactivate*/);
    }

    //--------------------------------------------------------------------------
    void MustEpochOp::verify_dependence(Operation *src_op, GenerationID src_gen,
                                        Operation *dst_op, GenerationID dst_gen)
    //--------------------------------------------------------------------------
    {
      // If they are the same, then we can ignore them
      if ((src_op == dst_op) && (src_gen == dst_gen))
        return;
      // Check to see if the source is one of our operations, if it is
      // then we have an actual dependence which is an error.
      int src_index = find_operation_index(src_op, src_gen);
      if (src_index >= 0)
      {
        int dst_index = find_operation_index(dst_op, dst_gen);
#ifdef DEBUG_HIGH_LEVEL
        assert(dst_index >= 0);
#endif
        TaskOp *src_task = find_task_by_index(src_index);
        TaskOp *dst_task = find_task_by_index(dst_index);
        log_run.error("MUST EPOCH ERROR: dependence between task "
            "%s (ID %lld) and task %s (ID %lld)\n",
            src_task->get_task_name(), src_task->get_unique_id(),
            dst_task->get_task_name(), dst_task->get_unique_id());
#ifdef DEBUG_HIGH_LEVEL
        assert(false);
#endif
        exit(ERROR_MUST_EPOCH_FAILURE);
      }
    }
    
    //--------------------------------------------------------------------------
    bool MustEpochOp::record_dependence(Operation *src_op, GenerationID src_gen,
                                        Operation *dst_op, GenerationID dst_gen,
                                        unsigned src_idx, unsigned dst_idx,
                                        DependenceType dtype)
    //--------------------------------------------------------------------------
    {
      // If they are the same we can ignore them 
      if ((src_op == dst_op) && (src_gen == dst_gen))
        return true;
      // Check to see if the source is one of our operations
      int src_index = find_operation_index(src_op, src_gen);
      int dst_index = find_operation_index(dst_op, dst_gen);
      if ((src_index >= 0) && (dst_index >= 0))
      {
        // If it is, see what kind of dependence we have
        if ((dtype == TRUE_DEPENDENCE) || (dtype == ANTI_DEPENDENCE) ||
            (dtype == ATOMIC_DEPENDENCE))
        {
          TaskOp *src_task = find_task_by_index(src_index);
          TaskOp *dst_task = find_task_by_index(dst_index);
          log_run.error("MUST EPOCH ERROR: dependence between region %d "
              "of task %s (ID %lld) and region %d of task %s (ID %lld) of "
              " type %s", src_idx, src_task->get_task_name(),
              src_task->get_unique_id(), dst_idx, 
              dst_task->get_task_name(), dst_task->get_unique_id(),
              (dtype == TRUE_DEPENDENCE) ? "TRUE DEPENDENCE" :
                (dtype == ANTI_DEPENDENCE) ? "ANTI DEPENDENCE" :
                "ATOMIC DEPENDENCE");
#ifdef DEBUG_HIGH_LEVEL
          assert(false);
#endif
          exit(ERROR_MUST_EPOCH_FAILURE);
        }
        else if (dtype == SIMULTANEOUS_DEPENDENCE)
        {
          // Record the dependence kind
          int dst_index = find_operation_index(dst_op, dst_gen);
#ifdef DEBUG_HIGH_LEVEL
          assert(dst_index >= 0);
#endif
          dependences.push_back(DependenceRecord(src_index, dst_index,
                                                 src_idx, dst_idx, dtype)); 
          return false;
        }
        // NO_DEPENDENCE and PROMOTED_DEPENDENCE are not errors
        // and do not need to be recorded
      }
      return true;
    }

    //--------------------------------------------------------------------------
    void MustEpochOp::must_epoch_map_task_callback(SingleTask *task,
                                              Mapper::MapTaskInput &map_input,
                                              Mapper::MapTaskOutput &map_output)
    //--------------------------------------------------------------------------
    {
      // We have to do three things here
      // 1. Update the target processor
      // 2. Mark as inputs and outputs any regions which we know
      //    the results for as a result of our must epoch mapping
      // 3. Record that we premapped those regions
      // First find the index for this task
#ifdef DEBUG_HIGH_LEVEL
      bool found = false;
#endif
      unsigned index = 0;
      for (unsigned idx = 0; idx < single_tasks.size(); idx++)
      {
        if (single_tasks[idx] == task)
        {
          index = idx;
#ifdef DEBUG_HIGH_LEVEL
          found = true;
#endif
          break;
        }
      }
#ifdef DEBUG_HIGH_LEVEL
      assert(found);
#endif
      // Set the target processor by the index 
      task->target_proc = output.task_processors[index]; 
      // Now iterate over the constraints figure out which ones
      for (unsigned idx = 0; idx < input.constraints.size(); idx++)
      {
        const Mapper::MappingConstraint &constraint = 
          input.constraints[idx];
        if (constraint.t1 == task)
        {
          // Save the valid instances and the destination instances
          map_input.valid_instances[constraint.idx1] = 
            output.constraint_mappings[idx];
          map_output.chosen_instances[constraint.idx1] = 
            output.constraint_mappings[idx];
          // Also record that we premapped this
          map_input.premapped_regions.push_back(constraint.idx1);
        }
        else if (constraint.t2 == task)
        {
          map_input.valid_instances[constraint.idx2] = 
            output.constraint_mappings[idx];
          map_output.chosen_instances[constraint.idx2] = 
            output.constraint_mappings[idx];
          map_input.premapped_regions.push_back(constraint.idx2);
        }
      }
    }

    //--------------------------------------------------------------------------
    std::map<PhysicalManager*,std::pair<unsigned,bool> >*
                                   MustEpochOp::get_acquired_instances_ref(void)
    //--------------------------------------------------------------------------
    {
      return &acquired_instances; 
    }

    //--------------------------------------------------------------------------
    void MustEpochOp::add_mapping_dependence(Event precondition)
    //--------------------------------------------------------------------------
    {
#ifdef DEBUG_HIGH_LEVEL
      assert(dependence_tracker.mapping != NULL);
#endif
      dependence_tracker.mapping->add_mapping_dependence(precondition);
    }

    //--------------------------------------------------------------------------
    void MustEpochOp::register_single_task(SingleTask *single, unsigned index)
    //--------------------------------------------------------------------------
    {
      // Can do the first part without the lock 
#ifdef DEBUG_HIGH_LEVEL
      assert(index < task_sets.size());
#endif
      task_sets[index].insert(single);
      AutoLock o_lock(op_lock);
      single_tasks.push_back(single);
    }

    //--------------------------------------------------------------------------
    void MustEpochOp::register_slice_task(SliceTask *slice)
    //--------------------------------------------------------------------------
    {
      AutoLock o_lock(op_lock);
      slice_tasks.insert(slice);
    }

    //--------------------------------------------------------------------------
    void MustEpochOp::set_future(const DomainPoint &point, const void *result, 
                                 size_t result_size, bool owner)
    //--------------------------------------------------------------------------
    {
      Future f = result_map.impl->get_future(point);
      f.impl->set_result(result, result_size, owner);
    }

    //--------------------------------------------------------------------------
    void MustEpochOp::unpack_future(const DomainPoint &point, 
                                    Deserializer &derez)
    //--------------------------------------------------------------------------
    {
      Future f = result_map.impl->get_future(point);
      f.impl->unpack_future(derez);
    }

    //--------------------------------------------------------------------------
    void MustEpochOp::register_subop(Operation *op)
    //--------------------------------------------------------------------------
    {
      AutoLock o_lock(op_lock);
      remaining_subop_completes++;
      remaining_subop_commits++;
    }

    //--------------------------------------------------------------------------
    void MustEpochOp::notify_subop_complete(Operation *op)
    //--------------------------------------------------------------------------
    {
      bool need_complete;
      {
        AutoLock o_lock(op_lock);
#ifdef DEBUG_HIGH_LEVEL
        assert(remaining_subop_completes > 0);
#endif
        remaining_subop_completes--;
        need_complete = (remaining_subop_completes == 0);
      }
      if (need_complete)
      {
        // Complete all our futures
        result_map.impl->complete_all_futures();
        complete_operation();
      }
    }

    //--------------------------------------------------------------------------
    void MustEpochOp::notify_subop_commit(Operation *op)
    //--------------------------------------------------------------------------
    {
      bool need_commit;
      {
        AutoLock o_lock(op_lock);
#ifdef DEBUG_HIGH_LEVEL
        assert(remaining_subop_commits > 0);
#endif
        remaining_subop_commits--;
        need_commit = (remaining_subop_commits == 0);
      }
      if (need_commit)
        commit_operation(true/*deactivate*/);
    }

    //--------------------------------------------------------------------------
    int MustEpochOp::find_operation_index(Operation *op, GenerationID op_gen)
    //--------------------------------------------------------------------------
    {
      for (unsigned idx = 0; idx < indiv_tasks.size(); idx++)
      {
        if ((indiv_tasks[idx] == op) && 
            (indiv_tasks[idx]->get_generation() == op_gen))
          return idx;
      }
      for (unsigned idx = 0; idx < index_tasks.size(); idx++)
      {
        if ((index_tasks[idx] == op) &&
            (index_tasks[idx]->get_generation() == op_gen))
          return (idx+indiv_tasks.size());
      }
      return -1;
    }

    //--------------------------------------------------------------------------
    TaskOp* MustEpochOp::find_task_by_index(int index)
    //--------------------------------------------------------------------------
    {
      assert(index >= 0);
      if ((size_t)index < indiv_tasks.size())
        return indiv_tasks[index];
      index -= indiv_tasks.size();
      if ((size_t)index < index_tasks.size())
        return index_tasks[index];
      assert(false);
      return NULL;
    }

    /////////////////////////////////////////////////////////////
    // Must Epoch Triggerer 
    /////////////////////////////////////////////////////////////

    //--------------------------------------------------------------------------
    MustEpochTriggerer::MustEpochTriggerer(MustEpochOp *own)
      : owner(own)
    //--------------------------------------------------------------------------
    {
      trigger_lock = Reservation::create_reservation();
    }

    //--------------------------------------------------------------------------
    MustEpochTriggerer::MustEpochTriggerer(const MustEpochTriggerer &rhs)
      : owner(rhs.owner)
    //--------------------------------------------------------------------------
    {
      // should never be called
      assert(false);
    }

    //--------------------------------------------------------------------------
    MustEpochTriggerer::~MustEpochTriggerer(void)
    //--------------------------------------------------------------------------
    {
      trigger_lock.destroy_reservation();
      trigger_lock = Reservation::NO_RESERVATION;
    }

    //--------------------------------------------------------------------------
    MustEpochTriggerer& MustEpochTriggerer::operator=(
                                                  const MustEpochTriggerer &rhs)
    //--------------------------------------------------------------------------
    {
      // should never be called
      assert(false);
      return *this;
    }

    //--------------------------------------------------------------------------
    bool MustEpochTriggerer::trigger_tasks(
                                const std::vector<IndividualTask*> &indiv_tasks,
                                std::vector<bool> &indiv_triggered,
                                const std::vector<IndexTask*> &index_tasks,
                                std::vector<bool> &index_triggered,
                          const std::deque<MustEpochOp::DependenceRecord> &deps,
                                const std::vector<unsigned> &dep_counts)
    //--------------------------------------------------------------------------
    {
      std::set<Event> wait_events;
      unsigned dep_offset = 0; 
      std::vector<Event> triggered_events(indiv_tasks.size() + 
                            index_tasks.size(), Event::NO_EVENT);
      for (unsigned idx = 0; idx < indiv_triggered.size(); idx++)
      {
        if (!indiv_triggered[idx])
        {
          std::set<Event> preconditions;
          // Figure out the event preconditiions
          for (unsigned dep_idx = 0; dep_idx < dep_counts[idx]; dep_idx++)
          {
            const MustEpochOp::DependenceRecord &record = 
              deps[dep_offset + dep_idx]; 
#ifdef DEBUG_HIGH_LEVEL
            assert(idx == record.op1_idx);
            assert(record.op1_idx < triggered_events.size());
#endif
            Event pre = triggered_events[record.op2_idx]; 
            if (pre.exists())
              preconditions.insert(pre);
          }
          Event precondition;
          if (!preconditions.empty())
            precondition = Runtime::merge_events<true>(preconditions);
          else
            precondition = Event::NO_EVENT;
          MustEpochIndivArgs args;
          args.hlr_id = HLR_MUST_INDIV_ID;
          args.triggerer = this;
          args.task = indiv_tasks[idx];
          Event wait = 
            owner->runtime->issue_runtime_meta_task(&args, sizeof(args), 
                                                    HLR_MUST_INDIV_ID, 
                                                    HLR_THROUGHPUT_PRIORITY,
                                                    owner, precondition);
          if (wait.exists())
          {
            wait_events.insert(wait);
            triggered_events[idx] = wait;
          }
        }
        dep_offset += dep_counts[idx];
      }
      const unsigned op_offset = indiv_tasks.size();
      for (unsigned idx = 0; idx < index_tasks.size(); idx++)
      {
        if (!index_triggered[idx])
        {
          std::set<Event> preconditions;
          // Figure out the event preconditiions
          for (unsigned dep_idx = 0; 
                dep_idx < dep_counts[op_offset + idx]; dep_idx++)
          {
            const MustEpochOp::DependenceRecord &record = 
              deps[dep_offset + dep_idx]; 
#ifdef DEBUG_HIGH_LEVEL
            assert(idx == record.op1_idx);
            assert(record.op1_idx < triggered_events.size());
#endif
            Event pre = triggered_events[record.op2_idx]; 
            if (pre.exists())
              preconditions.insert(pre);
          }
          Event precondition;
          if (!preconditions.empty())
            precondition = Runtime::merge_events<true>(preconditions);
          else
            precondition = Event::NO_EVENT;
          MustEpochIndexArgs args;
          args.hlr_id = HLR_MUST_INDEX_ID;
          args.triggerer = this;
          args.task = index_tasks[idx];
          Event wait = 
            owner->runtime->issue_runtime_meta_task(&args, sizeof(args), 
                                                    HLR_MUST_INDEX_ID, 
                                                    HLR_THROUGHPUT_PRIORITY,
                                                    owner, precondition);
          if (wait.exists())
          {
            wait_events.insert(wait);
            triggered_events[op_offset + idx] = wait;
          }
        }
        dep_offset += dep_counts[op_offset + idx];
      }

      // Wait for all of the launches to be done
      // We can safely block to free up the utility processor
      if (!wait_events.empty())
      {
        Event trigger_event = Runtime::merge_events<true>(wait_events);
        trigger_event.wait();
      }
      
      // Now see if any failed
      // Otherwise mark which ones succeeded
      if (!failed_individual_tasks.empty())
      {
        for (unsigned idx = 0; idx < indiv_tasks.size(); idx++)
        {
          if (indiv_triggered[idx])
            continue;
          if (failed_individual_tasks.find(indiv_tasks[idx]) ==
              failed_individual_tasks.end())
            indiv_triggered[idx] = true;
        }
      }
      if (!failed_index_tasks.empty())
      {
        for (unsigned idx = 0; idx < index_tasks.size(); idx++)
        {
          if (index_triggered[idx])
            continue;
          if (failed_index_tasks.find(index_tasks[idx]) ==
              failed_index_tasks.end())
            index_triggered[idx] = true;
        }
      }
      return (failed_individual_tasks.empty() && failed_index_tasks.empty());
    }

    //--------------------------------------------------------------------------
    void MustEpochTriggerer::trigger_individual(IndividualTask *task)
    //--------------------------------------------------------------------------
    {
      if (!task->trigger_execution())
      {
        AutoLock t_lock(trigger_lock);
        failed_individual_tasks.insert(task);
      }
    }

    //--------------------------------------------------------------------------
    void MustEpochTriggerer::trigger_index(IndexTask *task)
    //--------------------------------------------------------------------------
    {
      if (!task->trigger_execution())
      {
        AutoLock t_lock(trigger_lock);
        failed_index_tasks.insert(task);
      }
    }

    //--------------------------------------------------------------------------
    /*static*/ void MustEpochTriggerer::handle_individual(const void *args)
    //--------------------------------------------------------------------------
    {
      const MustEpochIndivArgs *indiv_args = (const MustEpochIndivArgs*)args;
      indiv_args->triggerer->trigger_individual(indiv_args->task);
    }

    //--------------------------------------------------------------------------
    /*static*/ void MustEpochTriggerer::handle_index(const void *args)
    //--------------------------------------------------------------------------
    {
      const MustEpochIndexArgs *index_args = (const MustEpochIndexArgs*)args;
      index_args->triggerer->trigger_index(index_args->task);
    }

    /////////////////////////////////////////////////////////////
    // Must Epoch Mapper 
    /////////////////////////////////////////////////////////////

    //--------------------------------------------------------------------------
    MustEpochMapper::MustEpochMapper(MustEpochOp *own)
      : owner(own), success(true)
    //--------------------------------------------------------------------------
    {
    }

    //--------------------------------------------------------------------------
    MustEpochMapper::MustEpochMapper(const MustEpochMapper &rhs)
      : owner(rhs.owner)
    //--------------------------------------------------------------------------
    {
      // should never be called
      assert(false);
    }

    //--------------------------------------------------------------------------
    MustEpochMapper::~MustEpochMapper(void)
    //--------------------------------------------------------------------------
    {
    }

    //--------------------------------------------------------------------------
    MustEpochMapper& MustEpochMapper::operator=(const MustEpochMapper &rhs)
    //--------------------------------------------------------------------------
    {
      // should never be called
      assert(false);
      return *this;
    }

    //--------------------------------------------------------------------------
    bool MustEpochMapper::map_tasks(const std::deque<SingleTask*> &single_tasks,
      const std::map<SingleTask*,std::deque<SingleTask*> > &mapping_dependences)
    //--------------------------------------------------------------------------
    {
      std::set<Event> wait_events;   
      MustEpochMapArgs args;
      args.hlr_id = HLR_MUST_MAP_ID;
      args.mapper = this;
      std::map<SingleTask*,Event> mapping_events;
      for (std::deque<SingleTask*>::const_iterator it = single_tasks.begin();
            it != single_tasks.end(); it++)
      {
        args.task = *it;
        // Compute the preconditions
        std::set<Event> preconditions; 
        std::map<SingleTask*,std::deque<SingleTask*> >::const_iterator 
          dep_finder = mapping_dependences.find(*it);
        if (dep_finder != mapping_dependences.end())
        {
          const std::deque<SingleTask*> &deps = dep_finder->second;
          for (std::deque<SingleTask*>::const_iterator dit = 
                deps.begin(); dit != deps.end(); dit++)
          {
            std::map<SingleTask*,Event>::const_iterator finder = 
              mapping_events.find(*dit);
            if (finder != mapping_events.end())
              preconditions.insert(finder->second);
          }
        }
        Event precondition = Event::NO_EVENT;
        if (!preconditions.empty())
          precondition = Runtime::merge_events<true>(preconditions);
        Event wait = 
          owner->runtime->issue_runtime_meta_task(&args, sizeof(args), 
                                                  HLR_MUST_MAP_ID, 
                                                  HLR_THROUGHPUT_PRIORITY,
                                                  owner, precondition);
        if (wait.exists())
        {
          mapping_events[*it] = wait;
          wait_events.insert(wait);
        }
      }
      
      if (!wait_events.empty())
      {
        Event mapped_event = Runtime::merge_events<true>(wait_events);
        mapped_event.wait();
      }
#ifdef DEBUG_HIGH_LEVEL
      assert(success); // should always succeed now
#endif
      return success;
    }

    //--------------------------------------------------------------------------
    void MustEpochMapper::map_task(SingleTask *task)
    //--------------------------------------------------------------------------
    {
      // Note we don't need to hold a lock here because this is
      // a monotonic change.  Once it fails for anyone then it
      // fails for everyone.
      if (!task->perform_mapping(owner))
        success = false;
    }

    //--------------------------------------------------------------------------
    /*static*/ void MustEpochMapper::handle_map_task(const void *args)
    //--------------------------------------------------------------------------
    {
      const MustEpochMapArgs *map_args = (const MustEpochMapArgs*)args;
      map_args->mapper->map_task(map_args->task);
    }

    /////////////////////////////////////////////////////////////
    // Must Epoch Distributor 
    /////////////////////////////////////////////////////////////

    //--------------------------------------------------------------------------
    MustEpochDistributor::MustEpochDistributor(MustEpochOp *own)
      : owner(own)
    //--------------------------------------------------------------------------
    {
    }

    //--------------------------------------------------------------------------
    MustEpochDistributor::MustEpochDistributor(const MustEpochDistributor &rhs)
      : owner(rhs.owner)
    //--------------------------------------------------------------------------
    {
      // should never be called
      assert(false);
    }

    //--------------------------------------------------------------------------
    MustEpochDistributor::~MustEpochDistributor(void)
    //--------------------------------------------------------------------------
    {
    }

    //--------------------------------------------------------------------------
    MustEpochDistributor& MustEpochDistributor::operator=(
                                                const MustEpochDistributor &rhs)
    //--------------------------------------------------------------------------
    {
      // should never be called
      assert(false);
      return *this;
    }

    //--------------------------------------------------------------------------
    void MustEpochDistributor::distribute_tasks(Runtime *runtime,
                                const std::vector<IndividualTask*> &indiv_tasks,
                                const std::set<SliceTask*> &slice_tasks)
    //--------------------------------------------------------------------------
    {
      MustEpochDistributorArgs dist_args;
      dist_args.hlr_id = HLR_MUST_DIST_ID;
      MustEpochLauncherArgs launch_args;
      launch_args.hlr_id = HLR_MUST_LAUNCH_ID;
      std::set<Event> wait_events;
      for (std::vector<IndividualTask*>::const_iterator it = 
            indiv_tasks.begin(); it != indiv_tasks.end(); it++)
      {
        if (!runtime->is_local((*it)->current_proc))
        {
          dist_args.task = *it;
          Event wait = 
            runtime->issue_runtime_meta_task(&dist_args, sizeof(dist_args), 
                                             HLR_MUST_DIST_ID, 
                                             HLR_THROUGHPUT_PRIORITY, owner);
          if (wait.exists())
            wait_events.insert(wait);
        }
        else
        {
          launch_args.task = *it;
          Event wait = 
            runtime->issue_runtime_meta_task(&launch_args, sizeof(launch_args), 
                                             HLR_MUST_LAUNCH_ID, 
                                             HLR_THROUGHPUT_PRIORITY, owner);
          if (wait.exists())
            wait_events.insert(wait);
        }
      }
      for (std::set<SliceTask*>::const_iterator it = 
            slice_tasks.begin(); it != slice_tasks.end(); it++)
      {
        if (!runtime->is_local((*it)->current_proc))
        {
          dist_args.task = *it;
          Event wait = 
            runtime->issue_runtime_meta_task(&dist_args, sizeof(dist_args), 
                                             HLR_MUST_DIST_ID, 
                                             HLR_THROUGHPUT_PRIORITY, owner);
          if (wait.exists())
            wait_events.insert(wait);
        }
        else
        {
          launch_args.task = *it;
          Event wait = 
            runtime->issue_runtime_meta_task(&launch_args, sizeof(launch_args), 
                                             HLR_MUST_LAUNCH_ID, 
                                             HLR_THROUGHPUT_PRIORITY, owner);
          if (wait.exists())
            wait_events.insert(wait);
        }
      }
      if (!wait_events.empty())
      {
        Event dist_event = Runtime::merge_events<true>(wait_events);
        dist_event.wait();
      }
    }

    //--------------------------------------------------------------------------
    /*static*/ void MustEpochDistributor::handle_distribute_task(
                                                               const void *args)
    //--------------------------------------------------------------------------
    {
      const MustEpochDistributorArgs *dist_args = 
        (const MustEpochDistributorArgs*)args;
      dist_args->task->distribute_task();
    }

    //--------------------------------------------------------------------------
    /*static*/ void MustEpochDistributor::handle_launch_task(const void *args)
    //--------------------------------------------------------------------------
    {
      const MustEpochLauncherArgs *launch_args = 
        (const MustEpochLauncherArgs *)args;
      launch_args->task->launch_task();
    }

    /////////////////////////////////////////////////////////////
    // Pending Partition Op 
    /////////////////////////////////////////////////////////////

    //--------------------------------------------------------------------------
    PendingPartitionOp::PendingPartitionOp(Runtime *rt)
      : Operation(rt), thunk(NULL)
    //--------------------------------------------------------------------------
    {
    }

    //--------------------------------------------------------------------------
    PendingPartitionOp::PendingPartitionOp(const PendingPartitionOp &rhs)
      : Operation(NULL)
    //--------------------------------------------------------------------------
    {
      // should never be called
      assert(false);
    }

    //--------------------------------------------------------------------------
    PendingPartitionOp::~PendingPartitionOp(void)
    //--------------------------------------------------------------------------
    {
    }

    //--------------------------------------------------------------------------
    PendingPartitionOp& PendingPartitionOp::operator=(
                                                  const PendingPartitionOp &rhs)
    //--------------------------------------------------------------------------
    {
      // should never be called
      assert(false);
      return *this;
    }

    //--------------------------------------------------------------------------
    void PendingPartitionOp::initialize_equal_partition(SingleTask *ctx,
                                                        IndexPartition pid, 
                                                        size_t granularity)
    //--------------------------------------------------------------------------
    {
      initialize_operation(ctx, true/*track*/);
#ifdef DEBUG_HIGH_LEVEL
      assert(thunk == NULL);
#endif
      thunk = new EqualPartitionThunk(pid, granularity);
      if (Runtime::legion_spy_enabled)
        perform_logging();
    }

    //--------------------------------------------------------------------------
    void PendingPartitionOp::initialize_weighted_partition(SingleTask *ctx, 
                                                           IndexPartition pid, 
                                                           size_t granularity,
                                       const std::map<DomainPoint,int> &weights)
    //--------------------------------------------------------------------------
    {
      initialize_operation(ctx, true/*track*/);
#ifdef DEBUG_HIGH_LEVEL
      assert(thunk == NULL);
#endif
      thunk = new WeightedPartitionThunk(pid, granularity, weights);
      if (Runtime::legion_spy_enabled)
        perform_logging();
    }

    //--------------------------------------------------------------------------
    void PendingPartitionOp::initialize_union_partition(SingleTask *ctx,
                                                        IndexPartition pid,
                                                        IndexPartition h1,
                                                        IndexPartition h2)
    //--------------------------------------------------------------------------
    {
      initialize_operation(ctx, true/*track*/);
#ifdef DEBUG_HIGH_LEVEL
      assert(thunk == NULL);
#endif
      thunk = new UnionPartitionThunk(pid, h1, h2);
      if (Runtime::legion_spy_enabled)
        perform_logging();
    }

    //--------------------------------------------------------------------------
    void PendingPartitionOp::initialize_intersection_partition(SingleTask *ctx,
                                                            IndexPartition pid,
                                                            IndexPartition h1,
                                                            IndexPartition h2)
    //--------------------------------------------------------------------------
    {
      initialize_operation(ctx, true/*track*/);
#ifdef DEBUG_HIGH_LEVEL
      assert(thunk == NULL);
#endif
      thunk = new IntersectionPartitionThunk(pid, h1, h2);
      if (Runtime::legion_spy_enabled)
        perform_logging();
    }

    //--------------------------------------------------------------------------
    void PendingPartitionOp::initialize_difference_partition(SingleTask *ctx,
                                                             IndexPartition pid,
                                                             IndexPartition h1,
                                                             IndexPartition h2)
    //--------------------------------------------------------------------------
    {
      initialize_operation(ctx, true/*track*/);
#ifdef DEBUG_HIGH_LEVEL
      assert(thunk == NULL);
#endif
      thunk = new DifferencePartitionThunk(pid, h1, h2);
      if (Runtime::legion_spy_enabled)
        perform_logging();
    }

    //--------------------------------------------------------------------------
    void PendingPartitionOp::initialize_cross_product(SingleTask *ctx,
                                                      IndexPartition base,
                                                      IndexPartition source,
                                  std::map<DomainPoint,IndexPartition> &handles)
    //--------------------------------------------------------------------------
    {
      initialize_operation(ctx, true/*track*/);
#ifdef DEBUG_HIGH_LEVEL
      assert(thunk == NULL);
#endif
      thunk = new CrossProductThunk(base, source, handles);
      if (Runtime::legion_spy_enabled)
        perform_logging();
    }

    //--------------------------------------------------------------------------
    void PendingPartitionOp::initialize_index_space_union(SingleTask *ctx,
                                                          IndexSpace target,
                                         const std::vector<IndexSpace> &handles)
    //--------------------------------------------------------------------------
    {
      initialize_operation(ctx, true/*track*/);
#ifdef DEBUG_HIGH_LEVEL
      assert(thunk == NULL);
#endif
      thunk = new ComputePendingSpace(target, true/*union*/, handles);
      if (Runtime::legion_spy_enabled)
        perform_logging();
    }

    //--------------------------------------------------------------------------
    void PendingPartitionOp::initialize_index_space_union(SingleTask *ctx,
                                                          IndexSpace target,
                                                          IndexPartition handle)
    //--------------------------------------------------------------------------
    {
      initialize_operation(ctx, true/*track*/);
#ifdef DEBUG_HIGH_LEVEL
      assert(thunk == NULL);
#endif
      thunk = new ComputePendingSpace(target, true/*union*/, handle);
      if (Runtime::legion_spy_enabled)
        perform_logging();
    }

    //--------------------------------------------------------------------------
    void PendingPartitionOp::initialize_index_space_intersection(
     SingleTask *ctx, IndexSpace target, const std::vector<IndexSpace> &handles)
    //--------------------------------------------------------------------------
    {
      initialize_operation(ctx, true/*track*/);
#ifdef DEBUG_HIGH_LEVEL
      assert(thunk == NULL);
#endif
      thunk = new ComputePendingSpace(target, false/*union*/, handles);
      if (Runtime::legion_spy_enabled)
        perform_logging();
    }

    //--------------------------------------------------------------------------
    void PendingPartitionOp::initialize_index_space_intersection(
                      SingleTask *ctx, IndexSpace target, IndexPartition handle)
    //--------------------------------------------------------------------------
    {
      initialize_operation(ctx, true/*track*/);
#ifdef DEBUG_HIGH_LEVEL
      assert(thunk == NULL);
#endif
      thunk = new ComputePendingSpace(target, false/*union*/, handle);
      if (Runtime::legion_spy_enabled)
        perform_logging();
    }

    //--------------------------------------------------------------------------
    void PendingPartitionOp::initialize_index_space_difference(SingleTask *ctx,
                                         IndexSpace target, IndexSpace initial, 
                                         const std::vector<IndexSpace> &handles)
    //--------------------------------------------------------------------------
    {
      initialize_operation(ctx, true/*track*/);
#ifdef DEBUG_HIGH_LEVEL
      assert(thunk == NULL);
#endif
      thunk = new ComputePendingDifference(target, initial, handles);
      if (Runtime::legion_spy_enabled)
        perform_logging();
    }

    //--------------------------------------------------------------------------
    void PendingPartitionOp::perform_logging()
    //--------------------------------------------------------------------------
    {
      LegionSpy::log_pending_partition_operation(
          parent_ctx->get_unique_id(),
          unique_op_id);
      thunk->perform_logging(this);
    }

    //--------------------------------------------------------------------------
    bool PendingPartitionOp::trigger_execution(void)
    //--------------------------------------------------------------------------
    {
      // Perform the partitioning operation
      Event ready_event = thunk->perform(runtime->forest);
      // We can trigger the handle ready event now
      handle_ready.trigger();
      complete_mapping();
      Runtime::trigger_event<false>(completion_event, ready_event);
      need_completion_trigger = false;
      complete_execution(ready_event);
      // Return true since we succeeded
      return true;
    }

    //--------------------------------------------------------------------------
    void PendingPartitionOp::activate(void)
    //--------------------------------------------------------------------------
    {
      activate_operation();
      handle_ready = UserEvent::create_user_event();
    }

    //--------------------------------------------------------------------------
    void PendingPartitionOp::deactivate(void)
    //--------------------------------------------------------------------------
    {
      deactivate_operation();
      if (thunk != NULL)
        delete thunk;
      thunk = NULL;
      runtime->free_pending_partition_op(this);
    }

    //--------------------------------------------------------------------------
    const char* PendingPartitionOp::get_logging_name(void)
    //--------------------------------------------------------------------------
    {
      return op_names[PENDING_PARTITION_OP_KIND];
    }

    //--------------------------------------------------------------------------
    Operation::OpKind PendingPartitionOp::get_operation_kind(void)
    //--------------------------------------------------------------------------
    {
      return PENDING_PARTITION_OP_KIND;
    }

    /////////////////////////////////////////////////////////////
    // Dependent Partition Op 
    /////////////////////////////////////////////////////////////

    //--------------------------------------------------------------------------
    DependentPartitionOp::DependentPartitionOp(Runtime *rt)
      : Operation(rt)
    //--------------------------------------------------------------------------
    {
    }

    //--------------------------------------------------------------------------
    DependentPartitionOp::DependentPartitionOp(const DependentPartitionOp &rhs)
      : Operation(NULL)
    //--------------------------------------------------------------------------
    {
      // should never be called
      assert(false);
    }

    //--------------------------------------------------------------------------
    DependentPartitionOp::~DependentPartitionOp(void)
    //--------------------------------------------------------------------------
    {
    }

    //--------------------------------------------------------------------------
    DependentPartitionOp& DependentPartitionOp::operator=(
                                                const DependentPartitionOp &rhs)
    //--------------------------------------------------------------------------
    {
      // should never be called
      assert(false);
      return *this;
    }

    //--------------------------------------------------------------------------
    void DependentPartitionOp::initialize_by_field(SingleTask *ctx, 
                                                   IndexPartition pid,
                                    LogicalRegion handle, LogicalRegion parent,
                                    const Domain &space, FieldID fid)
    //--------------------------------------------------------------------------
    {
      initialize_operation(ctx, true/*track*/); 
      partition_kind = BY_FIELD;
      // Projection region requirement since we need the whole sub-tree
      requirement = RegionRequirement(handle, 0/*idx*/, READ_ONLY, 
                                      EXCLUSIVE, parent);
      requirement.add_field(fid);
      partition_handle = pid;
      color_space = space;
      if (Runtime::legion_spy_enabled)
        perform_logging();
    }

    //--------------------------------------------------------------------------
    void DependentPartitionOp::initialize_by_image(SingleTask *ctx, 
                                                   IndexPartition pid,
                                          LogicalPartition projection,
                                          LogicalRegion parent, FieldID fid, 
                                          const Domain &space)
    //--------------------------------------------------------------------------
    {
      initialize_operation(ctx, true/*track*/);
      partition_kind = BY_IMAGE;
      // Projection region requirement since we need the whole sub-tree
      requirement = RegionRequirement(projection, 0/*id*/, READ_ONLY,
                                      EXCLUSIVE, parent);
      requirement.add_field(fid);
      partition_handle = pid;
      color_space = space;
      if (Runtime::legion_spy_enabled)
        perform_logging();
    }

    //--------------------------------------------------------------------------
    void DependentPartitionOp::initialize_by_preimage(SingleTask *ctx,
                                    IndexPartition pid, IndexPartition proj,
                                    LogicalRegion handle, LogicalRegion parent,
                                    FieldID fid, const Domain &space)
    //--------------------------------------------------------------------------
    {
      initialize_operation(ctx, true/*track*/);
      partition_kind = BY_PREIMAGE;
      // Projection region requirement since we need the whole sub-tree
      requirement = RegionRequirement(handle, 0/*idx*/, READ_ONLY, 
                                      EXCLUSIVE, parent);
      requirement.add_field(fid);
      partition_handle = pid;
      color_space = space;
      projection = proj;
      if (Runtime::legion_spy_enabled)
        perform_logging();
    }

    //--------------------------------------------------------------------------
    void DependentPartitionOp::perform_logging()
    //--------------------------------------------------------------------------
    {
      LegionSpy::log_dependent_partition_operation(
          parent_ctx->get_unique_id(),
          unique_op_id,
          partition_handle.id,
          partition_kind);
      if (requirement.handle_type == PART_PROJECTION)
        LegionSpy::log_logical_requirement(unique_op_id, 0/*idx*/,
                                  false/*region*/,
                                  requirement.partition.index_partition.id,
                                  requirement.partition.field_space.id,
                                  requirement.partition.tree_id,
                                  requirement.privilege,
                                  requirement.prop,
                                  requirement.redop,
                                  requirement.parent.index_space.id);
      else
        LegionSpy::log_logical_requirement(unique_op_id, 0/*idx*/,
                                  true/*region*/,
                                  requirement.region.index_space.id,
                                  requirement.region.field_space.id,
                                  requirement.region.tree_id,
                                  requirement.privilege,
                                  requirement.prop,
                                  requirement.redop,
                                  requirement.parent.index_space.id);
      LegionSpy::log_requirement_fields(unique_op_id, 0/*index*/,
                                        requirement.privilege_fields);
    }

    //--------------------------------------------------------------------------
    const RegionRequirement& DependentPartitionOp::get_requirement(void) const
    //--------------------------------------------------------------------------
    {
      return requirement;
    }

    //--------------------------------------------------------------------------
    void DependentPartitionOp::trigger_dependence_analysis(void)
    //--------------------------------------------------------------------------
    {
      compute_parent_index();
      initialize_privilege_path(privilege_path, requirement);
      begin_dependence_analysis();
      runtime->forest->perform_dependence_analysis(this, 0/*idx*/,
                                                   requirement,
                                                   version_info,
                                                   restrict_info,
                                                   privilege_path);
      end_dependence_analysis();
    }

    //--------------------------------------------------------------------------
    void DependentPartitionOp::trigger_remote_state_analysis(
                                                          UserEvent ready_event)
    //--------------------------------------------------------------------------
    {
      RegionTreeContext physical_ctx = 
        parent_ctx->find_enclosing_context(parent_req_index);
      std::set<Event> preconditions;  
      version_info.make_local(preconditions, runtime->forest,
                              physical_ctx.get_id());
      if (preconditions.empty())
        ready_event.trigger();
      else
        Runtime::trigger_event<true>(ready_event,
            Runtime::merge_events<true>(preconditions));
    }

    //--------------------------------------------------------------------------
    bool DependentPartitionOp::trigger_execution(void)
    //--------------------------------------------------------------------------
    {
      RegionTreeContext physical_ctx = 
        parent_ctx->find_enclosing_context(parent_req_index);
<<<<<<< HEAD
      // We still have to do the traversal to flush any reductions
      InstanceSet empty_instances;
      runtime->forest->physical_traverse_path(physical_ctx, privilege_path,
                                              requirement, version_info, this, 
                                              false/*find valid*/,
                                              empty_instances
#ifdef DEBUG_HIGH_LEVEL
                                              , 0/*idx*/, get_logging_name()
                                              , unique_op_id
=======
      Processor local_proc = parent_ctx->get_executing_processor();
      // If we haven't already premapped the path, then do so now
      if (!requirement.premapped)
      {
        requirement.premapped = runtime->forest->premap_physical_region(
                  physical_ctx, privilege_path, requirement, version_info,
                  this, parent_ctx, local_proc, 0/*idx*/
#ifdef DEBUG_HIGH_LEVEL
                  , get_logging_name(), unique_op_id
#endif
                  );
#ifdef DEBUG_HIGH_LEVEL
        assert(requirement.premapped);
>>>>>>> df274ceb
#endif
                                              );
      Event ready_event = Event::NO_EVENT;
      switch (partition_kind)
      {
        case BY_FIELD:
          {
            ready_event = 
<<<<<<< HEAD
              runtime->forest->create_partition_by_field(physical_ctx, this,
                                                         requirement,
=======
              runtime->forest->create_partition_by_field(physical_ctx,
                                                         local_proc, this,
                                                         requirement, 0/*idx*/,
>>>>>>> df274ceb
                                                         partition_handle,
                                                         color_space,
                                                         completion_event,
                                                         version_info);
            break;
          }
        case BY_IMAGE:
          {
            ready_event = 
<<<<<<< HEAD
              runtime->forest->create_partition_by_image(physical_ctx, this,
                                                         requirement,
=======
              runtime->forest->create_partition_by_image(physical_ctx,
                                                         local_proc, this,
                                                         requirement, 0/*idx*/,
>>>>>>> df274ceb
                                                         partition_handle,
                                                         color_space,
                                                         completion_event,
                                                         version_info);
            break;
          }
        case BY_PREIMAGE:
          {
            ready_event = 
<<<<<<< HEAD
              runtime->forest->create_partition_by_preimage(physical_ctx, this,
                                                            requirement,
=======
              runtime->forest->create_partition_by_preimage(physical_ctx,
                                                            local_proc, this,
                                                            requirement, 
                                                            0/*idx*/,
>>>>>>> df274ceb
                                                            projection,
                                                            partition_handle,
                                                            color_space,
                                                            completion_event,
                                                            version_info);
            break;
          }
        default:
          assert(false); // should never get here
      }
      // Once we are done running these routines, we can mark
      // that the handles have all been completed
#ifdef DEBUG_HIGH_LEVEL
      assert(handle_ready.exists() && !handle_ready.has_triggered());
#endif
      handle_ready.trigger();
      complete_mapping();
      Runtime::trigger_event<false>(completion_event, ready_event);
      need_completion_trigger = false;
      complete_execution(ready_event);
      // return true since we succeeded
      return true;
    }

    //--------------------------------------------------------------------------
    unsigned DependentPartitionOp::find_parent_index(unsigned idx)
    //--------------------------------------------------------------------------
    {
#ifdef DEBUG_HIGH_LEVEL
      assert(idx == 0);
#endif
      return parent_req_index;
    }

    //--------------------------------------------------------------------------
    FatTreePath* DependentPartitionOp::compute_fat_path(unsigned idx)
    //--------------------------------------------------------------------------
    {
#ifdef DEBUG_HIGH_LEVEL
      assert(idx == 0);
#endif
      if (requirement.handle_type == PART_PROJECTION)
      {
        IndexPartition handle = requirement.partition.get_index_partition();
        return runtime->forest->compute_full_fat_path(handle);
      }
      else
      {
        IndexSpace handle = requirement.region.get_index_space();
        return runtime->forest->compute_full_fat_path(handle);
      }
    }

    //--------------------------------------------------------------------------
    void DependentPartitionOp::activate(void)
    //--------------------------------------------------------------------------
    {
      activate_operation();
      handle_ready = UserEvent::create_user_event();
    }

    //--------------------------------------------------------------------------
    void DependentPartitionOp::deactivate(void)
    //--------------------------------------------------------------------------
    {
      deactivate_operation();
      privilege_path = RegionTreePath();
      if (!handle_ready.has_triggered())
        handle_ready.trigger();
      version_info.clear();
      restrict_info.clear();
      runtime->free_dependent_partition_op(this);
    }

    //--------------------------------------------------------------------------
    const char* DependentPartitionOp::get_logging_name(void)
    //--------------------------------------------------------------------------
    {
      return op_names[DEPENDENT_PARTITION_OP_KIND];
    }

    //--------------------------------------------------------------------------
    Operation::OpKind DependentPartitionOp::get_operation_kind(void)
    //--------------------------------------------------------------------------
    {
      return DEPENDENT_PARTITION_OP_KIND;
    }

    //--------------------------------------------------------------------------
    size_t DependentPartitionOp::get_region_count(void) const
    //--------------------------------------------------------------------------
    {
      return 1;
    }

    //--------------------------------------------------------------------------
    void DependentPartitionOp::trigger_commit(void)
    //--------------------------------------------------------------------------
    {
      version_info.release();
      commit_operation(true/*deactivate*/);
    }

    //--------------------------------------------------------------------------
    void DependentPartitionOp::compute_parent_index(void)
    //--------------------------------------------------------------------------
    {
      int parent_index = parent_ctx->find_parent_region_req(requirement);
      if (parent_index < 0)
      {
        log_region.error("Parent task %s (ID %lld) of partition "
                                   "operation (ID %lld) does not have a region "
                                   "requirement for region (%x,%x,%x) "
                                   "as a parent of region requirement.",
                                   parent_ctx->get_task_name(), 
                                   parent_ctx->get_unique_id(),
                                   unique_op_id, 
                                   requirement.region.index_space.id,
                                   requirement.region.field_space.id, 
                                   requirement.region.tree_id);
#ifdef DEBUG_HIGH_LEVEL
        assert(false);
#endif
        exit(ERROR_BAD_PARENT_REGION);
      }
      else
        parent_req_index = unsigned(parent_index);
    }

    enum PendingPartitionKind
    {
      EQUAL_PARTITION = 0,
      WEIGHTED_PARTITION,
      UNION_PARTITION,
      INTERSECTION_PARTITION,
      DIFFERENCE_PARTITION,
    };
    //--------------------------------------------------------------------------
    void PendingPartitionOp::EqualPartitionThunk::perform_logging(
                                                         PendingPartitionOp* op)
    //--------------------------------------------------------------------------
    {
      LegionSpy::log_target_pending_partition(op->unique_op_id, pid.id,
          EQUAL_PARTITION);
    }

    //--------------------------------------------------------------------------
    void PendingPartitionOp::WeightedPartitionThunk::perform_logging(
                                                         PendingPartitionOp* op)
    //--------------------------------------------------------------------------
    {
      LegionSpy::log_target_pending_partition(op->unique_op_id, pid.id,
          WEIGHTED_PARTITION);
    }

    //--------------------------------------------------------------------------
    void PendingPartitionOp::UnionPartitionThunk::perform_logging(
                                                         PendingPartitionOp* op)
    //--------------------------------------------------------------------------
    {
      LegionSpy::log_target_pending_partition(op->unique_op_id, pid.id,
          UNION_PARTITION);
    }

    //--------------------------------------------------------------------------
    void PendingPartitionOp::IntersectionPartitionThunk::perform_logging(
                                                         PendingPartitionOp* op)
    //--------------------------------------------------------------------------
    {
      LegionSpy::log_target_pending_partition(op->unique_op_id, pid.id,
          INTERSECTION_PARTITION);
    }

    //--------------------------------------------------------------------------
    void PendingPartitionOp::DifferencePartitionThunk::perform_logging(
                                                         PendingPartitionOp* op)
    //--------------------------------------------------------------------------
    {
      LegionSpy::log_target_pending_partition(op->unique_op_id, pid.id,
          DIFFERENCE_PARTITION);
    }

    //--------------------------------------------------------------------------
    void PendingPartitionOp::CrossProductThunk::perform_logging(
                                                         PendingPartitionOp* op)
    //--------------------------------------------------------------------------
    {
    }

    //--------------------------------------------------------------------------
    void PendingPartitionOp::ComputePendingSpace::perform_logging(
                                                         PendingPartitionOp* op)
    //--------------------------------------------------------------------------
    {
    }

    //--------------------------------------------------------------------------
    void PendingPartitionOp::ComputePendingDifference::perform_logging(
                                                         PendingPartitionOp* op)
    //--------------------------------------------------------------------------
    {
    }

    ///////////////////////////////////////////////////////////// 
    // Fill Op 
    /////////////////////////////////////////////////////////////

    //--------------------------------------------------------------------------
    FillOp::FillOp(Runtime *rt)
      : SpeculativeOp(rt)
    //--------------------------------------------------------------------------
    {
    }

    //--------------------------------------------------------------------------
    FillOp::FillOp(const FillOp &rhs)
      : SpeculativeOp(NULL)
    //--------------------------------------------------------------------------
    {
      // should never be called
      assert(false);
    }

    //--------------------------------------------------------------------------
    FillOp::~FillOp(void)
    //--------------------------------------------------------------------------
    {
    }

    //--------------------------------------------------------------------------
    FillOp& FillOp::operator=(const FillOp &rhs)
    //--------------------------------------------------------------------------
    {
      // should never be called
      assert(false);
      return *this;
    }

    //--------------------------------------------------------------------------
    void FillOp::initialize(SingleTask *ctx, LogicalRegion handle,
                            LogicalRegion parent, FieldID fid,
                            const void *ptr, size_t size,
                            const Predicate &pred,bool check_privileges)
    //--------------------------------------------------------------------------
    {
      parent_ctx = ctx;
      initialize_speculation(ctx, true/*track*/, 1, pred);
      requirement = RegionRequirement(handle, WRITE_DISCARD, EXCLUSIVE, parent);
      requirement.privilege_fields.insert(fid);
      value_size = size;
      value = malloc(value_size);
      memcpy(value, ptr, value_size);
      if (check_privileges)
        check_fill_privilege();
      initialize_privilege_path(privilege_path, requirement);
      perform_logging();
    }

    //--------------------------------------------------------------------------
    void FillOp::initialize(SingleTask *ctx, LogicalRegion handle,
                            LogicalRegion parent, FieldID fid, 
                            const Future &f,
                            const Predicate &pred,bool check_privileges)
    //--------------------------------------------------------------------------
    {
      parent_ctx = ctx;
      initialize_speculation(ctx, true/*track*/, 1, pred);
      requirement = RegionRequirement(handle, WRITE_DISCARD, EXCLUSIVE, parent);
      requirement.privilege_fields.insert(fid);
      future = f;
      if (check_privileges)
        check_fill_privilege();
      initialize_privilege_path(privilege_path, requirement);
      perform_logging();
    }

    //--------------------------------------------------------------------------
    void FillOp::initialize(SingleTask *ctx, LogicalRegion handle,
                            LogicalRegion parent,
                            const std::set<FieldID> &fields,
                            const void *ptr, size_t size,
                            const Predicate &pred,bool check_privileges)
    //--------------------------------------------------------------------------
    {
      parent_ctx = ctx;
      initialize_speculation(ctx, true/*track*/, 1, pred);
      requirement = RegionRequirement(handle, WRITE_DISCARD, EXCLUSIVE, parent);
      requirement.privilege_fields = fields;
      value_size = size;
      value = malloc(value_size);
      memcpy(value, ptr, size);
      if (check_privileges)
        check_fill_privilege();
      initialize_privilege_path(privilege_path, requirement);
      perform_logging();
    }

    //--------------------------------------------------------------------------
    void FillOp::initialize(SingleTask *ctx, LogicalRegion handle,
                            LogicalRegion parent,
                            const std::set<FieldID> &fields, 
                            const Future &f,
                            const Predicate &pred,bool check_privileges)
    //--------------------------------------------------------------------------
    {
      parent_ctx = ctx;
      initialize_speculation(ctx, true/*track*/, 1, pred);
      requirement = RegionRequirement(handle, WRITE_DISCARD, EXCLUSIVE, parent);
      requirement.privilege_fields = fields;
      future = f;
      if (check_privileges)
        check_fill_privilege();
      initialize_privilege_path(privilege_path, requirement);
      if (Runtime::legion_spy_enabled)
        perform_logging();
    }

    //--------------------------------------------------------------------------
    void FillOp::initialize(SingleTask *ctx, const FillLauncher &launcher,
                            bool check_privileges)
    //--------------------------------------------------------------------------
    {
      parent_ctx = ctx;
      initialize_speculation(ctx, true/*track*/, 1, launcher.predicate);
      requirement = RegionRequirement(launcher.handle, WRITE_DISCARD,
                                      EXCLUSIVE, launcher.parent);
      requirement.privilege_fields = launcher.fields;
      value_size = launcher.argument.get_size();
      if (value_size > 0)
      {
        value = malloc(value_size);
        memcpy(value, launcher.argument.get_ptr(), value_size);
      }
      else
        future = launcher.future;
      grants = launcher.grants;
      wait_barriers = launcher.wait_barriers;
      arrive_barriers = launcher.arrive_barriers;
      if (check_privileges)
        check_fill_privilege();
      initialize_privilege_path(privilege_path, requirement);
      if (Runtime::legion_spy_enabled)
        perform_logging();
    }

    //--------------------------------------------------------------------------
    void FillOp::perform_logging(void)
    //--------------------------------------------------------------------------
    {
      LegionSpy::log_fill_operation(parent_ctx->get_unique_id(), 
                                    unique_op_id);
      LegionSpy::log_logical_requirement(unique_op_id, 0/*index*/,
                                         true/*region*/,
                                         requirement.region.index_space.id,
                                         requirement.region.field_space.id,
                                         requirement.region.tree_id,
                                         requirement.privilege,
                                         requirement.prop,
                                         requirement.redop,
                                         requirement.parent.index_space.id);
      LegionSpy::log_requirement_fields(unique_op_id, 0/*index*/,
                                        requirement.privilege_fields);
    }

    //--------------------------------------------------------------------------
    void FillOp::activate(void)
    //--------------------------------------------------------------------------
    {
      activate_speculative();
      value = NULL;
      value_size = 0;
    }

    //--------------------------------------------------------------------------
    void FillOp::deactivate(void)
    //--------------------------------------------------------------------------
    {
      deactivate_speculative();
      privilege_path.clear();
      if (value != NULL) 
      {
        free(value);
        value = NULL;
      }
      version_info.clear();
      future = Future();
      restrict_info.clear();
      grants.clear();
      wait_barriers.clear();
      arrive_barriers.clear();
      runtime->free_fill_op(this);
    }

    //--------------------------------------------------------------------------
    const char* FillOp::get_logging_name(void)
    //--------------------------------------------------------------------------
    {
      return op_names[FILL_OP_KIND];
    }

    //--------------------------------------------------------------------------
    Operation::OpKind FillOp::get_operation_kind(void)
    //--------------------------------------------------------------------------
    {
      return FILL_OP_KIND;
    }

    //--------------------------------------------------------------------------
    size_t FillOp::get_region_count(void) const
    //--------------------------------------------------------------------------
    {
      return 1;
    }

    //--------------------------------------------------------------------------
    void FillOp::trigger_dependence_analysis(void) 
    //--------------------------------------------------------------------------
    {
      // First compute the parent index
      compute_parent_index();
      begin_dependence_analysis();
      // Register a dependence on our predicate
      register_predicate_dependence();
      // If we are waiting on a future register a dependence
      if (future.impl != NULL)
        future.impl->register_dependence(this);
      runtime->forest->perform_dependence_analysis(this, 0/*idx*/, 
                                                   requirement,
                                                   version_info,
                                                   restrict_info,
                                                   privilege_path);
      end_dependence_analysis();
    }

    //--------------------------------------------------------------------------
    void FillOp::trigger_remote_state_analysis(UserEvent ready_event)
    //--------------------------------------------------------------------------
    {
      RegionTreeContext physical_ctx = 
        parent_ctx->find_enclosing_context(parent_req_index);
      std::set<Event> preconditions;  
      version_info.make_local(preconditions, runtime->forest,
                              physical_ctx.get_id());
      if (preconditions.empty())
        ready_event.trigger();
      else
        Runtime::trigger_event<true>(ready_event,
            Runtime::merge_events<true>(preconditions));
    }
    
    //--------------------------------------------------------------------------
    void FillOp::resolve_true(void)
    //--------------------------------------------------------------------------
    {
      // Put this on the queue of stuff to do
      runtime->add_to_local_queue(parent_ctx->get_executing_processor(),
                                  this, false/*prev fail*/);
    }

    //--------------------------------------------------------------------------
    void FillOp::resolve_false(void)
    //--------------------------------------------------------------------------
    {
      // Mark that this operation has completed both
      // execution and mapping indicating that we are done
      // Do it in this order to avoid calling 'execute_trigger'
      complete_execution();
      assert(0 && "TODO: advance mapping states if you care");
      complete_mapping();
    }

    //--------------------------------------------------------------------------
    bool FillOp::speculate(bool &value)
    //--------------------------------------------------------------------------
    {
      // We never speculate on fill ops since they are lazy anyway
      return false;
    }

    //--------------------------------------------------------------------------
    bool FillOp::trigger_execution(void)
    //--------------------------------------------------------------------------
    {
      RegionTreeContext physical_ctx = 
        parent_ctx->find_enclosing_context(parent_req_index);
<<<<<<< HEAD
      // Still have to walk the path
      InstanceSet empty_instances;
      runtime->forest->physical_traverse_path(physical_ctx, privilege_path,
                                              requirement, version_info, this, 
                                              false/*find valid*/,
                                              empty_instances
#ifdef DEBUG_HIGH_LEVEL
                                              , 0/*idx*/, get_logging_name()
                                              , unique_op_id
=======
      if (!requirement.premapped)
      {
        Processor local_proc = parent_ctx->get_executing_processor();
        requirement.premapped = runtime->forest->premap_physical_region(
                  physical_ctx, privilege_path, requirement, version_info,
                  this, parent_ctx, local_proc, 0/*idx*/
#ifdef DEBUG_HIGH_LEVEL
                  , get_logging_name(), unique_op_id
#endif
                  );
#ifdef DEBUG_HIGH_LEVEL
        assert(requirement.premapped);
>>>>>>> df274ceb
#endif
                                              );
      // Tell the region tree forest to fill in this field
      // Note that the forest takes ownership of the value buffer
      if (future.impl == NULL)
      {
#ifdef DEBUG_HIGH_LEVEL
        assert(value != NULL);
#endif
        InstanceSet mapped_instances;
        if (restrict_info.has_restrictions())
        {
          parent_ctx->get_physical_references(parent_req_index, 
                                              mapped_instances);
          runtime->forest->traverse_and_register(physical_ctx, privilege_path,
                                                 requirement, version_info, 
                                                 this, Event::NO_EVENT, 
                                                 mapped_instances
#ifdef DEBUG_HIGH_LEVEL
                                                 , 0/*idx*/, get_logging_name()
                                                 , unique_op_id
#endif
                                                 );
        }
        Event sync_precondition = compute_sync_precondition();
        Event done_event = 
          runtime->forest->fill_fields(physical_ctx, this, requirement, 
<<<<<<< HEAD
                                       value, value_size, version_info, 
                                       restrict_info, mapped_instances, 
                                       sync_precondition);
        if (!mapped_instances.empty() && Runtime::legion_spy_enabled)
        {
          runtime->forest->log_mapping_decision(unique_op_id, 0/*idx*/,
                                                requirement,
                                                mapped_instances);
#ifdef LEGION_SPY
          LegionSpy::log_operation_events(unique_op_id, done_event,
                                          completion_event);
#endif
        }
=======
              0/*idx*/, value, value_size, version_info, restrict_info, 
              map_ref, sync_precondition);
>>>>>>> df274ceb
        std::set<Event> applied_conditions;
        version_info.apply_mapping(physical_ctx.get_id(),
                                   runtime->address_space, applied_conditions);
        // Clear value and value size since the forest ended up 
        // taking ownership of them
        value = NULL;
        value_size = 0;
        if (!applied_conditions.empty())
          complete_mapping(Runtime::merge_events<true>(applied_conditions));
        else
          complete_mapping();
        // See if we have any arrivals to trigger
        if (!arrive_barriers.empty())
        {
          for (std::vector<PhaseBarrier>::const_iterator it = 
                arrive_barriers.begin(); it != arrive_barriers.end(); it++)
          {
            Runtime::phase_barrier_arrive<false>(it->phase_barrier, 1/*count*/,
                                                 completion_event);
          }
        }
        complete_execution(done_event);
      }
      else
      {
        // If we have a future value see if its event has triggered
        Event future_ready_event = future.impl->get_ready_event();
        if (!future_ready_event.has_triggered())
        {
          // Launch a task to handle the deferred complete
          DeferredExecuteArgs deferred_execute_args;
          deferred_execute_args.hlr_id = HLR_DEFERRED_EXECUTION_TRIGGER_ID;
          deferred_execute_args.proxy_this = this;
          runtime->issue_runtime_meta_task(&deferred_execute_args,
                                           sizeof(deferred_execute_args),
                                           HLR_DEFERRED_EXECUTION_TRIGGER_ID,
                                           HLR_LATENCY_PRIORITY,
                                           this, future_ready_event);
        }
        else
          deferred_execute(); // can do the completion now
      }
      // This should never fail
      return true;
    }

    //--------------------------------------------------------------------------
    void FillOp::deferred_execute(void)
    //--------------------------------------------------------------------------
    {
      // Make a copy of the future value since the region tree
      // will want to take ownership of the buffer
      size_t result_size = future.impl->get_untyped_size();
      void *result = malloc(result_size);
      memcpy(result, future.impl->get_untyped_result(), result_size);
      RegionTreeContext physical_ctx = 
        parent_ctx->find_enclosing_context(parent_req_index);
      InstanceSet mapped_instances;
      if (restrict_info.has_restrictions())
      {
        parent_ctx->get_physical_references(parent_req_index, mapped_instances);
        runtime->forest->traverse_and_register(physical_ctx, privilege_path,
                                               requirement, version_info, this, 
                                               Event::NO_EVENT, mapped_instances
#ifdef DEBUG_HIGH_LEVEL
                                               , 0/*idx*/, get_logging_name()
                                               , unique_op_id
#endif
                                               );
      }
      Event sync_precondition = compute_sync_precondition();
      Event done_event = 
<<<<<<< HEAD
          runtime->forest->fill_fields(physical_ctx, this, requirement, 
                                       value, value_size, version_info, 
                                       restrict_info, mapped_instances, 
                                       sync_precondition);
      if (!mapped_instances.empty() && Runtime::legion_spy_enabled)
      {
        runtime->forest->log_mapping_decision(unique_op_id, 0/*idx*/,
                                              requirement,
                                              mapped_instances);
#ifdef LEGION_SPY
        LegionSpy::log_operation_events(unique_op_id, done_event,
                                        completion_event);
#endif
      }
=======
        runtime->forest->fill_fields(physical_ctx, this, requirement, 0/*idx*/,
            result, result_size, version_info, restrict_info, 
            map_ref, sync_precondition);
>>>>>>> df274ceb
      std::set<Event> applied_conditions;
      version_info.apply_mapping(physical_ctx.get_id(),
                                 runtime->address_space, applied_conditions);
      if (!applied_conditions.empty())
        complete_mapping(Runtime::merge_events<true>(applied_conditions));
      else
        complete_mapping();
      // See if we have any arrivals to trigger
      if (!arrive_barriers.empty())
      {
        for (std::vector<PhaseBarrier>::const_iterator it = 
              arrive_barriers.begin(); it != arrive_barriers.end(); it++)
        {
          Runtime::phase_barrier_arrive<false>(it->phase_barrier, 1/*count*/,
                                               completion_event);
        }
      }
      complete_execution(done_event);
    }
    
    //--------------------------------------------------------------------------
    unsigned FillOp::find_parent_index(unsigned idx)
    //--------------------------------------------------------------------------
    {
#ifdef DEBUG_HIGH_LEVEL
      assert(idx == 0);
#endif
      return parent_req_index;
    }

    //--------------------------------------------------------------------------
    void FillOp::trigger_commit(void)
    //--------------------------------------------------------------------------
    {
      version_info.release();
      commit_operation(true/*deactivate*/);
    }

    //--------------------------------------------------------------------------
    void FillOp::check_fill_privilege(void)
    //--------------------------------------------------------------------------
    {
      FieldID bad_field;
      LegionErrorType et = runtime->verify_requirement(requirement, bad_field);
      if (et == NO_ERROR)
        et = parent_ctx->check_privilege(requirement, bad_field);
      switch (et)
      {
        case NO_ERROR:
          break;
        case ERROR_INVALID_REGION_HANDLE:
          {
            log_region.error("Requirest for invalid region handle "
                                   "(%x,%d,%d) for fill operation"
                                   "(ID %lld)",
                                   requirement.region.index_space.id, 
                                   requirement.region.field_space.id, 
                                   requirement.region.tree_id, 
                                   unique_op_id);
#ifdef DEBUG_HIGH_LEVEL
            assert(false);
#endif
            exit(ERROR_INVALID_REGION_HANDLE);
          }
        case ERROR_FIELD_SPACE_FIELD_MISMATCH:
          {
            FieldSpace sp = (requirement.handle_type == SINGULAR) || 
                            (requirement.handle_type == REG_PROJECTION)
                             ? requirement.region.field_space : 
                               requirement.partition.field_space;
            log_region.error("Field %d is not a valid field of field "
                                   "space %d for fill operation (ID %lld)",
                                   bad_field, sp.id, unique_op_id);
#ifdef DEBUG_HIGH_LEVEL
            assert(false);
#endif
            exit(ERROR_FIELD_SPACE_FIELD_MISMATCH);
          }
        case ERROR_INVALID_INSTANCE_FIELD:
          {
            log_region.error("Instance field %d is not one of the "
                                   "privilege fields for fill operation"
                                   "(ID %lld)",
                                    bad_field, unique_op_id);
#ifdef DEBUG_HIGH_LEVEL
            assert(false);
#endif
            exit(ERROR_INVALID_INSTANCE_FIELD);
          }
        case ERROR_DUPLICATE_INSTANCE_FIELD:
          {
            log_region.error("Instance field %d is a duplicate for "
                                    "fill operation (ID %lld)",
                                    bad_field, unique_op_id);
#ifdef DEBUG_HIGH_LEVEL
            assert(false);
#endif
            exit(ERROR_DUPLICATE_INSTANCE_FIELD);
          }
        case ERROR_BAD_PARENT_REGION:
          {
            log_region.error("Parent task %s (ID %lld) of fill operation "
                                   "(ID %lld) does not have a region "
                                   "requirement for region (%x,%x,%x) "
                                   "as a parent of region requirement",
                                   parent_ctx->get_task_name(), 
                                   parent_ctx->get_unique_id(),
                                   unique_op_id, 
                                   requirement.region.index_space.id,
                                   requirement.region.field_space.id, 
                                   requirement.region.tree_id);
#ifdef DEBUG_HIGH_LEVEL
            assert(false);
#endif
            exit(ERROR_BAD_PARENT_REGION);
          }
        case ERROR_BAD_REGION_PATH:
          {
            log_region.error("Region (%x,%x,%x) is not a "
                                   "sub-region of parent region "
                                   "(%x,%x,%x) for region requirement of fill "
                                   "operation (ID %lld)",
                                   requirement.region.index_space.id,
                                   requirement.region.field_space.id, 
                                   requirement.region.tree_id,
                                   requirement.parent.index_space.id,
                                   requirement.parent.field_space.id,
                                   requirement.parent.tree_id,
                                   unique_op_id);
#ifdef DEBUG_HIGH_LEVEL
            assert(false);
#endif
            exit(ERROR_BAD_REGION_PATH);
          }
        case ERROR_BAD_REGION_TYPE:
          {
            log_region.error("Region requirement of fill operation "
                                   "(ID %lld) cannot find privileges for field "
                                   "%d in parent task",
                                   unique_op_id, bad_field);
#ifdef DEBUG_HIGH_LEVEL
            assert(false);
#endif
            exit(ERROR_BAD_REGION_TYPE);
          }
        case ERROR_BAD_REGION_PRIVILEGES:
          {
            log_region.error("Privileges %x for region "
                                   "(%x,%x,%x) are not a subset of privileges "
                                   "of parent task's privileges for region "
                                   "requirement of fill operation (ID %lld)",
                                   requirement.privilege, 
                                   requirement.region.index_space.id,
                                   requirement.region.field_space.id, 
                                   requirement.region.tree_id, 
                                   unique_op_id);
#ifdef DEBUG_HIGH_LEVEL
            assert(false);
#endif
            exit(ERROR_BAD_REGION_PRIVILEGES);
          }
        // this should never happen with a fill operation 
        case ERROR_NON_DISJOINT_PARTITION: 
        default:
          assert(false); // Should never happen
      }
    }

    //--------------------------------------------------------------------------
    void FillOp::compute_parent_index(void)
    //--------------------------------------------------------------------------
    {
      int parent_index = parent_ctx->find_parent_region_req(requirement);
      if (parent_index < 0)
      {
        log_region.error("Parent task %s (ID %lld) of fill "
                               "operation (ID %lld) does not have a region "
                               "requirement for region (%x,%x,%x) as a parent",
                               parent_ctx->get_task_name(), 
                               parent_ctx->get_unique_id(),
                               unique_op_id, 
                               requirement.region.index_space.id,
                               requirement.region.field_space.id, 
                               requirement.region.tree_id);
#ifdef DEBUG_HIGH_LEVEL
        assert(false);
#endif
        exit(ERROR_BAD_PARENT_REGION);
      }
      else
        parent_req_index = unsigned(parent_index);
    }

    //--------------------------------------------------------------------------
    Event FillOp::compute_sync_precondition(void) const
    //--------------------------------------------------------------------------
    {
      if (wait_barriers.empty() && grants.empty())
        return Event::NO_EVENT;
      std::set<Event> sync_preconditions;
      if (!wait_barriers.empty())
      {
        for (std::vector<PhaseBarrier>::const_iterator it = 
              wait_barriers.begin(); it != wait_barriers.end(); it++)
        {
          Event e = it->phase_barrier.get_previous_phase();
          sync_preconditions.insert(e);
        }
      }
      if (!grants.empty())
      {
        for (std::vector<Grant>::const_iterator it = grants.begin();
              it != grants.end(); it++)
        {
          Event e = it->impl->acquire_grant();
          sync_preconditions.insert(e);
        }
      }
      return Runtime::merge_events<false/*meta*/>(sync_preconditions);
    }

    ///////////////////////////////////////////////////////////// 
    // Attach Op 
    /////////////////////////////////////////////////////////////

    //--------------------------------------------------------------------------
    AttachOp::AttachOp(Runtime *rt)
      : Operation(rt)
    //--------------------------------------------------------------------------
    {
    }

    //--------------------------------------------------------------------------
    AttachOp::AttachOp(const AttachOp &rhs)
      : Operation(NULL)
    //--------------------------------------------------------------------------
    {
      // Should never be called
      assert(false);
    }

    //--------------------------------------------------------------------------
    AttachOp::~AttachOp(void)
    //--------------------------------------------------------------------------
    {
    }

    //--------------------------------------------------------------------------
    AttachOp& AttachOp::operator=(const AttachOp &rhs)
    //--------------------------------------------------------------------------
    {
      // Should never be called
      assert(false);
      return *this;
    }

    //--------------------------------------------------------------------------
    PhysicalRegion AttachOp::initialize_hdf5(SingleTask *ctx,
                                             const char *name,
                                             LogicalRegion handle, 
                                             LogicalRegion parent,
                                      const std::map<FieldID,const char*> &fmap,
                                             LegionFileMode mode,
                                             bool check_privileges)
    //--------------------------------------------------------------------------
    {
      initialize_operation(ctx, true/*track*/);
      if (fmap.empty())
      {
        log_run.warning("WARNING: HDF5 ATTACH OPERATION ISSUED WITH NO "
                        "FIELD MAPPINGS IN TASK %s (ID %lld)! DID YOU "
                        "FORGET THEM?!?", parent_ctx->get_task_name(),
                        parent_ctx->get_unique_id());

      }
      file_type = HDF5_FILE;
      file_name = strdup(name);
      // Construct the region requirement for this task
      requirement = RegionRequirement(handle, WRITE_DISCARD, EXCLUSIVE, parent);
      for (std::map<FieldID,const char*>::const_iterator it = fmap.begin();
            it != fmap.end(); it++)
      {
        requirement.add_field(it->first);
        field_map[it->first] = strdup(it->second);
      }
      file_mode = mode;
      region = PhysicalRegion(legion_new<PhysicalRegionImpl>(requirement,
                              completion_event, true/*mapped*/, ctx,
                              0/*map id*/, 0/*tag*/, false/*leaf*/, runtime));
      if (check_privileges)
        check_privilege();
      initialize_privilege_path(privilege_path, requirement);
      return region;
    }

    //--------------------------------------------------------------------------
    PhysicalRegion AttachOp::initialize_file(SingleTask *ctx,
                                             const char *name,
                                             LogicalRegion handle,
                                             LogicalRegion parent,
                                      const std::vector<FieldID> &fvec,
                                             LegionFileMode mode,
                                             bool check_privileges)
    //--------------------------------------------------------------------------
    {
      initialize_operation(ctx, true/*track*/);
      if (fvec.empty())
      {
        log_run.warning("WARNING: FILE ATTACH OPERATION ISSUED WITH NO "
                        "FIELD MAPPINGS IN TASK %s (ID %lld)! DID YOU "
                        "FORGET THEM?!?", parent_ctx->get_task_name(),
                        parent_ctx->get_unique_id());

      }
      file_type = NORMAL_FILE;
      file_name = strdup(name);
      // Construct the region requirement for this task
      requirement = RegionRequirement(handle, WRITE_DISCARD, EXCLUSIVE, parent);
      for (std::vector<FieldID>::const_iterator it = fvec.begin();
            it != fvec.end(); it++)
      {
        requirement.add_field(*it);
      }
      file_mode = mode;
      region = PhysicalRegion(legion_new<PhysicalRegionImpl>(requirement,
                              completion_event, true/*mapped*/, ctx,
                              0/*map id*/, 0/*tag*/, false/*leaf*/, runtime));
      if (check_privileges)
        check_privilege();
      initialize_privilege_path(privilege_path, requirement);
      return region;
    }

    //--------------------------------------------------------------------------
    void AttachOp::activate(void)
    //--------------------------------------------------------------------------
    {
      activate_operation();
      file_name = NULL;
    }

    //--------------------------------------------------------------------------
    void AttachOp::deactivate(void)
    //--------------------------------------------------------------------------
    {
      deactivate_operation();
      if (file_name != NULL)
      {
        free(const_cast<char*>(file_name));
        file_name = NULL;
      }
      for (std::map<FieldID,const char*>::const_iterator it = field_map.begin();
            it != field_map.end(); it++)
      {
        free(const_cast<char*>(it->second));
      }
      field_map.clear();
      region = PhysicalRegion();
      privilege_path.clear();
      version_info.clear();
      restrict_info.clear();
      runtime->free_attach_op(this);
    }

    //--------------------------------------------------------------------------
    const char* AttachOp::get_logging_name(void)
    //--------------------------------------------------------------------------
    {
      return op_names[ATTACH_OP_KIND];
    }

    //--------------------------------------------------------------------------
    Operation::OpKind AttachOp::get_operation_kind(void)
    //--------------------------------------------------------------------------
    {
      return ATTACH_OP_KIND;
    }

    //--------------------------------------------------------------------------
    size_t AttachOp::get_region_count(void) const
    //--------------------------------------------------------------------------
    {
      return 1;
    }
    
    //--------------------------------------------------------------------------
    void AttachOp::trigger_dependence_analysis(void)
    //--------------------------------------------------------------------------
    {
      // First compute the parent index
      compute_parent_index();
      begin_dependence_analysis();
      runtime->forest->perform_dependence_analysis(this, 0/*idx*/, 
                                                   requirement,
                                                   version_info,
                                                   restrict_info, 
                                                   privilege_path);
      // If we have any restriction on ourselves, that is very bad
      if (restrict_info.has_restrictions())
      {
        log_run.error("Illegal file attachment for file %s performed on "
                      "logical region (%x,%x,%x) which is under "
                      "restricted coherence! User coherence must first "
                      "be acquired with an acquire operation before "
                      "attachment can be performed.", file_name,
                      requirement.region.index_space.id,
                      requirement.region.field_space.id,
                      requirement.region.tree_id);
#ifdef DEBUG_HIGH_LEVEL
        assert(false);
#endif
        exit(ERROR_ILLEGAL_FILE_ATTACH);
      }
      // After we are done with our dependence analysis, then we 
      // need to add restricted coherence on the logical region 
      RegionTreeContext ctx = 
        parent_ctx->find_enclosing_context(parent_req_index);
      runtime->forest->restrict_user_coherence(ctx, parent_ctx, 
                                               requirement.region,
                                               requirement.privilege_fields);
      end_dependence_analysis();
    }

    //--------------------------------------------------------------------------
    void AttachOp::trigger_remote_state_analysis(UserEvent ready_event)
    //--------------------------------------------------------------------------
    {
      RegionTreeContext physical_ctx = 
        parent_ctx->find_enclosing_context(parent_req_index);
      std::set<Event> preconditions;  
      version_info.make_local(preconditions, runtime->forest,
                              physical_ctx.get_id());
      if (preconditions.empty())
        ready_event.trigger();
      else
        Runtime::trigger_event<true>(ready_event,
            Runtime::merge_events<true>(preconditions));
    }

    //--------------------------------------------------------------------------
    bool AttachOp::trigger_execution(void)
    //--------------------------------------------------------------------------
    {
      RegionTreeContext physical_ctx = 
        parent_ctx->find_enclosing_context(parent_req_index);
<<<<<<< HEAD
      // We still have to do a traversal to make sure everything is open
      InstanceSet empty_instances;
      runtime->forest->physical_traverse_path(physical_ctx, privilege_path,
                                              requirement, version_info, this,
                                              false/*find valid*/,
                                              empty_instances
#ifdef DEBUG_HIGH_LEVEL
                                              , 0/*idx*/, get_logging_name()
                                              , unique_op_id
=======
      if (!requirement.premapped)
      {
        Processor local_proc = parent_ctx->get_executing_processor();
        requirement.premapped = runtime->forest->premap_physical_region(
                  physical_ctx, privilege_path, requirement, version_info,
                  this, parent_ctx, local_proc, 0/*idx*/
#ifdef DEBUG_HIGH_LEVEL
                  , get_logging_name(), unique_op_id
#endif
                  );
#ifdef DEBUG_HIGH_LEVEL
        assert(requirement.premapped);
>>>>>>> df274ceb
#endif
                                              );
      InstanceRef result = runtime->forest->attach_file(physical_ctx,
                                                        requirement, this,
                                                        version_info);
#ifdef DEBUG_HIGH_LEVEL
      assert(result.has_ref());
#endif
      std::set<Event> applied_conditions;
      version_info.apply_mapping(physical_ctx.get_id(),
                                 runtime->address_space, applied_conditions);
      // This operation is ready once the file is attached
      region.impl->set_reference(result);
      // Once we have created the instance, then we are done
      if (!applied_conditions.empty())
        complete_mapping(Runtime::merge_events<true>(applied_conditions));
      else
        complete_mapping();
      Event attach_event = result.get_ready_event();
      Runtime::trigger_event<false>(completion_event, attach_event);
      need_completion_trigger = false;
      complete_execution(attach_event);
      // Should always succeed
      return true;
    }

    //--------------------------------------------------------------------------
    unsigned AttachOp::find_parent_index(unsigned idx)
    //--------------------------------------------------------------------------
    {
#ifdef DEBUG_HIGH_LEVEL
      assert(idx == 0);
#endif
      return parent_req_index;
    }

    //--------------------------------------------------------------------------
    void AttachOp::trigger_commit(void)
    //--------------------------------------------------------------------------
    {
      version_info.release();
      commit_operation(true/*deactivate*/);
    }

    //--------------------------------------------------------------------------
    PhysicalInstance AttachOp::create_instance(const Domain &dom,
             const std::vector<size_t> &sizes, LayoutConstraintSet &constraints)
    //--------------------------------------------------------------------------
    {
      // TODO: Update attach operation to fill in 
      // constraints for different file types
      assert(false);
      if (file_type == HDF5_FILE) {
        // First build the set of field paths
        std::vector<const char*> field_files(field_map.size());
        unsigned idx = 0;
        for (std::map<FieldID,const char*>::const_iterator it = 
              field_map.begin(); it != field_map.end(); it++, idx++)
        {
          field_files[idx] = it->second;
        }
        // Now ask the low-level runtime to create the instance
        PhysicalInstance result = dom.create_hdf5_instance(file_name, sizes,
                             field_files, (file_mode == LEGION_FILE_READ_ONLY));
#ifdef DEBUG_HIGH_LEVEL
      assert(result.exists());
#endif
        return result;
      } else if (file_type == NORMAL_FILE) {
        PhysicalInstance result = 
          dom.create_file_instance(file_name, sizes, file_mode);
        return result;
      } else {
        assert(0);
        return PhysicalInstance::NO_INST;
      }
    }

    //--------------------------------------------------------------------------
    void AttachOp::check_privilege(void)
    //--------------------------------------------------------------------------
    {
      FieldID bad_field;
      LegionErrorType et = runtime->verify_requirement(requirement, bad_field);
      // If that worked, then check the privileges with the parent context
      if (et == NO_ERROR)
        et = parent_ctx->check_privilege(requirement, bad_field);
      switch (et)
      {
        // Not there is no such things as bad privileges for 
        // acquires and releases because they are controlled by the runtime
        case NO_ERROR:
        case ERROR_BAD_REGION_PRIVILEGES:
          break;
        case ERROR_INVALID_REGION_HANDLE:
          {
            log_region.error("Requirest for invalid region handle "
                                   "(%x,%d,%d) for attach operation "
                                   "(ID %lld)",
                                   requirement.region.index_space.id, 
                                   requirement.region.field_space.id, 
                                   requirement.region.tree_id, 
                                   unique_op_id);
#ifdef DEBUG_HIGH_LEVEL
            assert(false);
#endif
            exit(ERROR_INVALID_REGION_HANDLE);
          }
        case ERROR_FIELD_SPACE_FIELD_MISMATCH:
          {
            FieldSpace sp = (requirement.handle_type == SINGULAR) || 
                            (requirement.handle_type == REG_PROJECTION)
                             ? requirement.region.field_space : 
                               requirement.partition.field_space;
            log_region.error("Field %d is not a valid field of field "
                                   "space %d for attach operation (ID %lld)",
                                   bad_field, sp.id, unique_op_id);
#ifdef DEBUG_HIGH_LEVEL
            assert(false);
#endif
            exit(ERROR_FIELD_SPACE_FIELD_MISMATCH);
          }
        case ERROR_INVALID_INSTANCE_FIELD:
          {
            log_region.error("Instance field %d is not one of the "
                                   "privilege fields for attach operation "
                                   "(ID %lld)",
                                    bad_field, unique_op_id);
#ifdef DEBUG_HIGH_LEVEL
            assert(false);
#endif
            exit(ERROR_INVALID_INSTANCE_FIELD);
          }
        case ERROR_DUPLICATE_INSTANCE_FIELD:
          {
            log_region.error("Instance field %d is a duplicate for "
                                    "attach operation (ID %lld)",
                                    bad_field, unique_op_id);
#ifdef DEBUG_HIGH_LEVEL
            assert(false);
#endif
            exit(ERROR_DUPLICATE_INSTANCE_FIELD);
          }
        case ERROR_BAD_PARENT_REGION:
          {
            log_region.error("Parent task %s (ID %lld) of attach operation "
                                   "(ID %lld) does not have a region "
                                   "requirement for region (%x,%x,%x) "
                                   "as a parent of region requirement",
                                   parent_ctx->get_task_name(), 
                                   parent_ctx->get_unique_id(),
                                   unique_op_id, 
                                   requirement.region.index_space.id,
                                   requirement.region.field_space.id, 
                                   requirement.region.tree_id);
#ifdef DEBUG_HIGH_LEVEL
            assert(false);
#endif
            exit(ERROR_BAD_PARENT_REGION);
          }
        case ERROR_BAD_REGION_PATH:
          {
            log_region.error("Region (%x,%x,%x) is not a "
                             "sub-region of parent region "
                             "(%x,%x,%x) for region requirement of attach "
                             "operation (ID %lld)",
                             requirement.region.index_space.id,
                             requirement.region.field_space.id, 
                             requirement.region.tree_id,
                             requirement.parent.index_space.id,
                             requirement.parent.field_space.id,
                             requirement.parent.tree_id,
                             unique_op_id);
#ifdef DEBUG_HIGH_LEVEL
            assert(false);
#endif
            exit(ERROR_BAD_REGION_PATH);
          }
        case ERROR_BAD_REGION_TYPE:
          {
            log_region.error("Region requirement of attach operation "
                                   "(ID %lld) cannot find privileges for field "
                                   "%d in parent task",
                                   unique_op_id, bad_field);
#ifdef DEBUG_HIGH_LEVEL
            assert(false);
#endif
            exit(ERROR_BAD_REGION_TYPE);
          }
        // this should never happen with an inline mapping
        case ERROR_NON_DISJOINT_PARTITION: 
        default:
          assert(false); // Should never happen
      }
    }

    //--------------------------------------------------------------------------
    void AttachOp::compute_parent_index(void)
    //--------------------------------------------------------------------------
    {
      int parent_index = parent_ctx->find_parent_region_req(requirement);
      if (parent_index < 0)
      {
        log_region.error("Parent task %s (ID %lld) of attach "
                               "operation (ID %lld) does not have a region "
                               "requirement for region (%x,%x,%x) as a parent",
                               parent_ctx->get_task_name(), 
                               parent_ctx->get_unique_id(),
                               unique_op_id, 
                               requirement.region.index_space.id,
                               requirement.region.field_space.id, 
                               requirement.region.tree_id);
#ifdef DEBUG_HIGH_LEVEL
        assert(false);
#endif
        exit(ERROR_BAD_PARENT_REGION);
      }
      else
        parent_req_index = unsigned(parent_index);
    }

    ///////////////////////////////////////////////////////////// 
    // Detach Op 
    /////////////////////////////////////////////////////////////

    //--------------------------------------------------------------------------
    DetachOp::DetachOp(Runtime *rt)
      : Operation(rt)
    //--------------------------------------------------------------------------
    {
    }

    //--------------------------------------------------------------------------
    DetachOp::DetachOp(const DetachOp &rhs)
      : Operation(NULL)
    //--------------------------------------------------------------------------
    {
      // should never be called
      assert(false);
    }

    //--------------------------------------------------------------------------
    DetachOp::~DetachOp(void)
    //--------------------------------------------------------------------------
    {
    }

    //--------------------------------------------------------------------------
    DetachOp& DetachOp::operator=(const DetachOp &rhs)
    //--------------------------------------------------------------------------
    {
      // should never be called
      assert(false);
      return *this;
    }

    //--------------------------------------------------------------------------
    void DetachOp::initialize_detach(SingleTask *ctx, 
                                     PhysicalRegion region)
    //--------------------------------------------------------------------------
    {
      initialize_operation(ctx, true/*track*/);
      // No need to check privileges because we never would have been
      // able to attach in the first place anyway.
      requirement = region.impl->get_requirement();
      initialize_privilege_path(privilege_path, requirement);
      // Delay getting a reference until trigger_execution().  This means we
      //  have to keep region
      this->region = region;
    }

    //--------------------------------------------------------------------------
    void DetachOp::activate(void)
    //--------------------------------------------------------------------------
    {
      activate_operation();
    }

    //--------------------------------------------------------------------------
    void DetachOp::deactivate(void)
    //--------------------------------------------------------------------------
    {
      deactivate_operation();
      region = PhysicalRegion();
      privilege_path.clear();
      version_info.clear();
      restrict_info.clear();
      runtime->free_detach_op(this);
    }

    //--------------------------------------------------------------------------
    const char* DetachOp::get_logging_name(void)
    //--------------------------------------------------------------------------
    {
      return op_names[DETACH_OP_KIND];
    }

    //--------------------------------------------------------------------------
    Operation::OpKind DetachOp::get_operation_kind(void)
    //--------------------------------------------------------------------------
    {
      return DETACH_OP_KIND;
    }

    //--------------------------------------------------------------------------
    size_t DetachOp::get_region_count(void) const
    //--------------------------------------------------------------------------
    {
      return 1;
    }

    //--------------------------------------------------------------------------
    void DetachOp::trigger_dependence_analysis(void)
    //--------------------------------------------------------------------------
    {
      // First compute the parent index
      compute_parent_index();
      begin_dependence_analysis();
      // Before we do our dependence analysis, we can remove the 
      // restricted coherence on the logical region
      RegionTreeContext ctx = 
        parent_ctx->find_enclosing_context(parent_req_index);
      runtime->forest->acquire_user_coherence(ctx, requirement.region,
                                              requirement.privilege_fields);
      runtime->forest->perform_dependence_analysis(this, 0/*idx*/, 
                                                   requirement, 
                                                   version_info,
                                                   restrict_info,
                                                   privilege_path);
      end_dependence_analysis();
    }

    //--------------------------------------------------------------------------
    void DetachOp::trigger_remote_state_analysis(UserEvent ready_event)
    //--------------------------------------------------------------------------
    {
      RegionTreeContext physical_ctx = 
        parent_ctx->find_enclosing_context(parent_req_index);
      std::set<Event> preconditions;  
      version_info.make_local(preconditions, runtime->forest,
                              physical_ctx.get_id());
      if (preconditions.empty())
        ready_event.trigger();
      else
        Runtime::trigger_event<true>(ready_event,
            Runtime::merge_events<true>(preconditions));
    }
    
    //--------------------------------------------------------------------------
    bool DetachOp::trigger_execution(void)
    //--------------------------------------------------------------------------
    {
      // Actual unmap of an inline mapped region was deferred to here
      if (region.impl->is_mapped())
        region.impl->unmap_region();
      // Now we can get the reference we need for the detach operation
      InstanceSet references;
      region.impl->get_references(references);
#ifdef DEBUG_HIGH_LEVEL
      assert(references.size() == 1);
#endif
      InstanceRef reference = references[0];
      // Check that this is actually a file
      PhysicalManager *manager = reference.get_manager();
#ifdef DEBUG_HIGH_LEVEL
      assert(!manager->is_reduction_manager()); 
#endif
      InstanceManager *inst_manager = manager->as_instance_manager(); 
      if (!inst_manager->is_attached_file())
      {
        log_run.error("Illegal detach operation on a physical region which "
                      "was not attached!");
#ifdef DEBUG_HIGH_LEVEL
        assert(false);
#endif
        exit(ERROR_ILLEGAL_DETACH_OPERATION);
      }

      RegionTreeContext physical_ctx = 
        parent_ctx->find_enclosing_context(parent_req_index);
<<<<<<< HEAD
=======
      if (!requirement.premapped)
      {
        Processor local_proc = parent_ctx->get_executing_processor();
        requirement.premapped = runtime->forest->premap_physical_region(
                  physical_ctx, privilege_path, requirement, version_info,
                  this, parent_ctx, local_proc, 0/*idx*/
#ifdef DEBUG_HIGH_LEVEL
                  , get_logging_name(), unique_op_id
#endif
                  );
#ifdef DEBUG_HIGH_LEVEL
        assert(requirement.premapped);
#endif
      }
>>>>>>> df274ceb
      Event detach_event = 
        runtime->forest->detach_file(physical_ctx, requirement, 
                                     this, version_info, reference);
      std::set<Event> applied_conditions;
      version_info.apply_mapping(physical_ctx.get_id(),
                                 runtime->address_space, applied_conditions);
      if (!applied_conditions.empty())
        complete_mapping(Runtime::merge_events<true>(applied_conditions));
      else
        complete_mapping();
      Runtime::trigger_event<false>(completion_event, detach_event);
      need_completion_trigger = false;
      complete_execution(detach_event);
      // This should always succeed
      return true;
    }

    //--------------------------------------------------------------------------
    unsigned DetachOp::find_parent_index(unsigned idx)
    //--------------------------------------------------------------------------
    {
#ifdef DEBUG_HIGH_LEVEL
      assert(idx == 0);
#endif
      return parent_req_index;
    }

    //--------------------------------------------------------------------------
    void DetachOp::trigger_commit(void)
    //--------------------------------------------------------------------------
    {
      version_info.release();
      commit_operation(true/*deactivate*/);
    }

    //--------------------------------------------------------------------------
    void DetachOp::compute_parent_index(void)
    //--------------------------------------------------------------------------
    {
      int parent_index = parent_ctx->find_parent_region_req(requirement);
      if (parent_index < 0)
      {
        log_region.error("Parent task %s (ID %lld) of detach "
                               "operation (ID %lld) does not have a region "
                               "requirement for region (%x,%x,%x) as a parent",
                               parent_ctx->get_task_name(), 
                               parent_ctx->get_unique_id(),
                               unique_op_id, 
                               requirement.region.index_space.id,
                               requirement.region.field_space.id, 
                               requirement.region.tree_id);
#ifdef DEBUG_HIGH_LEVEL
        assert(false);
#endif
        exit(ERROR_BAD_PARENT_REGION);
      }
      else
        parent_req_index = unsigned(parent_index);
    }

    ///////////////////////////////////////////////////////////// 
    // Timing Op 
    /////////////////////////////////////////////////////////////

    //--------------------------------------------------------------------------
    TimingOp::TimingOp(Runtime *rt)
      : Operation(rt)
    //--------------------------------------------------------------------------
    {
    }

    //--------------------------------------------------------------------------
    TimingOp::TimingOp(const TimingOp &rhs)
      : Operation(NULL)
    //--------------------------------------------------------------------------
    {
      // should never be called
      assert(false);
    }

    //--------------------------------------------------------------------------
    TimingOp::~TimingOp(void)
    //--------------------------------------------------------------------------
    {
    }

    //--------------------------------------------------------------------------
    TimingOp& TimingOp::operator=(const TimingOp &rhs)
    //--------------------------------------------------------------------------
    {
      // should never be called
      assert(false);
      return *this;
    }

    //--------------------------------------------------------------------------
    Future TimingOp::initialize(SingleTask *ctx, const Future &pre)
    //--------------------------------------------------------------------------
    {
      kind = ABSOLUTE_MEASUREMENT;
      precondition = pre; 
      result = Future(legion_new<FutureImpl>(runtime, true/*register*/,
                  runtime->get_available_distributed_id(true),
                  runtime->address_space, runtime->address_space, this));
      return result;
    }

    //--------------------------------------------------------------------------
    Future TimingOp::initialize_microseconds(SingleTask *ctx, const Future &pre)
    //--------------------------------------------------------------------------
    {
      kind = MICROSECOND_MEASUREMENT;
      precondition = pre;
      result = Future(legion_new<FutureImpl>(runtime, true/*register*/,
                  runtime->get_available_distributed_id(true),
                  runtime->address_space, runtime->address_space, this));
      return result;
    }

    //--------------------------------------------------------------------------
    Future TimingOp::initialize_nanoseconds(SingleTask *ctx, const Future &pre)
    //--------------------------------------------------------------------------
    {
      kind = NANOSECOND_MEASUREMENT;
      precondition = pre;
      result = Future(legion_new<FutureImpl>(runtime, true/*register*/,
                  runtime->get_available_distributed_id(true),
                  runtime->address_space, runtime->address_space, this));
      return result;
    }

    //--------------------------------------------------------------------------
    void TimingOp::activate(void)
    //--------------------------------------------------------------------------
    {
      activate_operation(); 
    }

    //--------------------------------------------------------------------------
    void TimingOp::deactivate(void)
    //--------------------------------------------------------------------------
    {
      deactivate_operation();
      // Remove our references
      precondition = Future();
      result = Future();
      runtime->free_timing_op(this);
    }

    //--------------------------------------------------------------------------
    const char* TimingOp::get_logging_name(void)
    //--------------------------------------------------------------------------
    {
      return op_names[TIMING_OP_KIND];
    }

    //--------------------------------------------------------------------------
    Operation::OpKind TimingOp::get_operation_kind(void)
    //--------------------------------------------------------------------------
    {
      return TIMING_OP_KIND;
    }

    //--------------------------------------------------------------------------
    void TimingOp::trigger_dependence_analysis(void)
    //--------------------------------------------------------------------------
    {
      begin_dependence_analysis();
      if (precondition.impl != NULL)
        precondition.impl->register_dependence(this);
      end_dependence_analysis();
    }

    //--------------------------------------------------------------------------
    bool TimingOp::trigger_execution(void)
    //--------------------------------------------------------------------------
    {
      complete_mapping();
      if ((precondition.impl != NULL) && 
          !(precondition.impl->ready_event.has_triggered()))
      {
        Event wait_on = precondition.impl->get_ready_event();
        DeferredExecuteArgs args;
        args.hlr_id = HLR_DEFERRED_EXECUTE_ID;
        args.proxy_this = this;
        runtime->issue_runtime_meta_task(&args, sizeof(args),
                                         HLR_DEFERRED_EXECUTE_ID,
                                         HLR_LATENCY_PRIORITY,
                                         this, wait_on);
      }
      else
        deferred_execute();
      return true;
    }

    //--------------------------------------------------------------------------
    void TimingOp::deferred_execute(void)
    //--------------------------------------------------------------------------
    {
      switch (kind)
      {
        case ABSOLUTE_MEASUREMENT:
          {
            double value = Realm::Clock::current_time();
            result.impl->set_result(&value, sizeof(value), false);
            break;
          }
        case MICROSECOND_MEASUREMENT:
          {
            long long value = Realm::Clock::current_time_in_microseconds();
            result.impl->set_result(&value, sizeof(value), false);
            break;
          }
        case NANOSECOND_MEASUREMENT:
          {
            long long value = Realm::Clock::current_time_in_nanoseconds();
            result.impl->set_result(&value, sizeof(value), false);
            break;
          }
        default:
          assert(false); // should never get here
      }
      // Complete the future
      complete_execution();
    }

    //--------------------------------------------------------------------------
    void TimingOp::trigger_complete(void)
    //--------------------------------------------------------------------------
    {
      result.impl->complete_future(); 
      complete_operation();
    }
 
  }; // namespace Internal 
}; // namespace Legion 

// EOF
<|MERGE_RESOLUTION|>--- conflicted
+++ resolved
@@ -1831,37 +1831,18 @@
     {
       RegionTreeContext physical_ctx = 
         parent_ctx->find_enclosing_context(parent_req_index);
-<<<<<<< HEAD
       InstanceSet mapped_instances;
-=======
-      Processor local_proc = parent_ctx->get_executing_processor();
-      // If we haven't already premapped the path, then do so now
-      if (!requirement.premapped)
-      {
-        requirement.premapped = runtime->forest->premap_physical_region(
-                  physical_ctx, privilege_path, requirement, version_info, 
-                  this, parent_ctx, local_proc, 0/*idx*/
-#ifdef DEBUG_HIGH_LEVEL
-                  , get_logging_name(), unique_op_id
-#endif
-                  );
-#ifdef DEBUG_HIGH_LEVEL
-        assert(requirement.premapped);
-#endif
-      }
-      MappingRef map_ref;
-      bool notify = false;
->>>>>>> df274ceb
       // If we are restricted we know the answer
       if (requirement.is_restricted())
       {
         parent_ctx->get_physical_references(parent_req_index, mapped_instances);
         runtime->forest->traverse_and_register(physical_ctx, privilege_path,
-                                               requirement, version_info, this, 
+                                               requirement, version_info, 
+                                               this, 0/*idx*/, 
                                                termination_event, 
                                                mapped_instances
 #ifdef DEBUG_HIGH_LEVEL
-                                               , 0/*idx*/, get_logging_name()
+                                               , get_logging_name()
                                                , unique_op_id
 #endif
                                                );
@@ -1872,10 +1853,11 @@
         region.impl->get_references(mapped_instances);
         runtime->forest->traverse_and_register(physical_ctx, privilege_path,
                                                requirement, version_info,
-                                               this, termination_event,
+                                               this, 0/*idx*/, 
+                                               termination_event,
                                                mapped_instances
 #ifdef DEBUG_HIGH_LEVEL
-                                               , 0/*idx*/, get_logging_name()
+                                               , get_logging_name()
                                                , unique_op_id
 #endif
                                                );
@@ -1886,11 +1868,12 @@
         // instances as part of our traversal
         InstanceSet valid_instances;
         runtime->forest->physical_traverse_path(physical_ctx, privilege_path,
-                                                requirement, version_info, this,
+                                                requirement, version_info, 
+                                                this, 0/*idx*/,
                                                 true/*find valid*/,
                                                 valid_instances
 #ifdef DEBUG_HIGH_LEVEL
-                                                , 0/*idx*/, get_logging_name()
+                                                , get_logging_name()
                                                 , unique_op_id
 #endif
                                                 );
@@ -1898,11 +1881,11 @@
         invoke_mapper(valid_instances, mapped_instances);
         // Then we can register our mapped instances
         runtime->forest->physical_register_only(physical_ctx, requirement,
-                                                version_info, this, 
+                                                version_info, this, 0/*idx*/,
                                                 termination_event, 
                                                 mapped_instances
 #ifdef DEBUG_HIGH_LEVEL
-                                                , 0/*idx*/, get_logging_name()
+                                                , get_logging_name()
                                                 , unique_op_id
 #endif
                                                 );
@@ -2980,7 +2963,6 @@
       for (unsigned idx = 0; idx < src_requirements.size(); idx++)
       {
         src_contexts[idx] = parent_ctx->find_enclosing_context(
-<<<<<<< HEAD
                                                     src_parent_indexes[idx]);
         // No need to find the valid instances if this is restricted
         if (src_requirements[idx].is_restricted())
@@ -2990,85 +2972,32 @@
                                                 src_privilege_paths[idx],
                                                 src_requirements[idx],
                                                 src_versions[idx],
-                                                this, true/*find valid*/,
+                                                this, idx, true/*find valid*/,
                                                 valid_instances
 #ifdef DEBUG_HIGH_LEVEL
-                                                , idx, get_logging_name()
+                                                , get_logging_name()
                                                 , unique_op_id
 #endif
                                                 );
         // Convert these to the valid set of mapping instances
         // No need to filter for copies
         prepare_for_mapping(valid_instances, input.src_instances[idx]);
-=======
-                                                  src_parent_indexes[idx]);
-        if (!src_requirements[idx].premapped)
-        {
-          src_requirements[idx].premapped = 
-            runtime->forest->premap_physical_region(
-                  src_contexts[idx],src_privilege_paths[idx],
-                  src_requirements[idx], src_versions[idx],
-                  this, parent_ctx, local_proc, idx
-#ifdef DEBUG_HIGH_LEVEL
-                  , get_logging_name(), unique_op_id
-#endif
-                  );
-#ifdef DEBUG_HIGH_LEVEL
-          assert(src_requirements[idx].premapped);
-#endif
-        }
->>>>>>> df274ceb
       }
       for (unsigned idx = 0; idx < dst_requirements.size(); idx++)
       {
         dst_contexts[idx] = parent_ctx->find_enclosing_context(
-<<<<<<< HEAD
                                                     dst_parent_indexes[idx]);
         // No need to find the valid instances if this is restricted
         if (dst_requirements[idx].is_restricted())
-=======
-                                                  dst_parent_indexes[idx]);
-        if (!dst_requirements[idx].premapped)
-        {
-          dst_requirements[idx].premapped = 
-            runtime->forest->premap_physical_region(
-                  dst_contexts[idx],dst_privilege_paths[idx],
-                  dst_requirements[idx], dst_versions[idx],
-                  this, parent_ctx, local_proc, src_requirements.size()+idx
-#ifdef DEBUG_HIGH_LEVEL
-                  , get_logging_name(), unique_op_id
-#endif
-                  );
-#ifdef DEBUG_HIGH_LEVEL
-          assert(dst_requirements[idx].premapped);
-#endif
-        }
-      }
-      // If we couldn't premap, then we need to try again later
-      if (!premapped)
-        return false;
-      // Now ask the mapper how to map this copy operation
-      bool notify = runtime->invoke_mapper_map_copy(local_proc, this);
-      // Map all the destination instances
-      LegionVector<MappingRef>::aligned 
-                            src_mapping_refs(src_requirements.size());
-      for (unsigned idx = 0; (idx < src_requirements.size()) && 
-            map_success; idx++)
-      {
-        // If there is no ranking for this instance then we can skip
-        // it as we will just issue copies from the existing valid instances
-        if (src_requirements[idx].target_ranking.empty())
->>>>>>> df274ceb
           continue;
         InstanceSet &valid_instances = valid_dst_instances[idx];
         runtime->forest->physical_traverse_path(dst_contexts[idx],
                                                 dst_privilege_paths[idx],
                                                 dst_requirements[idx],
                                                 dst_versions[idx],
-                                                this, true/*find valid*/,
+                                                this, idx, true/*find valid*/,
                                                 valid_instances
 #ifdef DEBUG_HIGH_LEVEL
-                                                , src_requirements.size()+idx
                                                 , get_logging_name()
                                                 , unique_op_id
 #endif
@@ -3145,10 +3074,10 @@
           runtime->forest->physical_register_only(src_contexts[idx],
                                                   src_requirements[idx],
                                                   src_versions[idx],
-                                                  this, local_completion,
+                                                  this, idx, local_completion,
                                                   src_targets
 #ifdef DEBUG_HIGH_LEVEL
-                                                  , idx, get_logging_name()
+                                                  , get_logging_name()
                                                   , unique_op_id
 #endif
                                                   );
@@ -3162,10 +3091,10 @@
           runtime->forest->traverse_and_register(src_contexts[idx],
                                                  src_privilege_paths[idx],
                                                  src_requirements[idx],
-                                                 src_versions[idx], this,
+                                                 src_versions[idx], this, idx,
                                                  local_completion, src_targets
 #ifdef DEBUG_HIGH_LEVEL
-                                                 , idx, get_logging_name()
+                                                 , get_logging_name()
                                                  , unique_op_id
 #endif
                                                  );
@@ -3191,10 +3120,10 @@
           runtime->forest->physical_register_only(dst_contexts[idx],
                                                   dst_requirements[idx],
                                                   dst_versions[idx],
-                                                  this, local_completion,
+                                                  this, idx, local_completion,
                                                   dst_targets
 #ifdef DEBUG_HIGH_LEVEL
-                                                  , idx, get_logging_name()
+                                                  , get_logging_name()
                                                   , unique_op_id
 #endif
                                                   );
@@ -3208,10 +3137,10 @@
           runtime->forest->traverse_and_register(dst_contexts[idx],
                                                  dst_privilege_paths[idx],
                                                  dst_requirements[idx],
-                                                 dst_versions[idx], this,
+                                                 dst_versions[idx], this, idx,
                                                  local_completion, dst_targets
 #ifdef DEBUG_HIGH_LEVEL
-                                                 , idx, get_logging_name()
+                                                 , get_logging_name()
                                                  , unique_op_id
 #endif
                                                  );
@@ -3232,84 +3161,11 @@
           for (std::map<Reservation,bool>::const_iterator it = 
                 local_locks.begin(); it != local_locks.end(); it++)
           {
-<<<<<<< HEAD
             local_sync_precondition = 
               Runtime::acquire_reservation<false>(it->first, it->second,
                                                   local_sync_precondition);
             // We can also issue the release here too
             Runtime::release_reservation<false>(it->first, local_completion);
-=======
-            // In this case, there is no source instance so we need
-            // to issue copies from the valid set
-            if (!IS_REDUCE(dst_requirements[idx]))
-              copy_complete_events.insert(runtime->forest->copy_across(this, 
-                                          parent_ctx->get_executing_processor(),
-                                                   src_contexts[idx],
-                                                   dst_contexts[idx],
-                                                   src_requirements[idx],
-                                                   src_versions[idx],
-                                                   dst_requirements[idx],
-                                                   dst_ref, 
-                                                   sync_precondition, idx));
-            else
-              copy_complete_events.insert(runtime->forest->reduce_across(this,
-                                          parent_ctx->get_executing_processor(),
-                                                   src_contexts[idx],
-                                                   dst_contexts[idx],
-                                                   src_requirements[idx],
-                                                   src_versions[idx],
-                                                   dst_requirements[idx],
-                                                   dst_ref, sync_precondition));
-            // Only need to apply our changes to the destination state
-            dst_versions[idx].apply_mapping(dst_contexts[idx].get_id(),
-                                runtime->address_space, applied_conditions);
-          }
-          else
-          {
-            InstanceRef src_ref = runtime->forest->register_physical_region(
-                                                        src_contexts[idx],
-                                                        src_mapping_refs[idx],
-                                                        src_requirements[idx],
-                                                        idx,
-                                                        src_versions[idx],
-                                                        this,
-                                                        local_proc,
-                                                        completion_event
-#ifdef DEBUG_HIGH_LEVEL
-                                                        , get_logging_name()
-                                                        , unique_op_id
-#endif
-                                                        );
-            
-#ifdef DEBUG_HIGH_LEVEL
-            assert(src_ref.has_ref());
-#endif
-            // Apply our changes to the state
-            src_versions[idx].apply_mapping(src_contexts[idx].get_id(),
-                                runtime->address_space, applied_conditions);
-            dst_versions[idx].apply_mapping(dst_contexts[idx].get_id(),
-                                runtime->address_space, applied_conditions);
-            if (notify)
-            {
-              src_requirements[idx].mapping_failed = false;
-              src_requirements[idx].selected_memory = src_ref.get_memory();
-            }
-            // Now issue the copies from source to destination
-            if (!IS_REDUCE(dst_requirements[idx]))
-              copy_complete_events.insert(
-                  runtime->forest->copy_across(this, src_contexts[idx],
-                                          dst_contexts[idx],
-                                          src_requirements[idx],
-                                          dst_requirements[idx],
-                                          src_ref, dst_ref, sync_precondition));
-            else
-              copy_complete_events.insert(
-                  runtime->forest->reduce_across(this, dst_contexts[idx],
-                                          dst_contexts[idx],
-                                          src_requirements[idx],
-                                          dst_requirements[idx],
-                                          src_ref, dst_ref, sync_precondition));
->>>>>>> df274ceb
           }
         }
         // If we made it here, we passed all our error-checking so
@@ -3322,7 +3178,8 @@
             runtime->forest->copy_across(src_contexts[idx], dst_contexts[idx], 
                                   src_requirements[idx], dst_requirements[idx],
                                   src_targets, dst_targets, src_versions[idx], 
-                                  src_composite, this, local_sync_precondition);
+                                  src_composite, this, idx, 
+                                  local_sync_precondition);
           Runtime::trigger_event<false>(local_completion, across_done);
         }
         else
@@ -4842,46 +4699,15 @@
       int composite_idx = -1;
       if (!restrict_info.has_restrictions())
       {
-<<<<<<< HEAD
         InstanceSet valid_instances;
         runtime->forest->physical_traverse_path(physical_ctx, privilege_path,
                                                 requirement, version_info,
-                                                this, true/*find valid*/,
+                                                this, 0/*idx*/, 
+                                                true/*find valid*/,
                                                 valid_instances
 #ifdef DEBUG_HIGH_LEVEL
-                                                , 0/*idx*/, get_logging_name()
+                                                , get_logging_name()
                                                 , unique_op_id
-=======
-        InstanceRef target_inst = privilege_path.translate_ref( 
-            parent_ctx->get_local_reference(parent_req_index));
-        target = runtime->forest->map_restricted_region(physical_ctx,
-                                                        requirement,
-                                                        0/*idx*/,
-                                                        version_info,
-                                                        local_proc,
-                                                        target_inst
-#ifdef DEBUG_HIGH_LEVEL
-                                                        , get_logging_name()
-                                                        , unique_op_id
-#endif
-                                                        );
-      }
-      // For partition operations that don't have a next child we
-      // always want to make a composite instance because the low-level
-      // runtime knows how to deal with lots of small instances
-      bool force_composite = next_children.empty() && 
-                             create_op->is_partition_op();
-      bool success = runtime->forest->perform_close_operation(physical_ctx,
-                                              requirement, parent_ctx,
-                                              local_proc, target_children,
-                                              next_children, 
-                                              close_event, target,
-                                              version_info, 
-                                              force_composite, 0/*idx*/
-#ifdef DEBUG_HIGH_LEVEL
-                                              , get_logging_name()
-                                              , unique_op_id
->>>>>>> df274ceb
 #endif
                                                 );
         // now invoke the mapper to find the instances to use
@@ -4894,11 +4720,11 @@
       // Now we can perform our close operation
       Event close_event = 
         runtime->forest->physical_perform_close(physical_ctx, requirement,
-                                                version_info, this, 
+                                                version_info, this, 0/*idx*/, 
                                                 composite_idx, target_children,
                                                 next_children, chosen_instances
 #ifdef DEBUG_HIGH_LEVEL
-                                                , 0/*idx*/, get_logging_name()
+                                                , get_logging_name()
                                                 , unique_op_id
 #endif
                                                 );
@@ -5328,16 +5154,15 @@
 #endif
       RegionTreeContext physical_ctx = 
         parent_ctx->find_enclosing_context(parent_idx);
-<<<<<<< HEAD
       // We already know the instances that we are going to need
       InstanceSet chosen_instances;
       parent_ctx->get_physical_references(parent_idx, chosen_instances);
       Event close_event = 
         runtime->forest->physical_close_context(physical_ctx, requirement,
-                                                version_info, this,
+                                                version_info, this, 0/*idx*/,
                                                 chosen_instances
 #ifdef DEBUG_HIGH_LEVEL
-                                                , 0/*idx*/, get_logging_name()
+                                                , get_logging_name()
                                                 , unique_op_id
 #endif
                                                 );
@@ -5346,23 +5171,6 @@
         runtime->forest->log_mapping_decision(unique_op_id, 0/*idx*/,
                                               requirement,
                                               chosen_instances);
-=======
-      Processor local_proc = parent_ctx->get_executing_processor();
-      // We never need to premap close operations 
-
-      // If we have a reference then we know we are closing a context
-      // to a specific physical instance, so we can issue that without
-      // worrying about failing.
-      Event close_event = runtime->forest->close_physical_context(physical_ctx,
-                                            requirement, version_info, this,
-                                            local_proc, reference, 0 /*idx*/ 
-#ifdef DEBUG_HIGH_LEVEL
-                                            , get_logging_name()
-                                            , unique_op_id
-#endif
-                                            );
-      // No need to apply our mapping because we are done!
->>>>>>> df274ceb
 #ifdef LEGION_SPY
         LegionSpy::log_operation_events(unique_op_id, close_event, 
                                         completion_event);
@@ -5869,28 +5677,6 @@
     {
       RegionTreeContext physical_ctx = 
         parent_ctx->find_enclosing_context(parent_req_index);
-<<<<<<< HEAD
-=======
-      Processor local_proc = parent_ctx->get_executing_processor();
-      // If we haven't already premapped the path, then do so now
-      if (!requirement.premapped)
-      {
-        // Use our parent_ctx as the mappable since technically
-        // we aren't a mappable.  Technically this shouldn't do anything
-        // because we've marked ourselves as being restricted.
-        requirement.premapped = runtime->forest->premap_physical_region(
-                  physical_ctx, privilege_path, requirement, version_info,
-                  this, parent_ctx, local_proc, 0/*idx*/
-#ifdef DEBUG_HIGH_LEVEL
-                  , get_logging_name(), unique_op_id
-#endif
-                  );
-#ifdef DEBUG_HIGH_LEVEL
-        assert(requirement.premapped);
-#endif
-      }
-      
->>>>>>> df274ceb
       // Map this is a restricted region. We already know the 
       // physical region that we want to map.
       InstanceSet mapped_instances;
@@ -5899,10 +5685,11 @@
       invoke_mapper();
       // Now we can map the operation
       runtime->forest->traverse_and_register(physical_ctx, privilege_path,
-                                             requirement, version_info, this, 
-                                             completion_event, mapped_instances
-#ifdef DEBUG_HIGH_LEVEL
-                                             , 0/*idx*/, get_logging_name()
+                                             requirement, version_info, 
+                                             this, 0/*idx*/, completion_event, 
+                                             mapped_instances
+#ifdef DEBUG_HIGH_LEVEL
+                                             , get_logging_name()
                                              , unique_op_id
 #endif
                                              );
@@ -6455,7 +6242,6 @@
     {
       RegionTreeContext physical_ctx = 
         parent_ctx->find_enclosing_context(parent_req_index);
-<<<<<<< HEAD
       // We already know what the answer has to be here 
       InstanceSet mapped_instances;
       parent_ctx->get_physical_references(parent_req_index, mapped_instances); 
@@ -6463,73 +6249,14 @@
       invoke_mapper();
       // Now we can map the operation
       runtime->forest->traverse_and_register(physical_ctx, privilege_path,
-                                             requirement, version_info, this, 
-                                             completion_event, mapped_instances
-#ifdef DEBUG_HIGH_LEVEL
-                                             , 0/*idx*/, get_logging_name()
+                                             requirement, version_info, 
+                                             this, 0/*idx*/, completion_event, 
+                                             mapped_instances
+#ifdef DEBUG_HIGH_LEVEL
+                                             , get_logging_name()
                                              , unique_op_id
 #endif
                                              );
-=======
-      Processor local_proc = parent_ctx->get_executing_processor();
-      // If we haven't already premapped the path, then do so now
-      if (!requirement.premapped)
-      {
-        // Use our parent_ctx as the mappable since technically
-        // we aren't a mappable.  Technically this shouldn't do anything
-        // because we've marked ourselves as being restricted.
-        requirement.premapped = runtime->forest->premap_physical_region(
-                  physical_ctx, privilege_path, requirement, version_info, 
-                  this, parent_ctx, local_proc, 0/*idx*/
-#ifdef DEBUG_HIGH_LEVEL
-                  , get_logging_name(), unique_op_id
-#endif
-                  );
-#ifdef DEBUG_HIGH_LEVEL
-        assert(requirement.premapped);
-#endif
-      }
-      
-#ifdef LEGION_SPY
-      LegionSpy::IDType inst_id;
-      {
-        const InstanceRef& ref = region.impl->get_reference();
-        inst_id = ref.get_manager()->get_instance().id;
-      }
-#endif
-      // Map this is a restricted region and then register it. The process
-      // of registering it will close up any open children to this instance.
-      MappingRef map_ref = runtime->forest->remap_physical_region(physical_ctx,
-                                                                  requirement,
-                                                                  0/*idx*/,
-                                                                  version_info,
-                                                  region.impl->get_reference()
-#ifdef DEBUG_HIGH_LEVEL
-                                                            , get_logging_name()
-                                                            , unique_op_id
-#endif
-                                                                  );
-#ifdef DEBUG_HIGH_LEVEL
-      assert(map_ref.has_ref());
-#endif
-      InstanceRef result = runtime->forest->register_physical_region(
-                                                            physical_ctx,
-                                                            map_ref,
-                                                            requirement,
-                                                            0/*idx*/,
-                                                            version_info,
-                                                            this,
-                                                            local_proc,
-                                                            completion_event
-#ifdef DEBUG_HIGH_LEVEL
-                                                            , get_logging_name()
-                                                            , unique_op_id
-#endif
-                                                            );
-#ifdef DEBUG_HIGH_LEVEL
-      assert(result.has_ref());
-#endif
->>>>>>> df274ceb
       std::set<Event> applied_conditions;
       version_info.apply_mapping(physical_ctx.get_id(),
                                  runtime->address_space, applied_conditions);
@@ -9275,31 +9002,16 @@
     {
       RegionTreeContext physical_ctx = 
         parent_ctx->find_enclosing_context(parent_req_index);
-<<<<<<< HEAD
       // We still have to do the traversal to flush any reductions
       InstanceSet empty_instances;
       runtime->forest->physical_traverse_path(physical_ctx, privilege_path,
-                                              requirement, version_info, this, 
+                                              requirement, version_info, 
+                                              this, 0/*idx*/, 
                                               false/*find valid*/,
                                               empty_instances
 #ifdef DEBUG_HIGH_LEVEL
-                                              , 0/*idx*/, get_logging_name()
+                                              , get_logging_name()
                                               , unique_op_id
-=======
-      Processor local_proc = parent_ctx->get_executing_processor();
-      // If we haven't already premapped the path, then do so now
-      if (!requirement.premapped)
-      {
-        requirement.premapped = runtime->forest->premap_physical_region(
-                  physical_ctx, privilege_path, requirement, version_info,
-                  this, parent_ctx, local_proc, 0/*idx*/
-#ifdef DEBUG_HIGH_LEVEL
-                  , get_logging_name(), unique_op_id
-#endif
-                  );
-#ifdef DEBUG_HIGH_LEVEL
-        assert(requirement.premapped);
->>>>>>> df274ceb
 #endif
                                               );
       Event ready_event = Event::NO_EVENT;
@@ -9308,14 +9020,9 @@
         case BY_FIELD:
           {
             ready_event = 
-<<<<<<< HEAD
-              runtime->forest->create_partition_by_field(physical_ctx, this,
+              runtime->forest->create_partition_by_field(physical_ctx, 
+                                                         this, 0/*idx*/,
                                                          requirement,
-=======
-              runtime->forest->create_partition_by_field(physical_ctx,
-                                                         local_proc, this,
-                                                         requirement, 0/*idx*/,
->>>>>>> df274ceb
                                                          partition_handle,
                                                          color_space,
                                                          completion_event,
@@ -9325,14 +9032,9 @@
         case BY_IMAGE:
           {
             ready_event = 
-<<<<<<< HEAD
-              runtime->forest->create_partition_by_image(physical_ctx, this,
+              runtime->forest->create_partition_by_image(physical_ctx, 
+                                                         this, 0/*idx*/,
                                                          requirement,
-=======
-              runtime->forest->create_partition_by_image(physical_ctx,
-                                                         local_proc, this,
-                                                         requirement, 0/*idx*/,
->>>>>>> df274ceb
                                                          partition_handle,
                                                          color_space,
                                                          completion_event,
@@ -9342,15 +9044,9 @@
         case BY_PREIMAGE:
           {
             ready_event = 
-<<<<<<< HEAD
-              runtime->forest->create_partition_by_preimage(physical_ctx, this,
+              runtime->forest->create_partition_by_preimage(physical_ctx, 
+                                                            this, 0/*idx*/,
                                                             requirement,
-=======
-              runtime->forest->create_partition_by_preimage(physical_ctx,
-                                                            local_proc, this,
-                                                            requirement, 
-                                                            0/*idx*/,
->>>>>>> df274ceb
                                                             projection,
                                                             partition_handle,
                                                             color_space,
@@ -9836,30 +9532,16 @@
     {
       RegionTreeContext physical_ctx = 
         parent_ctx->find_enclosing_context(parent_req_index);
-<<<<<<< HEAD
       // Still have to walk the path
       InstanceSet empty_instances;
       runtime->forest->physical_traverse_path(physical_ctx, privilege_path,
-                                              requirement, version_info, this, 
+                                              requirement, version_info, 
+                                              this, 0/*idx*/, 
                                               false/*find valid*/,
                                               empty_instances
 #ifdef DEBUG_HIGH_LEVEL
-                                              , 0/*idx*/, get_logging_name()
+                                              , get_logging_name()
                                               , unique_op_id
-=======
-      if (!requirement.premapped)
-      {
-        Processor local_proc = parent_ctx->get_executing_processor();
-        requirement.premapped = runtime->forest->premap_physical_region(
-                  physical_ctx, privilege_path, requirement, version_info,
-                  this, parent_ctx, local_proc, 0/*idx*/
-#ifdef DEBUG_HIGH_LEVEL
-                  , get_logging_name(), unique_op_id
-#endif
-                  );
-#ifdef DEBUG_HIGH_LEVEL
-        assert(requirement.premapped);
->>>>>>> df274ceb
 #endif
                                               );
       // Tell the region tree forest to fill in this field
@@ -9876,10 +9558,11 @@
                                               mapped_instances);
           runtime->forest->traverse_and_register(physical_ctx, privilege_path,
                                                  requirement, version_info, 
-                                                 this, Event::NO_EVENT, 
+                                                 this, 0/*idx*/, 
+                                                 Event::NO_EVENT,
                                                  mapped_instances
 #ifdef DEBUG_HIGH_LEVEL
-                                                 , 0/*idx*/, get_logging_name()
+                                                 , get_logging_name()
                                                  , unique_op_id
 #endif
                                                  );
@@ -9887,10 +9570,9 @@
         Event sync_precondition = compute_sync_precondition();
         Event done_event = 
           runtime->forest->fill_fields(physical_ctx, this, requirement, 
-<<<<<<< HEAD
-                                       value, value_size, version_info, 
-                                       restrict_info, mapped_instances, 
-                                       sync_precondition);
+                                       0/*idx*/, value, value_size, 
+                                       version_info, restrict_info, 
+                                       mapped_instances, sync_precondition);
         if (!mapped_instances.empty() && Runtime::legion_spy_enabled)
         {
           runtime->forest->log_mapping_decision(unique_op_id, 0/*idx*/,
@@ -9901,10 +9583,6 @@
                                           completion_event);
 #endif
         }
-=======
-              0/*idx*/, value, value_size, version_info, restrict_info, 
-              map_ref, sync_precondition);
->>>>>>> df274ceb
         std::set<Event> applied_conditions;
         version_info.apply_mapping(physical_ctx.get_id(),
                                    runtime->address_space, applied_conditions);
@@ -9967,21 +9645,21 @@
       {
         parent_ctx->get_physical_references(parent_req_index, mapped_instances);
         runtime->forest->traverse_and_register(physical_ctx, privilege_path,
-                                               requirement, version_info, this, 
+                                               requirement, version_info, 
+                                               this, 0/*idx*/, 
                                                Event::NO_EVENT, mapped_instances
 #ifdef DEBUG_HIGH_LEVEL
-                                               , 0/*idx*/, get_logging_name()
+                                               , get_logging_name()
                                                , unique_op_id
 #endif
                                                );
       }
       Event sync_precondition = compute_sync_precondition();
       Event done_event = 
-<<<<<<< HEAD
           runtime->forest->fill_fields(physical_ctx, this, requirement, 
-                                       value, value_size, version_info, 
-                                       restrict_info, mapped_instances, 
-                                       sync_precondition);
+                                       0/*idx*/, value, value_size, 
+                                       version_info, restrict_info, 
+                                       mapped_instances, sync_precondition);
       if (!mapped_instances.empty() && Runtime::legion_spy_enabled)
       {
         runtime->forest->log_mapping_decision(unique_op_id, 0/*idx*/,
@@ -9992,11 +9670,6 @@
                                         completion_event);
 #endif
       }
-=======
-        runtime->forest->fill_fields(physical_ctx, this, requirement, 0/*idx*/,
-            result, result_size, version_info, restrict_info, 
-            map_ref, sync_precondition);
->>>>>>> df274ceb
       std::set<Event> applied_conditions;
       version_info.apply_mapping(physical_ctx.get_id(),
                                  runtime->address_space, applied_conditions);
@@ -10442,30 +10115,16 @@
     {
       RegionTreeContext physical_ctx = 
         parent_ctx->find_enclosing_context(parent_req_index);
-<<<<<<< HEAD
       // We still have to do a traversal to make sure everything is open
       InstanceSet empty_instances;
       runtime->forest->physical_traverse_path(physical_ctx, privilege_path,
-                                              requirement, version_info, this,
+                                              requirement, version_info, 
+                                              this, 0/*idx*/,
                                               false/*find valid*/,
                                               empty_instances
 #ifdef DEBUG_HIGH_LEVEL
-                                              , 0/*idx*/, get_logging_name()
+                                              , get_logging_name()
                                               , unique_op_id
-=======
-      if (!requirement.premapped)
-      {
-        Processor local_proc = parent_ctx->get_executing_processor();
-        requirement.premapped = runtime->forest->premap_physical_region(
-                  physical_ctx, privilege_path, requirement, version_info,
-                  this, parent_ctx, local_proc, 0/*idx*/
-#ifdef DEBUG_HIGH_LEVEL
-                  , get_logging_name(), unique_op_id
-#endif
-                  );
-#ifdef DEBUG_HIGH_LEVEL
-        assert(requirement.premapped);
->>>>>>> df274ceb
 #endif
                                               );
       InstanceRef result = runtime->forest->attach_file(physical_ctx,
@@ -10846,23 +10505,6 @@
 
       RegionTreeContext physical_ctx = 
         parent_ctx->find_enclosing_context(parent_req_index);
-<<<<<<< HEAD
-=======
-      if (!requirement.premapped)
-      {
-        Processor local_proc = parent_ctx->get_executing_processor();
-        requirement.premapped = runtime->forest->premap_physical_region(
-                  physical_ctx, privilege_path, requirement, version_info,
-                  this, parent_ctx, local_proc, 0/*idx*/
-#ifdef DEBUG_HIGH_LEVEL
-                  , get_logging_name(), unique_op_id
-#endif
-                  );
-#ifdef DEBUG_HIGH_LEVEL
-        assert(requirement.premapped);
-#endif
-      }
->>>>>>> df274ceb
       Event detach_event = 
         runtime->forest->detach_file(physical_ctx, requirement, 
                                      this, version_info, reference);
