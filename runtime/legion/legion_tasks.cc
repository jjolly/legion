--- conflicted
+++ resolved
@@ -3208,10 +3208,8 @@
           }
         }
       }
-<<<<<<< HEAD
       early_mapped_regions.clear();
       // See whether the mapper picked a variant or a generator
-      VariantImpl *variant_impl = NULL;
       if (output.chosen_variant > 0)
       {
         variant_impl = runtime->find_variant_impl(task_id, 
@@ -3263,9 +3261,6 @@
       // Now that we know which variant to use, we can validate it
       if (!Runtime::unsafe_mapper)
         validate_variant_selection(mapper, variant_impl, "map_task"); 
-=======
-      early_mapped_regions.clear(); 
->>>>>>> 44bc2ca6
       // Record anything else that needs to be recorded 
       selected_variant = output.chosen_variant;
       task_priority = output.task_priority;
@@ -8910,7 +8905,7 @@
       RezCheck z(rez);
       rez.serialize<size_t>(points.size());
       // Serialize the privilege state
-      pack_privilege_state(rez, target); 
+      pack_privilege_state(rez, target, true/*returning*/); 
       // Now pack up the future results
       if (redop != 0)
       {
@@ -8994,15 +8989,15 @@
 
     //--------------------------------------------------------------------------
     void SliceTask::register_field_creations(
-                        const std::set<std::pair<FieldSpace,FieldID> > &fields)
+                     const std::map<std::pair<FieldSpace,FieldID>,bool> &fields)
     //--------------------------------------------------------------------------
     {
       AutoLock o_lock(op_lock);
-      for (std::set<std::pair<FieldSpace,FieldID> >::const_iterator it = 
+      for (std::map<std::pair<FieldSpace,FieldID>,bool>::const_iterator it = 
             fields.begin(); it != fields.end(); it++)
       {
 #ifdef DEBUG_LEGION
-        assert(created_fields.find(*it) == created_fields.end());
+        assert(created_fields.find(it->first) == created_fields.end());
 #endif
         created_fields.insert(*it);
       }
@@ -9315,24 +9310,9 @@
     void MinimalPoint::unpack(Deserializer &derez)
     //--------------------------------------------------------------------------
     {
-<<<<<<< HEAD
       size_t num_projections;
       derez.deserialize(num_projections);
       for (unsigned idx = 0; idx < num_projections; idx++)
-=======
-      // Send back any created state that our point tasks made
-      AddressSpaceID target = runtime->find_address_space(orig_proc);
-      for (std::vector<PointTask*>::const_iterator it = points.begin();
-            it != points.end(); it++)
-        (*it)->send_back_created_state(target);
-      rez.serialize(index_owner);
-      RezCheck z(rez);
-      rez.serialize<size_t>(points.size());
-      // Serialize the privilege state
-      pack_privilege_state(rez, target, true/*returning*/); 
-      // Now pack up the future results
-      if (redop != 0)
->>>>>>> 44bc2ca6
       {
         unsigned index;
         derez.deserialize(index);
@@ -9493,7 +9473,6 @@
     }
       
     //--------------------------------------------------------------------------
-<<<<<<< HEAD
     void ShardManager::clone_and_launch(RtEvent ready_event,
                                  RtUserEvent to_trigger, ShardTask *first_shard)
     //--------------------------------------------------------------------------
@@ -9520,20 +9499,6 @@
         args.manager = this;
         runtime->issue_runtime_meta_task(args, LG_LATENCY_PRIORITY,
                                          first_shard, ready_event);
-=======
-    void SliceTask::register_field_creations(
-                     const std::map<std::pair<FieldSpace,FieldID>,bool> &fields)
-    //--------------------------------------------------------------------------
-    {
-      AutoLock o_lock(op_lock);
-      for (std::map<std::pair<FieldSpace,FieldID>,bool>::const_iterator it = 
-            fields.begin(); it != fields.end(); it++)
-      {
-#ifdef DEBUG_LEGION
-        assert(created_fields.find(it->first) == created_fields.end());
-#endif
-        created_fields.insert(*it);
->>>>>>> 44bc2ca6
       }
       else
         launch_shards();
