/* Copyright 2016 Stanford University, NVIDIA Corporation
 *
 * Licensed under the Apache License, Version 2.0 (the "License");
 * you may not use this file except in compliance with the License.
 * You may obtain a copy of the License at
 *
 *     http://www.apache.org/licenses/LICENSE-2.0
 *
 * Unless required by applicable law or agreed to in writing, software
 * distributed under the License is distributed on an "AS IS" BASIS,
 * WITHOUT WARRANTIES OR CONDITIONS OF ANY KIND, either express or implied.
 * See the License for the specific language governing permissions and
 * limitations under the License.
 */


#include "region_tree.h"
#include "legion_tasks.h"
#include "legion_spy.h"
#include "legion_trace.h"
#include "legion_profiling.h"
#include "legion_instances.h"
#include "legion_views.h"
#include <algorithm>

#define PRINT_REG(reg) (reg).index_space.id,(reg).field_space.id, (reg).tree_id

namespace Legion {
  namespace Internal {

    LEGION_EXTERN_LOGGER_DECLARATIONS

    /////////////////////////////////////////////////////////////
    // Task Operation 
    /////////////////////////////////////////////////////////////
  
    //--------------------------------------------------------------------------
    TaskOp::TaskOp(Runtime *rt)
      : Task(), SpeculativeOp(rt)
    //--------------------------------------------------------------------------
    {
    }

    //--------------------------------------------------------------------------
    TaskOp::~TaskOp(void)
    //--------------------------------------------------------------------------
    {
    }

    //--------------------------------------------------------------------------
    UniqueID TaskOp::get_unique_id(void) const
    //--------------------------------------------------------------------------
    {
      return unique_op_id;
    }

    //--------------------------------------------------------------------------
    int TaskOp::get_depth(void) const
    //--------------------------------------------------------------------------
    {
#ifdef DEBUG_HIGH_LEVEL
      assert(parent_ctx != NULL);
#endif
      return (parent_ctx->get_depth() + 1);
    }

    //--------------------------------------------------------------------------
    const char* TaskOp::get_task_name(void) const
    //--------------------------------------------------------------------------
    {
      TaskImpl *impl = runtime->find_or_create_task_impl(task_id);
      return impl->get_name();
    }

    //--------------------------------------------------------------------------
    bool TaskOp::is_remote(void) const
    //--------------------------------------------------------------------------
    {
      if (local_cached)
        return !is_local;
      if (!orig_proc.exists())
        is_local = runtime->is_local(parent_ctx->get_executing_processor());
      else
        is_local = runtime->is_local(orig_proc);
      local_cached = true;
      return !is_local;
    }

    //--------------------------------------------------------------------------
    void TaskOp::set_current_proc(Processor current)
    //--------------------------------------------------------------------------
    {
      // Always clear target_proc and the mapper when setting a new current proc
      mapper = NULL;
      current_proc = current;
      target_proc = current;
    }

    //--------------------------------------------------------------------------
    void TaskOp::activate_task(void)
    //--------------------------------------------------------------------------
    {
      activate_speculative();
      complete_received = false;
      commit_received = false;
      children_complete = false;
      children_commit = false;
      children_complete_invoked = false;
      children_commit_invoked = false;
      stealable = false;
      map_locally = false;
      local_cached = false;
      arg_manager = NULL;
      target_proc = Processor::NO_PROC;
      mapper = NULL;
      must_epoch = NULL;
      must_epoch_task = false;
      orig_proc = Processor::NO_PROC; // for is_remote
    }

    //--------------------------------------------------------------------------
    void TaskOp::deactivate_task(void)
    //--------------------------------------------------------------------------
    {
      deactivate_speculative();
      indexes.clear();
      regions.clear();
      futures.clear();
      grants.clear();
      wait_barriers.clear();
      arrive_barriers.clear();
      if (args != NULL)
      {
        if (arg_manager != NULL)
        {
          // If the arg manager is not NULL then we delete the
          // argument manager and just zero out the arguments
          if (arg_manager->remove_reference())
            legion_delete(arg_manager);
          arg_manager = NULL;
        }
        else
          legion_free(TASK_ARGS_ALLOC, args, arglen);
        args = NULL;
        arglen = 0;
      }
      if (local_args != NULL)
      {
        legion_free(LOCAL_ARGS_ALLOC, local_args, local_arglen);
        local_args = NULL;
        local_arglen = 0;
      }
      early_mapped_regions.clear();
      atomic_locks.clear();
      created_regions.clear();
      created_fields.clear();
      created_field_spaces.clear();
      created_index_spaces.clear();
      deleted_regions.clear();
      deleted_fields.clear();
      deleted_field_spaces.clear();
      deleted_index_spaces.clear();
      parent_req_indexes.clear();
    }

    //--------------------------------------------------------------------------
    void TaskOp::set_must_epoch(MustEpochOp *epoch, unsigned index,
                                bool do_registration)
    //--------------------------------------------------------------------------
    {
      Operation::set_must_epoch(epoch, do_registration);
      must_epoch_index = index;
    }

    //--------------------------------------------------------------------------
    void TaskOp::pack_base_task(Serializer &rez, AddressSpaceID target)
    //--------------------------------------------------------------------------
    {
      RezCheck z(rez);
      rez.serialize(task_id);
      rez.serialize(indexes.size());
      for (unsigned idx = 0; idx < indexes.size(); idx++)
        pack_index_space_requirement(indexes[idx], rez);
      rez.serialize(regions.size());
      for (unsigned idx = 0; idx < regions.size(); idx++)
        pack_region_requirement(regions[idx], rez);
      rez.serialize(futures.size());
      for (unsigned idx = 0; idx < futures.size(); idx++)
      {
        futures[idx].impl->send_future(target);
        rez.serialize(futures[idx].impl->did);
      }
      rez.serialize(grants.size());
      for (unsigned idx = 0; idx < grants.size(); idx++)
        pack_grant(grants[idx], rez);
      rez.serialize(wait_barriers.size());
      for (unsigned idx = 0; idx < wait_barriers.size(); idx++)
        pack_phase_barrier(wait_barriers[idx], rez);
      rez.serialize(arrive_barriers.size());
      for (unsigned idx = 0; idx < arrive_barriers.size(); idx++)
        pack_phase_barrier(arrive_barriers[idx], rez);
      rez.serialize<bool>((arg_manager != NULL));
      rez.serialize(arglen);
      rez.serialize(args,arglen);
      rez.serialize(map_id);
      rez.serialize(tag);
      rez.serialize(is_index_space);
      rez.serialize(must_epoch_task);
      rez.serialize(index_domain);
      rez.serialize(index_point);
      rez.serialize(local_arglen);
      rez.serialize(local_args,local_arglen);
      rez.serialize(orig_proc);
      // No need to pack current proc, it will get set when we unpack
      rez.serialize(steal_count);
      // No need to pack remote, it will get set
      rez.serialize(speculated);
      rez.serialize(map_locally);
      if (map_locally)
      {
        rez.serialize<size_t>(atomic_locks.size());
        for (std::map<Reservation,bool>::const_iterator it = 
              atomic_locks.begin(); it != atomic_locks.end(); it++)
        {
          rez.serialize(it->first);
          rez.serialize(it->second);
        }
      }
      // Can't be sending inline tasks remotely
      rez.serialize(early_mapped_regions.size());
      for (std::map<unsigned,InstanceSet>::iterator it = 
            early_mapped_regions.begin(); it != 
            early_mapped_regions.end(); it++)
      {
        rez.serialize(it->first);
        it->second.pack_references(rez, target);
      }
    }

    //--------------------------------------------------------------------------
    void TaskOp::unpack_base_task(Deserializer &derez)
    //--------------------------------------------------------------------------
    {
      DerezCheck z(derez);
      derez.deserialize(task_id);
      size_t num_indexes;
      derez.deserialize(num_indexes);
      indexes.resize(num_indexes);
      for (unsigned idx = 0; idx < indexes.size(); idx++)
        unpack_index_space_requirement(indexes[idx], derez);
      size_t num_regions;
      derez.deserialize(num_regions);
      regions.resize(num_regions);
      for (unsigned idx = 0; idx < regions.size(); idx++)
        unpack_region_requirement(regions[idx], derez);
      size_t num_futures;
      derez.deserialize(num_futures);
      futures.resize(num_futures);
      for (unsigned idx = 0; idx < futures.size(); idx++)
      {
        DistributedID future_did;
        derez.deserialize(future_did);
        futures[idx] = Future(runtime->find_future(future_did));
      }
      size_t num_grants;
      derez.deserialize(num_grants);
      grants.resize(num_grants);
      for (unsigned idx = 0; idx < grants.size(); idx++)
        unpack_grant(grants[idx], derez);
      size_t num_wait_barriers;
      derez.deserialize(num_wait_barriers);
      wait_barriers.resize(num_wait_barriers);
      for (unsigned idx = 0; idx < wait_barriers.size(); idx++)
        unpack_phase_barrier(wait_barriers[idx], derez);
      size_t num_arrive_barriers;
      derez.deserialize(num_arrive_barriers);
      arrive_barriers.resize(num_arrive_barriers);
      for (unsigned idx = 0; idx < arrive_barriers.size(); idx++)
        unpack_phase_barrier(arrive_barriers[idx], derez);
      bool has_arg_manager;
      derez.deserialize(has_arg_manager);
      derez.deserialize(arglen);
      if (arglen > 0)
      {
        if (has_arg_manager)
        {
#ifdef DEBUG_HIGH_LEVEL
          assert(arg_manager == NULL);
#endif
          arg_manager = legion_new<AllocManager>(arglen);
          arg_manager->add_reference();
          args = arg_manager->get_allocation();
        }
        else
          args = legion_malloc(TASK_ARGS_ALLOC, arglen);
        derez.deserialize(args,arglen);
      }
      derez.deserialize(map_id);
      derez.deserialize(tag);
      derez.deserialize(is_index_space);
      derez.deserialize(must_epoch_task);
      derez.deserialize(index_domain);
      derez.deserialize(index_point);
      derez.deserialize(local_arglen);
      if (local_arglen > 0)
      {
        local_args = legion_malloc(LOCAL_ARGS_ALLOC, local_arglen);
        derez.deserialize(local_args,local_arglen);
      }
      derez.deserialize(orig_proc);
      derez.deserialize(steal_count);
      derez.deserialize(speculated);
      derez.deserialize(map_locally);
      if (map_locally)
      {
        size_t num_atomic;
        derez.deserialize(num_atomic);
        for (unsigned idx = 0; idx < num_atomic; idx++)
        {
          Reservation lock;
          derez.deserialize(lock);
          derez.deserialize(atomic_locks[lock]);
        }
      }
      size_t num_early;
      derez.deserialize(num_early);
      for (unsigned idx = 0; idx < num_early; idx++)
      {
        unsigned index;
        derez.deserialize(index);
        early_mapped_regions[index].unpack_references(runtime, derez); 
      }
      // Parent requirement indexes don't mean anything remotely
      parent_req_indexes.resize(regions.size(), 0);
    }

    //--------------------------------------------------------------------------
    /*static*/ void TaskOp::process_unpack_task(Runtime *rt, 
                                                Deserializer &derez)
    //--------------------------------------------------------------------------
    {
      // Figure out what kind of task this is and where it came from
      DerezCheck z(derez);
      Processor current;
      derez.deserialize(current);
      TaskKind kind;
      derez.deserialize(kind);
      switch (kind)
      {
        case INDIVIDUAL_TASK_KIND:
          {
            IndividualTask *task = rt->get_available_individual_task(false);
            if (task->unpack_task(derez, current))
              rt->add_to_ready_queue(current, task, 
                                     false/*prev fail*/);
            break;
          }
        case SLICE_TASK_KIND:
          {
            SliceTask *task = rt->get_available_slice_task(false);
            if (task->unpack_task(derez, current))
              rt->add_to_ready_queue(current, task,
                                     false/*prev fail*/);
            break;
          }
        case POINT_TASK_KIND:
        case REMOTE_TASK_KIND:
        case INDEX_TASK_KIND:
        default:
          assert(false); // no other tasks should be sent anywhere
      }
    }

    //--------------------------------------------------------------------------
    void TaskOp::mark_stolen(void)
    //--------------------------------------------------------------------------
    {
      steal_count++;
    }

    //--------------------------------------------------------------------------
    void TaskOp::initialize_base_task(SingleTask *ctx, bool track, 
                                      const Predicate &p,
                                      Processor::TaskFuncID tid)
    //--------------------------------------------------------------------------
    {
      initialize_speculation(ctx, track, regions.size(), p);
      // Fill in default values for all of the Task fields
      orig_proc = ctx->get_executing_processor();
      current_proc = orig_proc;
      steal_count = 0;
      speculated = false;
    }

    //--------------------------------------------------------------------------
    void TaskOp::check_empty_field_requirements(void)
    //--------------------------------------------------------------------------
    {
      for (unsigned idx = 0; idx < regions.size(); idx++)
      {
        if (regions[idx].privilege_fields.empty())
        {
          log_task.warning("WARNING: REGION REQUIREMENT %d OF "
                           "TASK %s (ID %lld) HAS NO PRIVILEGE "
                           "FIELDS! DID YOU FORGET THEM?!?",
                           idx, get_task_name(), get_unique_id());
        }
      }
    }

    //--------------------------------------------------------------------------
    size_t TaskOp::check_future_size(FutureImpl *impl)
    //--------------------------------------------------------------------------
    {
#ifdef DEBUG_HIGH_LEVEL
      assert(impl != NULL);
#endif
      const size_t result_size = impl->get_untyped_size();
      // TODO: figure out a way to put this check back in with dynamic task
      // registration where we might not know the return size until later
#ifdef PERFORM_PREDICATE_SIZE_CHECKS
      if (result_size != variants->return_size)
      {
        log_run.error("Predicated task launch for task %s "
                      "in parent task %s (UID %lld) has predicated "
                      "false future of size %ld bytes, but the "
                      "expected return size is %ld bytes.",
                      get_task_name(), parent_ctx->get_task_name(),
                      parent_ctx->get_unique_id(),
                      result_size, variants->return_size);
#ifdef DEBUG_HIGH_LEVEL
        assert(false);
#endif
        exit(ERROR_PREDICATE_RESULT_SIZE_MISMATCH);
      }
#endif
      return result_size;
    }

    //--------------------------------------------------------------------------
    bool TaskOp::select_task_options(void)
    //--------------------------------------------------------------------------
    {
      if (mapper == NULL)
        mapper = runtime->find_mapper(current_proc, map_id);
      Mapper::TaskOptions options;
      options.initial_proc = current_proc;
      options.inline_task = false;
      options.stealable = false;
      options.map_locally = false;
      mapper->invoke_select_task_options(this, &options);
      target_proc = options.initial_proc;
      stealable = options.stealable;
      map_locally = options.map_locally;
      return options.inline_task;
    }

    //--------------------------------------------------------------------------
    const char* TaskOp::get_logging_name(void)
    //--------------------------------------------------------------------------
    {
      return get_task_name();
    }

    //--------------------------------------------------------------------------
    Operation::OpKind TaskOp::get_operation_kind(void)
    //--------------------------------------------------------------------------
    {
      return TASK_OP_KIND;
    }

    //--------------------------------------------------------------------------
    size_t TaskOp::get_region_count(void) const
    //--------------------------------------------------------------------------
    {
      return regions.size();
    }

    //--------------------------------------------------------------------------
    Mappable* TaskOp::get_mappable(void)
    //--------------------------------------------------------------------------
    {
      return this;
    }

    //--------------------------------------------------------------------------
    void TaskOp::trigger_complete(void) 
    //--------------------------------------------------------------------------
    {
      bool task_complete = false;
      {
        AutoLock o_lock(op_lock);
#ifdef DEBUG_HIGH_LEVEL
        assert(!complete_received);
        assert(!commit_received);
#endif
        complete_received = true;
        // If all our children are also complete then we are done
        task_complete = children_complete;
      }
      if (task_complete)
        trigger_task_complete();
    }

    //--------------------------------------------------------------------------
    void TaskOp::trigger_commit(void)
    //--------------------------------------------------------------------------
    {
      bool task_commit = false; 
      {
        AutoLock o_lock(op_lock);
#ifdef DEBUG_HIGH_LEVEL
        assert(complete_received);
        assert(!commit_received);
#endif
        commit_received = true;
        // If we already received the child commit then we
        // are ready to commit this task
        task_commit = children_commit;
      }
      if (task_commit)
        trigger_task_commit();
    }

    //--------------------------------------------------------------------------
    void TaskOp::resolve_true(void)
    //--------------------------------------------------------------------------
    {
      // Put this on the ready queue
      runtime->add_to_ready_queue(current_proc, this, false/*prev fail*/);
    }

    //--------------------------------------------------------------------------
    bool TaskOp::speculate(bool &value)
    //--------------------------------------------------------------------------
    {
      Mapper::SpeculativeOutput output;
      if (mapper == NULL)  
        mapper = runtime->find_mapper(current_proc, map_id);
      mapper->invoke_task_speculate(this, &output);
      if (output.speculate)
        value = output.speculative_value;
      return output.speculate;
    }

    //--------------------------------------------------------------------------
    void TaskOp::select_sources(const InstanceRef &target,
                                const InstanceSet &sources,
                                std::vector<unsigned> &ranking)
    //--------------------------------------------------------------------------
    {
      Mapper::SelectTaskSrcInput input;
      Mapper::SelectTaskSrcOutput output;
      prepare_for_mapping(target, input.target);
      prepare_for_mapping(sources, input.source_instances);
      input.region_req_index = current_mapping_index;
      if (mapper == NULL)
        mapper = runtime->find_mapper(current_proc, map_id);
      mapper->invoke_select_task_sources(this, &input, &output);
    }

    //--------------------------------------------------------------------------
    void TaskOp::update_atomic_locks(Reservation lock, bool exclusive)
    //--------------------------------------------------------------------------
    {
      // Only one region should be in the process of being analyzed
      // at a time so there is no need to hold the operation lock
      std::map<Reservation,bool>::iterator finder = atomic_locks.find(lock);
      if (finder != atomic_locks.end())
      {
        if (!finder->second && exclusive)
          finder->second = true;
      }
      else
        atomic_locks[lock] = exclusive;
    }

    //--------------------------------------------------------------------------
    unsigned TaskOp::find_parent_index(unsigned idx)
    //--------------------------------------------------------------------------
    {
#ifdef DEBUG_HIGH_LEVEL
      assert(idx < parent_req_indexes.size());
#endif
      return parent_req_indexes[idx];
    }

    //--------------------------------------------------------------------------
    VersionInfo& TaskOp::get_version_info(unsigned idx)
    //--------------------------------------------------------------------------
    {
      // This should never be called
      assert(false);
      return (*(new VersionInfo()));
    }

    //--------------------------------------------------------------------------
    RegionTreePath& TaskOp::get_privilege_path(unsigned idx)
    //--------------------------------------------------------------------------
    {
      // This should never be called
      assert(false);
      return (*(new RegionTreePath()));
    }

    //--------------------------------------------------------------------------
    void TaskOp::recapture_version_info(unsigned idx)
    //--------------------------------------------------------------------------
    {
      assert(false);
    }

    //--------------------------------------------------------------------------
    bool TaskOp::is_inline_task(void) const
    //--------------------------------------------------------------------------
    {
      // should never be called except by inherited types
      assert(false);
      return false;
    }

    //--------------------------------------------------------------------------
    const std::vector<PhysicalRegion>& TaskOp::begin_inline_task(void)
    //--------------------------------------------------------------------------
    {
      // should never be called
      assert(false);
      return *(reinterpret_cast<std::vector<PhysicalRegion>*>(NULL));
    }

    //--------------------------------------------------------------------------
    void TaskOp::end_inline_task(const void *result, 
                                 size_t result_size, bool owned)
    //--------------------------------------------------------------------------
    {
      // should never be called
      assert(false);
    }

    //--------------------------------------------------------------------------
    RegionTreeContext TaskOp::get_parent_context(unsigned idx)
    //--------------------------------------------------------------------------
    {
#ifdef DEBUG_HIGH_LEVEL
      AutoLock o_lock(op_lock,1,false/*exclusive*/);
      assert(idx < regions.size());
#endif
      if (!is_remote())
      {
#ifdef DEBUG_HIGH_LEVEL
        assert(idx < parent_req_indexes.size());
#endif
        return parent_ctx->find_enclosing_context(parent_req_indexes[idx]);
      }
      // This is remote, so just return the context of the remote parent
      return parent_ctx->get_context(); 
    }

    //--------------------------------------------------------------------------
    void TaskOp::pack_version_infos(Serializer &rez,
                                    std::vector<VersionInfo> &infos)
    //--------------------------------------------------------------------------
    {
      if (!is_locally_mapped())
      {
        RezCheck z(rez);
        AddressSpaceID local_space = runtime->address_space;
#ifdef DEBUG_HIGH_LEVEL
        assert(infos.size() == regions.size());
#endif
        for (unsigned idx = 0; idx < infos.size(); idx++)
        {
          infos[idx].pack_version_info(rez, local_space, 
                                       get_parent_context(idx).get_id()); 
        }
      }
    }

    //--------------------------------------------------------------------------
    void TaskOp::unpack_version_infos(Deserializer &derez,
                                      std::vector<VersionInfo> &infos)
    //--------------------------------------------------------------------------
    {
      if (!is_locally_mapped())
      {
        DerezCheck z(derez);
        infos.resize(regions.size());
        for (unsigned idx = 0; idx < infos.size(); idx++)
        {
          infos[idx].unpack_version_info(derez);
        }
      }
    }

    //--------------------------------------------------------------------------
    void TaskOp::pack_restrict_infos(Serializer &rez,
                                     std::vector<RestrictInfo> &infos)
    //--------------------------------------------------------------------------
    {
      RezCheck z(rez);
      size_t count = 0;
      for (unsigned idx = 0; idx < infos.size(); idx++)
      {
        if (infos[idx].has_restrictions())
          count++;
      }
      rez.serialize(count);
      if (count > 0)
      {
        rez.serialize(runtime->address_space);
        for (unsigned idx = 0; idx < infos.size(); idx++)
        {
          if (infos[idx].has_restrictions())
          {
            rez.serialize(idx);
            infos[idx].pack_info(rez);
          }
        }
      }
    }

    //--------------------------------------------------------------------------
    void TaskOp::unpack_restrict_infos(Deserializer &derez,
                                       std::vector<RestrictInfo> &infos)
    //--------------------------------------------------------------------------
    {
      DerezCheck z(derez);
      // Always resize the restrictions
      infos.resize(regions.size());
      size_t num_restrictions;
      derez.deserialize(num_restrictions);
      if (num_restrictions > 0)
      {
        AddressSpaceID source;
        derez.deserialize(source);
        for (unsigned idx = 0; idx < num_restrictions; idx++)
        {
          unsigned index;
          derez.deserialize(index);
#ifdef DEBUG_HIGH_LEVEL
          assert(index < infos.size());
#endif
          infos[index].unpack_info(derez, source, runtime->forest);
        }
      }
    }

    //--------------------------------------------------------------------------
    void TaskOp::activate_outstanding_task(void)
    //--------------------------------------------------------------------------
    {
      parent_ctx->increment_outstanding();
    }

    //--------------------------------------------------------------------------
    void TaskOp::deactivate_outstanding_task(void)
    //--------------------------------------------------------------------------
    {
      parent_ctx->decrement_outstanding();
    }

    //--------------------------------------------------------------------------
    void TaskOp::register_region_creation(LogicalRegion handle)
    //--------------------------------------------------------------------------
    {
      // Create a new logical region 
      // Hold the operation lock when doing this since children could
      // be returning values from the utility processor
      AutoLock o_lock(op_lock);
#ifdef DEBUG_HIGH_LEVEL
      assert(created_regions.find(handle) == created_regions.end());
#endif
      created_regions.insert(handle); 
      add_created_region(handle);
    }

    //--------------------------------------------------------------------------
    void TaskOp::register_region_deletion(LogicalRegion handle)
    //--------------------------------------------------------------------------
    {
      // Hold the operation lock when doing this since children could
      // be returning values from the utility processor
      AutoLock o_lock(op_lock);
      std::set<LogicalRegion>::iterator finder = created_regions.find(handle);
      // See if we created this region, if so remove it from the list
      // of created regions, otherwise add it to the list of deleted
      // regions to flow backwards
      if (finder == created_regions.end())
        deleted_regions.insert(handle);
      else
      {
        created_regions.erase(finder);
        remove_created_region(handle);
      }
    }

    //--------------------------------------------------------------------------
    void TaskOp::register_region_creations(const std::set<LogicalRegion> &regs)
    //--------------------------------------------------------------------------
    {
      AutoLock o_lock(op_lock);
      for (std::set<LogicalRegion>::const_iterator it = regs.begin();
            it != regs.end(); it++)
      {
#ifdef DEBUG_HIGH_LEVEL
        assert(created_regions.find(*it) == created_regions.end());
#endif
        created_regions.insert(*it);
        add_created_region(*it);
      }
    }

    //--------------------------------------------------------------------------
    void TaskOp::register_region_deletions(const std::set<LogicalRegion> &regs)
    //--------------------------------------------------------------------------
    {
      AutoLock o_lock(op_lock);
      for (std::set<LogicalRegion>::const_iterator it = regs.begin();
            it != regs.end(); it++)
      {
        std::set<LogicalRegion>::iterator finder = created_regions.find(*it);
        if (finder == created_regions.end())
          deleted_regions.insert(*it);
        else
        {
          created_regions.erase(finder);
          remove_created_region(*it);
        }
      }
    } 

    //--------------------------------------------------------------------------
    void TaskOp::register_field_creation(FieldSpace handle, FieldID fid)
    //--------------------------------------------------------------------------
    {
      AutoLock o_lock(op_lock);
      std::pair<FieldSpace,FieldID> key(handle,fid);
#ifdef DEBUG_HIGH_LEVEL
      assert(created_fields.find(key) == created_fields.end());
#endif
      created_fields.insert(key);
      add_created_field(handle, fid);
    }

    //--------------------------------------------------------------------------
    void TaskOp::register_field_creations(FieldSpace handle,
                                          const std::vector<FieldID> &fields)
    //--------------------------------------------------------------------------
    {
      AutoLock o_lock(op_lock);
      for (unsigned idx = 0; idx < fields.size(); idx++)
      {
        std::pair<FieldSpace,FieldID> key(handle,fields[idx]);
#ifdef DEBUG_HIGH_LEVEL
        assert(created_fields.find(key) == created_fields.end());
#endif
        created_fields.insert(key);
        add_created_field(handle, fields[idx]);
      }
    }

    //--------------------------------------------------------------------------
    void TaskOp::register_field_deletions(FieldSpace handle,
                                         const std::set<FieldID> &to_free)
    //--------------------------------------------------------------------------
    {
      AutoLock o_lock(op_lock);
      for (std::set<FieldID>::const_iterator it = to_free.begin();
            it != to_free.end(); it++)
      {
        std::pair<FieldSpace,FieldID> key(handle,*it);
        std::set<std::pair<FieldSpace,FieldID> >::iterator finder = 
          created_fields.find(key);
        if (finder == created_fields.end())
          deleted_fields.insert(key);
        else
        {
          created_fields.erase(finder);
          remove_created_field(handle, *it);
        }
      }
    }

    //--------------------------------------------------------------------------
    void TaskOp::register_field_creations(
                        const std::set<std::pair<FieldSpace,FieldID> > &fields)
    //--------------------------------------------------------------------------
    {
      AutoLock o_lock(op_lock);
      for (std::set<std::pair<FieldSpace,FieldID> >::const_iterator it = 
            fields.begin(); it != fields.end(); it++)
      {
#ifdef DEBUG_HIGH_LEVEL
        assert(created_fields.find(*it) == created_fields.end());
#endif
        created_fields.insert(*it);
        add_created_field(it->first, it->second);
      }
    }

    //--------------------------------------------------------------------------
    void TaskOp::register_field_deletions(
                        const std::set<std::pair<FieldSpace,FieldID> > &fields)
    //--------------------------------------------------------------------------
    {
      AutoLock o_lock(op_lock);
      for (std::set<std::pair<FieldSpace,FieldID> >::const_iterator it = 
            fields.begin(); it != fields.end(); it++)
      {
        std::set<std::pair<FieldSpace,FieldID> >::iterator finder = 
          created_fields.find(*it);
        if (finder == created_fields.end())
          deleted_fields.insert(*it);
        else
        {
          created_fields.erase(finder);
          remove_created_field(it->first, it->second);
        }
      }
    }

    //--------------------------------------------------------------------------
    void TaskOp::register_field_space_creation(FieldSpace space)
    //--------------------------------------------------------------------------
    {
      AutoLock o_lock(op_lock);
#ifdef DEBUG_HIGH_LEVEL
      assert(created_field_spaces.find(space) == created_field_spaces.end());
#endif
      created_field_spaces.insert(space);
    }

    //--------------------------------------------------------------------------
    void TaskOp::register_field_space_deletion(FieldSpace space)
    //--------------------------------------------------------------------------
    {
      AutoLock o_lock(op_lock);
      std::deque<FieldID> to_delete;
      for (std::set<std::pair<FieldSpace,FieldID> >::const_iterator it = 
            created_fields.begin(); it != created_fields.end(); it++)
      {
        if (it->first == space)
        {
          to_delete.push_back(it->second);
          remove_created_field(space, it->second);
        }
      }
      for (unsigned idx = 0; idx < to_delete.size(); idx++)
      {
        std::pair<FieldSpace,FieldID> key(space, to_delete[idx]);
        created_fields.erase(key);
      }
      std::set<FieldSpace>::iterator finder = created_field_spaces.find(space);
      if (finder == created_field_spaces.end())
        deleted_field_spaces.insert(space);
      else
        created_field_spaces.erase(finder);
    }

    //--------------------------------------------------------------------------
    void TaskOp::register_field_space_creations(
                                            const std::set<FieldSpace> &spaces)
    //--------------------------------------------------------------------------
    {
      AutoLock o_lock(op_lock);
      for (std::set<FieldSpace>::const_iterator it = spaces.begin();
            it != spaces.end(); it++)
      {
#ifdef DEBUG_HIGH_LEVEL
        assert(created_field_spaces.find(*it) == created_field_spaces.end());
#endif
        created_field_spaces.insert(*it);
      }
    }

    //--------------------------------------------------------------------------
    void TaskOp::register_field_space_deletions(
                                            const std::set<FieldSpace> &spaces)
    //--------------------------------------------------------------------------
    {
      AutoLock o_lock(op_lock);
      for (std::set<FieldSpace>::const_iterator it = spaces.begin();
            it != spaces.end(); it++)
      {
        std::deque<FieldID> to_delete;
        for (std::set<std::pair<FieldSpace,FieldID> >::const_iterator cit = 
              created_fields.begin(); cit != created_fields.end(); cit++)
        {
          if (cit->first == *it)
          {
            to_delete.push_back(cit->second);
            remove_created_field(*it, cit->second);
          }
        }
        for (unsigned idx = 0; idx < to_delete.size(); idx++)
        {
          std::pair<FieldSpace,FieldID> key(*it, to_delete[idx]);
          created_fields.erase(key);
        }
        std::set<FieldSpace>::iterator finder = created_field_spaces.find(*it);
        if (finder == created_field_spaces.end())
          deleted_field_spaces.insert(*it);
        else
          created_field_spaces.erase(finder);
      }
    }

    //--------------------------------------------------------------------------
    bool TaskOp::has_created_index_space(IndexSpace space) const
    //--------------------------------------------------------------------------
    {
      AutoLock o_lock(op_lock);
      return (created_index_spaces.find(space) != created_index_spaces.end());
    }

    //--------------------------------------------------------------------------
    void TaskOp::register_index_space_creation(IndexSpace space)
    //--------------------------------------------------------------------------
    {
      AutoLock o_lock(op_lock);
#ifdef DEBUG_HIGH_LEVEL
      assert(created_index_spaces.find(space) == created_index_spaces.end());
#endif
      created_index_spaces.insert(space);
      add_created_index(space);
    }

    //--------------------------------------------------------------------------
    void TaskOp::register_index_space_deletion(IndexSpace space)
    //--------------------------------------------------------------------------
    {
      AutoLock o_lock(op_lock);
      std::set<IndexSpace>::iterator finder = created_index_spaces.find(space);
      if (finder == created_index_spaces.end())
        deleted_index_spaces.insert(space);
      else
      {
        created_index_spaces.erase(finder);
        remove_created_index(space);
      }
    }

    //--------------------------------------------------------------------------
    void TaskOp::register_index_space_creations(
                                            const std::set<IndexSpace> &spaces)
    //--------------------------------------------------------------------------
    {
      AutoLock o_lock(op_lock);
      for (std::set<IndexSpace>::const_iterator it = spaces.begin();
            it != spaces.end(); it++)
      {
#ifdef DEBUG_HIGH_LEVEL
        assert(created_index_spaces.find(*it) == created_index_spaces.end());
#endif
        created_index_spaces.insert(*it);
        add_created_index(*it);
      }
    }

    //--------------------------------------------------------------------------
    void TaskOp::register_index_space_deletions(
                                            const std::set<IndexSpace> &spaces)
    //--------------------------------------------------------------------------
    {
      AutoLock o_lock(op_lock);
      for (std::set<IndexSpace>::const_iterator it = spaces.begin();
            it != spaces.end(); it++)
      {
        std::set<IndexSpace>::iterator finder = created_index_spaces.find(*it);
        if (finder == created_index_spaces.end())
          deleted_index_spaces.insert(*it);
        else
        {
          created_index_spaces.erase(finder);
          remove_created_index(*it);
        }
      }
    }

    //--------------------------------------------------------------------------
    void TaskOp::return_privilege_state(TaskOp *target)
    //--------------------------------------------------------------------------
    {
      if (!created_regions.empty())
        target->register_region_creations(created_regions);
      if (!deleted_regions.empty())
        target->register_region_deletions(deleted_regions);
      if (!created_fields.empty())
        target->register_field_creations(created_fields);
      if (!deleted_fields.empty())
        target->register_field_deletions(deleted_fields);
      if (!created_field_spaces.empty())
        target->register_field_space_creations(created_field_spaces);
      if (!deleted_field_spaces.empty())
        target->register_field_space_deletions(deleted_field_spaces);
      if (!created_index_spaces.empty())
        target->register_index_space_creations(created_index_spaces);
      if (!deleted_index_spaces.empty())
        target->register_index_space_deletions(deleted_index_spaces);
    }

    //--------------------------------------------------------------------------
    void TaskOp::pack_privilege_state(Serializer &rez, AddressSpaceID target)
    //--------------------------------------------------------------------------
    {
      // Shouldn't need the lock here since we only do this
      // while there is no one else executing
      RezCheck z(rez);
      rez.serialize<size_t>(created_regions.size());
      for (std::set<LogicalRegion>::const_iterator it =
            created_regions.begin(); it != created_regions.end(); it++)
      {
        rez.serialize(*it);
      }
      rez.serialize<size_t>(deleted_regions.size());
      for (std::set<LogicalRegion>::const_iterator it =
            deleted_regions.begin(); it != deleted_regions.end(); it++)
      {
        rez.serialize(*it);
      }
      rez.serialize<size_t>(created_fields.size());
      for (std::set<std::pair<FieldSpace,FieldID> >::const_iterator it =
            created_fields.begin(); it != created_fields.end(); it++)
      {
        rez.serialize(it->first);
        rez.serialize(it->second);
      }
      rez.serialize<size_t>(deleted_fields.size());
      for (std::set<std::pair<FieldSpace,FieldID> >::const_iterator it = 
            deleted_fields.begin(); it != deleted_fields.end(); it++)
      {
        rez.serialize(it->first);
        rez.serialize(it->second);
      }
      rez.serialize<size_t>(created_field_spaces.size());
      for (std::set<FieldSpace>::const_iterator it = 
            created_field_spaces.begin(); it != 
            created_field_spaces.end(); it++)
      {
        rez.serialize(*it);
      }
      rez.serialize<size_t>(deleted_field_spaces.size());
      for (std::set<FieldSpace>::const_iterator it = 
            deleted_field_spaces.begin(); it !=
            deleted_field_spaces.end(); it++)
      {
        rez.serialize(*it);
      }
      rez.serialize<size_t>(created_index_spaces.size());
      for (std::set<IndexSpace>::const_iterator it = 
            created_index_spaces.begin(); it != 
            created_index_spaces.end(); it++)
      {
        rez.serialize(*it);
      }
      rez.serialize<size_t>(deleted_index_spaces.size());
      for (std::set<IndexSpace>::const_iterator it = 
            deleted_index_spaces.begin(); it !=
            deleted_index_spaces.end(); it++)
      {
        rez.serialize(*it);
      }
    }

    //--------------------------------------------------------------------------
    void TaskOp::unpack_privilege_state(Deserializer &derez)
    //--------------------------------------------------------------------------
    {
      // Hold the lock while doing the unpack to avoid conflicting
      // with anyone else returning state
      DerezCheck z(derez);
      size_t num_created_regions;
      derez.deserialize(num_created_regions);
      for (unsigned idx = 0; idx < num_created_regions; idx++)
      {
        LogicalRegion reg;
        derez.deserialize(reg);
        created_regions.insert(reg);
      }
      size_t num_deleted_regions;
      derez.deserialize(num_deleted_regions);
      for (unsigned idx = 0; idx < num_deleted_regions; idx++)
      {
        LogicalRegion reg;
        derez.deserialize(reg);
        deleted_regions.insert(reg);
      }
      size_t num_created_fields;
      derez.deserialize(num_created_fields);
      for (unsigned idx = 0; idx < num_created_fields; idx++)
      {
        FieldSpace sp;
        derez.deserialize(sp);
        FieldID fid;
        derez.deserialize(fid);
        created_fields.insert(std::pair<FieldSpace,FieldID>(sp,fid));
      }
      size_t num_deleted_fields;
      derez.deserialize(num_deleted_fields);
      for (unsigned idx = 0; idx < num_deleted_fields; idx++)
      {
        FieldSpace sp;
        derez.deserialize(sp);
        FieldID fid;
        derez.deserialize(fid);
        deleted_fields.insert(std::pair<FieldSpace,FieldID>(sp,fid));
      }
      size_t num_created_field_spaces;
      derez.deserialize(num_created_field_spaces);
      for (unsigned idx = 0; idx < num_created_field_spaces; idx++)
      {
        FieldSpace sp;
        derez.deserialize(sp);
        created_field_spaces.insert(sp);
      }
      size_t num_deleted_field_spaces;
      derez.deserialize(num_deleted_field_spaces);
      for (unsigned idx = 0; idx < num_deleted_field_spaces; idx++)
      {
        FieldSpace sp;
        derez.deserialize(sp);
        deleted_field_spaces.insert(sp);
      }
      size_t num_created_index_spaces;
      derez.deserialize(num_created_index_spaces);
      for (unsigned idx = 0; idx < num_created_index_spaces; idx++)
      {
        IndexSpace sp;
        derez.deserialize(sp);
        created_index_spaces.insert(sp);
      }
      size_t num_deleted_index_spaces;
      derez.deserialize(num_deleted_index_spaces);
      for (unsigned idx = 0; idx < num_deleted_index_spaces; idx++)
      {
        IndexSpace sp;
        derez.deserialize(sp);
        deleted_index_spaces.insert(sp);
      }
    }

    //--------------------------------------------------------------------------
    void TaskOp::perform_privilege_checks(void)
    //--------------------------------------------------------------------------
    {
      // First check the index privileges
      for (unsigned idx = 0; idx < indexes.size(); idx++)
      {
        LegionErrorType et = parent_ctx->check_privilege(indexes[idx]);
        switch (et)
        {
          case NO_ERROR:
            break;
          case ERROR_BAD_PARENT_INDEX:
            {
              log_index.error("Parent task %s (ID %lld) of task %s "
                              "(ID %lld) "
                              "does not have an index requirement for "
                              "index space %x as a parent of "
                              "child task's index requirement index %d",
                              parent_ctx->get_task_name(),
                              parent_ctx->get_unique_id(), get_task_name(),
                              get_unique_id(), indexes[idx].parent.id, idx);
#ifdef DEBUG_HIGH_LEVEL
              assert(false);
#endif
              exit(ERROR_BAD_PARENT_INDEX);
            }
          case ERROR_BAD_INDEX_PATH:
            {
              log_index.error("Index space %x is not a sub-space "
                              "of parent index space %x for index "
                              "requirement %d of task %s (ID %lld)",
                              indexes[idx].handle.id, 
                              indexes[idx].parent.id, idx,
                              get_task_name(), get_unique_id());
#ifdef DEBUG_HIGH_LEVEL
              assert(false);
#endif
              exit(ERROR_BAD_INDEX_PATH);
            }
          case ERROR_BAD_INDEX_PRIVILEGES:
            {
              log_index.error("Privileges %x for index space %x "
                              " are not a subset of privileges of parent "
                              "task's privileges for index space "
                              "requirement %d of task %s (ID %lld)",
                              indexes[idx].privilege, 
                              indexes[idx].handle.id, idx, 
                              get_task_name(), get_unique_id());
#ifdef DEBUG_HIGH_LEVEL
              assert(false);
#endif
              exit(ERROR_BAD_INDEX_PRIVILEGES);
            }
          default:
            assert(false); // Should never happen
        }
      }
      // Now check the region requirement privileges
      for (unsigned idx = 0; idx < regions.size(); idx++)
      {
        // Verify that the requirement is self-consistent
        FieldID bad_field;
        LegionErrorType et = runtime->verify_requirement(regions[idx], 
                                                         bad_field); 
        if ((et == NO_ERROR) && !is_index_space && 
            ((regions[idx].handle_type == PART_PROJECTION) || 
             (regions[idx].handle_type == REG_PROJECTION)))
          et = ERROR_BAD_PROJECTION_USE;
        // If that worked, then check the privileges with the parent context
        if (et == NO_ERROR)
          et = parent_ctx->check_privilege(regions[idx], bad_field);
        switch (et)
        {
          case NO_ERROR:
            break;
          case ERROR_INVALID_REGION_HANDLE:
            {
              log_region.error("Invalid region handle (%x,%d,%d)"
                              " for region requirement %d of task %s "
                              "(ID %lld)",
                              regions[idx].region.index_space.id, 
                              regions[idx].region.field_space.id, 
                              regions[idx].region.tree_id, idx, 
                              get_task_name(), get_unique_id());
#ifdef DEBUG_HIGH_LEVEL
              assert(false);
#endif
              exit(ERROR_INVALID_REGION_HANDLE);
            }
          case ERROR_INVALID_PARTITION_HANDLE:
            {
              log_region.error("Invalid partition handle (%x,%d,%d) "
                               "for partition requirement %d of task %s "
                               "(ID %lld)",
                               regions[idx].partition.index_partition.id, 
                               regions[idx].partition.field_space.id, 
                               regions[idx].partition.tree_id, idx, 
                               get_task_name(), get_unique_id());
#ifdef DEBUG_HIGH_LEVEL
              assert(false);
#endif
              exit(ERROR_INVALID_PARTITION_HANDLE);
            }
          case ERROR_BAD_PROJECTION_USE:
            {
              log_region.error("Projection region requirement %d used "
                                "in non-index space task %s",
                                idx, get_task_name());
#ifdef DEBUG_HIGH_LEVEL
              assert(false);
#endif
              exit(ERROR_BAD_PROJECTION_USE);
            }
          case ERROR_NON_DISJOINT_PARTITION:
            {
              log_region.error("Non disjoint partition selected for "
                                "writing region requirement %d of task "
                                "%s.  All projection partitions "
                                "which are not read-only and not reduce "
                                "must be disjoint", 
                                idx, get_task_name());
#ifdef DEBUG_HIGH_LEVEL
              assert(false);
#endif
              exit(ERROR_NON_DISJOINT_PARTITION);
            }
          case ERROR_FIELD_SPACE_FIELD_MISMATCH:
            {
              FieldSpace sp = (regions[idx].handle_type == SINGULAR) || 
                (regions[idx].handle_type == REG_PROJECTION) 
                  ? regions[idx].region.field_space : 
                    regions[idx].partition.field_space;
              log_region.error("Field %d is not a valid field of field "
                              "space %d for region %d of task %s "
                              "(ID %lld)",
                              bad_field, sp.id, idx, get_task_name(),
                              get_unique_id());
#ifdef DEBUG_HIGH_LEVEL
              assert(false);
#endif
              exit(ERROR_FIELD_SPACE_FIELD_MISMATCH);
            }
          case ERROR_INVALID_INSTANCE_FIELD:
            {
              log_region.error("Instance field %d is not one of the "
                                "privilege fields for region %d of "
                                "task %s (ID %lld)",
                                bad_field, idx, get_task_name(), 
                                get_unique_id());
#ifdef DEBUG_HIGH_LEVEL
              assert(false);
#endif
              exit(ERROR_INVALID_INSTANCE_FIELD);
            }
          case ERROR_DUPLICATE_INSTANCE_FIELD:
            {
              log_region.error("Instance field %d is a duplicate for "
                                "region %d of task %s (ID %lld)",
                                bad_field, idx, get_task_name(), 
                                get_unique_id());
#ifdef DEBUG_HIGH_LEVEL
              assert(false);
#endif
              exit(ERROR_DUPLICATE_INSTANCE_FIELD);
            }
          case ERROR_BAD_PARENT_REGION:
            {
              log_region.error("Parent task %s (ID %lld) of task %s "
                                "(ID %lld) does not have a region "
                                "requirement for region " 
                                "(%x,%x,%x) as a parent of child task's "
                                "region requirement index %d",
                                parent_ctx->get_task_name(), 
                                parent_ctx->get_unique_id(),
                                get_task_name(), get_unique_id(),
                                regions[idx].region.index_space.id,
                                regions[idx].region.field_space.id, 
                                regions[idx].region.tree_id, idx);
#ifdef DEBUG_HIGH_LEVEL
              assert(false);
#endif
              exit(ERROR_BAD_PARENT_REGION);
            }
          case ERROR_BAD_REGION_PATH:
            {
              log_region.error("Region (%x,%x,%x) is not a "
                                "sub-region of parent region "
                                "(%x,%x,%x) for region requirement %d of "
                                "task %s (ID %lld)",
                                regions[idx].region.index_space.id,
                                regions[idx].region.field_space.id, 
                                regions[idx].region.tree_id,
                                PRINT_REG(regions[idx].parent), idx,
                                get_task_name(), get_unique_id());
#ifdef DEBUG_HIGH_LEVEL
              assert(false);
#endif
              exit(ERROR_BAD_REGION_PATH);
            }
          case ERROR_BAD_PARTITION_PATH:
            {
              log_region.error("Partition (%x,%x,%x) is not a "
                               "sub-partition of parent region "
                               "(%x,%x,%x) for region "
                               "requirement %d task %s (ID %lld)",
                               regions[idx].partition.index_partition.id,
                               regions[idx].partition.field_space.id, 
                               regions[idx].partition.tree_id, 
                               PRINT_REG(regions[idx].parent), idx,
                               get_task_name(), get_unique_id());
#ifdef DEBUG_HIGH_LEVEL
              assert(false);
#endif
              exit(ERROR_BAD_PARTITION_PATH);
            }
          case ERROR_BAD_REGION_TYPE:
            {
              log_region.error("Region requirement %d of task %s "
                                     "(ID %lld) "
                                     "cannot find privileges for field %d in "
                                     "parent task",
                                      idx, get_task_name(), 
                                      get_unique_id(), bad_field);
#ifdef DEBUG_HIGH_LEVEL
              assert(false);
#endif
              exit(ERROR_BAD_REGION_TYPE);
            }
          case ERROR_BAD_REGION_PRIVILEGES:
            {
              log_region.error("Privileges %x for region " 
                               "(%x,%x,%x) are not a subset of privileges " 
                               "of parent task's privileges for "
                               "region requirement %d of task %s "
                               "(ID %lld)",
                               regions[idx].privilege, 
                               regions[idx].region.index_space.id,
                               regions[idx].region.field_space.id, 
                               regions[idx].region.tree_id, idx, 
                               get_task_name(), get_unique_id());
#ifdef DEBUG_HIGH_LEVEL
              assert(false);
#endif
              exit(ERROR_BAD_REGION_PRIVILEGES);
            }
          case ERROR_BAD_PARTITION_PRIVILEGES:
            {
              log_region.error("Privileges %x for partition (%x,%x,%x) "
                               "are not a subset of privileges of parent "
                               "task's privileges for "
                               "region requirement %d of task %s "
                               "(ID %lld)",
                               regions[idx].privilege, 
                               regions[idx].partition.index_partition.id,
                               regions[idx].partition.field_space.id, 
                               regions[idx].partition.tree_id, idx, 
                               get_task_name(), get_unique_id());
#ifdef DEBUG_HIGH_LEVEL
              assert(false);
#endif
              exit(ERROR_BAD_PARTITION_PRIVILEGES);
            }
          default:
            assert(false); // Should never happen
        }
      }
    }

    //--------------------------------------------------------------------------
    void TaskOp::find_early_mapped_region(unsigned idx, InstanceSet &ref)
    //--------------------------------------------------------------------------
    {
      std::map<unsigned,InstanceSet>::const_iterator finder = 
        early_mapped_regions.find(idx);
      if (finder != early_mapped_regions.end())
        ref = finder->second;
    }

    //--------------------------------------------------------------------------
    void TaskOp::clone_task_op_from(TaskOp *rhs, Processor p, 
                                    bool can_steal, bool duplicate_args)
    //--------------------------------------------------------------------------
    {
      // From Operation
      this->parent_ctx = rhs->parent_ctx;
      // Don't register this an operation when setting the must epoch info
      if (rhs->must_epoch != NULL)
        this->set_must_epoch(rhs->must_epoch, rhs->must_epoch_index,
                             false/*do registration*/);
      // From Task
      this->task_id = rhs->task_id;
      this->indexes = rhs->indexes;
      this->regions = rhs->regions;
      this->futures = rhs->futures;
      this->grants = rhs->grants;
      this->wait_barriers = rhs->wait_barriers;
      this->arrive_barriers = rhs->arrive_barriers;
      this->arglen = rhs->arglen;
      if (rhs->arg_manager != NULL)
      {
        if (duplicate_args)
        {
#ifdef DEBUG_HIGH_LEVEL
          assert(arg_manager == NULL);
#endif
          this->arg_manager = legion_new<AllocManager>(this->arglen); 
          this->arg_manager->add_reference();
          this->args = this->arg_manager->get_allocation();
          memcpy(this->args, rhs->args, this->arglen);
        }
        else
        {
          // No need to actually do the copy in this case
          this->arg_manager = rhs->arg_manager; 
          this->arg_manager->add_reference();
          this->args = arg_manager->get_allocation();
        }
      }
      else if (arglen > 0)
      {
        // If there is no argument manager then we do the copy no matter what
        this->args = legion_malloc(TASK_ARGS_ALLOC, arglen);
        memcpy(args,rhs->args,arglen);
      }
      this->map_id = rhs->map_id;
      this->tag = rhs->tag;
      this->is_index_space = rhs->is_index_space;
      this->orig_proc = rhs->orig_proc;
      this->current_proc = rhs->current_proc;
      this->steal_count = rhs->steal_count;
      this->stealable = can_steal;
      this->speculated = rhs->speculated;
      // Premapping should never get cloned
      this->map_locally = rhs->map_locally;
      // From TaskOp
      this->atomic_locks = rhs->atomic_locks;
      this->early_mapped_regions = rhs->early_mapped_regions;
      this->parent_req_indexes = rhs->parent_req_indexes;
      this->target_proc = p;
    }

    //--------------------------------------------------------------------------
    void TaskOp::update_grants(const std::vector<Grant> &requested_grants)
    //--------------------------------------------------------------------------
    {
      grants = requested_grants;
      for (unsigned idx = 0; idx < grants.size(); idx++)
        grants[idx].impl->register_operation(get_task_completion());
    }

    //--------------------------------------------------------------------------
    void TaskOp::update_arrival_barriers(
                                const std::vector<PhaseBarrier> &phase_barriers)
    //--------------------------------------------------------------------------
    {
      for (std::vector<PhaseBarrier>::const_iterator it = 
            phase_barriers.begin(); it != phase_barriers.end(); it++)
      {
        // Update the arrival count
        arrive_barriers.push_back(*it);
        // Note it is imperative we do this off the new barrier
        // generated after updating the arrival count.
        arrive_barriers.back().phase_barrier.arrive(1, get_task_completion());
#ifdef LEGION_SPY
        LegionSpy::log_event_dependence(it->phase_barrier,
                                        arrive_barriers.back().phase_barrier); 
        LegionSpy::log_event_dependence(get_task_completion(),
                                        arrive_barriers.back().phase_barrier);
#endif
      }
    }

    //--------------------------------------------------------------------------
    bool TaskOp::compute_point_region_requirements(MinimalPoint *mp/*= NULL*/)
    //--------------------------------------------------------------------------
    {
      bool all_invalid = true;
      // Update the region requirements for this point
      for (unsigned idx = 0; idx < regions.size(); idx++)
      {
        if (regions[idx].handle_type == PART_PROJECTION)
        {
          if (mp != NULL)
          {
            // If we have a minimal point we should be able to find it
            regions[idx].region = mp->find_logical_region(idx);
          }
          else
          {
            // Check to see if we're doing default projection
            if (regions[idx].projection == 0)
            {
              if (index_point.get_dim() > 3)
              {
                log_task.error("Projection ID 0 is invalid for tasks whose "
                               "points are larger than three dimensional "
                               "unsigned integers.  Points for task %s "
                               "have elements of %d dimensions",
                                get_task_name(), index_point.get_dim());
#ifdef DEBUG_HIGH_LEVEL
                assert(false);
#endif
                exit(ERROR_INVALID_IDENTITY_PROJECTION_USE);
              }
              regions[idx].region = 
                runtime->forest->get_logical_subregion_by_color(
                    regions[idx].partition, ColorPoint(index_point));
            }
            else
            {
              ProjectionFunctor *functor = 
                runtime->find_projection_functor(regions[idx].projection);
              if (functor == NULL)
              {
                PartitionProjectionFnptr projfn = 
                  Runtime::find_partition_projection_function(
                      regions[idx].projection);
                regions[idx].region = 
                  (*projfn)(regions[idx].partition,
                            index_point,runtime->external);
              }
              else
                regions[idx].region = 
                  functor->project(DUMMY_CONTEXT, this, idx,
                                   regions[idx].partition, index_point);
            }
          }
          // Update the region requirement kind 
          regions[idx].handle_type = SINGULAR;
        }
        else if (regions[idx].handle_type == REG_PROJECTION)
        {
          if (mp != NULL)
          {
            // If the minimal point is not null then it should have it
            regions[idx].region = mp->find_logical_region(idx);
          }
          else
          {
            if (regions[idx].projection != 0)
            {
              ProjectionFunctor *functor = 
                runtime->find_projection_functor(regions[idx].projection);
              if (functor == NULL)
              {
                RegionProjectionFnptr projfn = 
                  Runtime::find_region_projection_function(
                      regions[idx].projection);
                regions[idx].region = 
                 (*projfn)(regions[idx].region,index_point,runtime->external);
              }
              else
                regions[idx].region = 
                  functor->project(DUMMY_CONTEXT, this, idx, 
                                   regions[idx].region, index_point);
            }
          }
          // Otherwise we are the default case in which 
          // case we don't need to do anything
          // Update the region requirement kind
          regions[idx].handle_type = SINGULAR;
        }
        // Always check to see if there are any restrictions
        if (has_restrictions(idx, regions[idx].region))
          regions[idx].flags |= RESTRICTED_FLAG;
        // Check to see if the region is a NO_REGION,
        // if it is then switch the privilege to NO_ACCESS
        if (regions[idx].region == LogicalRegion::NO_REGION)
          regions[idx].privilege = NO_ACCESS;
        else
          all_invalid = false;
      }
      // Return true if this point has any valid region requirements
      return (!all_invalid);
    }

    //--------------------------------------------------------------------------
    bool TaskOp::early_map_regions(std::set<Event> &applied_conditions,
                                   const std::vector<unsigned> &must_premap)
    //--------------------------------------------------------------------------
    {
      Mapper::PremapTaskInput input;
      Mapper::PremapTaskOutput output;
      // Set up the inputs and outputs 
      std::vector<InstanceSet> valid_instances(must_premap.size());
      std::set<Memory> visible_memories;
      runtime->machine.get_visible_memories(target_proc, visible_memories);
      for (std::vector<unsigned>::const_iterator it = must_premap.begin();
            it != must_premap.end(); it++)
      {
        VersionInfo &version_info = get_version_info(*it);
        RegionTreeContext req_ctx = get_parent_context(*it);
        RegionTreePath &privilege_path = get_privilege_path(*it);
        InstanceSet &valid = valid_instances[*it];    
        // Do the premapping
        runtime->forest->physical_traverse_path(req_ctx, privilege_path,
                                                regions[*it],
                                                version_info, this, 
                                                true/*find valid*/, valid
#ifdef DEBUG_HIGH_LEVEL
                                                , *it, get_logging_name()
                                                , unique_op_id
#endif
                                                );
        // If we need visible instances, filter them as part of the conversion
        if (regions[*it].is_no_access())
          prepare_for_mapping(valid, input.valid_instances[*it]);
        else
          prepare_for_mapping(valid, visible_memories, 
                              input.valid_instances[*it]);
      }
      // Now invoke the mapper call
      if (mapper == NULL)
        mapper = runtime->find_mapper(current_proc, map_id);
      mapper->invoke_premap_task(this, &input, &output);
      // Now do the registration
      for (std::vector<unsigned>::const_iterator it = must_premap.begin();
            it != must_premap.end(); it++)
      {
        VersionInfo &version_info = get_version_info(*it);
        RegionTreeContext req_ctx = get_parent_context(*it);
        InstanceSet chosen_instances;
        // If this is restricted then we know what the answer is so
        // just ignore whatever the mapper did
        if (regions[*it].is_restricted())
        {
          // Since we know we are on the owner node, we know we can
          // always ask our parent context to find the restricted instances
          parent_ctx->get_physical_references(
              parent_req_indexes[*it], chosen_instances);
        }
        else
        {
          // Otherwise this was not restricted, so do what the mapper wants
          std::map<unsigned,std::vector<MappingInstance> >::const_iterator 
            finder = output.premapped_instances.find(*it);
          if (finder == output.premapped_instances.end())
          {
            log_run.error("Invalid mapper output from 'premap_task' invocation "
                          "on mapper %s. Mapper failed to map required premap "
                          "region requirement %d of task %s (ID %lld) launched "
                          "in parent task %s (ID %lld).", 
                          mapper->get_mapper_name(), *it, 
                          get_task_name(), get_unique_id(),
                          parent_ctx->get_task_name(), 
                          parent_ctx->get_unique_id());
#ifdef DEBUG_HIGH_LEVEL
            assert(false);
#endif
            exit(ERROR_INVALID_MAPPER_OUTPUT);
          }
          RegionTreeID bad_tree = 0;
          std::vector<FieldID> missing_fields;
          std::vector<PhysicalManager*> unacquired;
          int composite_index = runtime->forest->physical_convert_mapping(
              regions[*it], finder->second, 
              chosen_instances, bad_tree, missing_fields,
              Runtime::unsafe_mapper ? NULL : get_acquired_instances_ref(),
              unacquired, !Runtime::unsafe_mapper);
          if (bad_tree > 0)
          {
            log_run.error("Invalid mapper output from 'premap_task' invocation "
                          "on mapper %s. Mapper provided an instanced from "
                          "region tree %d for use in satisfying region "
                          "requirement %d of task %s (ID %lld) whose region "
                          "is from region tree %d.", mapper->get_mapper_name(),
                          bad_tree, *it, get_task_name(), get_unique_id(), 
                          regions[*it].region.get_tree_id());
#ifdef DEBUG_HIGH_LEVEL
            assert(false);
#endif
            exit(ERROR_INVALID_MAPPER_OUTPUT);
          }
          if (!missing_fields.empty())
          {
            log_run.error("Invalid mapper output from 'premap_task' invocation "
                          "on mapper %s. Mapper failed to specify instances "
                          "for %ld fields of region requirement %d of task %s "
                          "(ID %lld) launched in parent task %s (ID %lld). "
                          "The missing fields are listed below.",
                          mapper->get_mapper_name(), missing_fields.size(),
                          *it, get_task_name(), get_unique_id(),
                          parent_ctx->get_task_name(), 
                          parent_ctx->get_unique_id());
            for (std::vector<FieldID>::const_iterator it = 
                  missing_fields.begin(); it != missing_fields.end(); it++)
            {
              const void *name; size_t name_size;
              runtime->retrieve_semantic_information(
                  regions[*it].region.get_field_space(), *it,
                  NAME_SEMANTIC_TAG, name, name_size, false, false);
              log_run.error("Missing instance for field %s (FieldID: %d)",
                            static_cast<const char*>(name), *it);
            }
#ifdef DEBUG_HIGH_LEVEL
            assert(false);
#endif
            exit(ERROR_INVALID_MAPPER_OUTPUT);
          }
          if (!unacquired.empty())
          {
            std::map<PhysicalManager*,unsigned> *acquired_instances =
              get_acquired_instances_ref();
            for (std::vector<PhysicalManager*>::const_iterator uit = 
                  unacquired.begin(); uit != unacquired.end(); uit++)
            {
              if (acquired_instances->find(*uit) == acquired_instances->end())
              {
                log_run.error("Invalid mapper output from 'premap_task' "
                              "invocation on mapper %s. Mapper selected "
                              "physical instance for region requirement "
                              "%d of task %s (ID %lld) which has already "
                              "been collected. If the mapper had properly "
                              "acquired this instance as part of the mapper "
                              "call it would have detected this. Please "
                              "update the mapper to abide by proper mapping "
                              "conventions.", mapper->get_mapper_name(),
                              (*it), get_task_name(), get_unique_id());
#ifdef DEBUG_HIGH_LEVEL
                assert(false);
#endif
                exit(ERROR_INVALID_MAPPER_OUTPUT);
              }
            }
            // If we did successfully acquire them, still issue the warning
            log_run.warning("WARNING: mapper %s failed to acquire instances "
                            "for region requirement %d of task %s (ID %lld) "
                            "in 'premap_task' call. You may experience "
                            "undefined behavior as a consequence.",
                            mapper->get_mapper_name(), *it, 
                            get_task_name(), get_unique_id());
          }
          if (composite_index >= 0)
          {
            log_run.error("Invalid mapper output from 'premap_task' invocation "
                          "on mapper %s. Mapper requested composite instance "
                          "creation on region requirement %d of task %s "
                          "(ID %lld) launched in parent task %s (ID %lld).",
                          mapper->get_mapper_name(), *it,
                          get_task_name(), get_unique_id(),
                          parent_ctx->get_task_name(),
                          parent_ctx->get_unique_id());
#ifdef DEBUG_HIGH_LEVEL
            assert(false);
#endif
            exit(ERROR_INVALID_MAPPER_OUTPUT);
          } 
          if (!Runtime::unsafe_mapper)
          {
            std::vector<LogicalRegion> regions_to_check(1, 
                                          regions[*it].region);
            for (unsigned check_idx = 0; 
                  check_idx < chosen_instances.size(); check_idx++)
            {
              if (!chosen_instances[check_idx].get_manager()->meets_regions(
                                                            regions_to_check))
              {
                log_run.error("Invalid mapper output from invocation of "
                              "'premap_task' on mapper %s. Mapper specified an "
                              "instance region requirement %d of task %s "
                              "(ID %lld) that does not meet the logical region "
                              "requirement. Task was launched in task %s "
                              "(ID %lld).", mapper->get_mapper_name(), *it, 
                              get_task_name(), get_unique_id(), 
                              parent_ctx->get_task_name(), 
                              parent_ctx->get_unique_id());
#ifdef DEBUG_HIGH_LEVEL
                assert(false);
#endif
                exit(ERROR_INVALID_MAPPER_OUTPUT);
              }
            }
          }
        }
        // Set the current mapping index before doing anything that
        // could result in the generation of a copy
        set_current_mapping_index(*it);
        // Passed all the error checking tests so register it
        runtime->forest->physical_register_only(req_ctx, 
                              regions[*it], version_info, 
                              this, completion_event, chosen_instances
#ifdef DEBUG_HIGH_LEVEL
                              , *it, get_logging_name(), unique_op_id
#endif
                              );
        // Now apply our mapping
        AddressSpaceID owner_space = runtime->find_address_space(orig_proc);
        version_info.apply_mapping(req_ctx.get_id(), owner_space,
                                   applied_conditions);
      }
      return true;
    }

    //--------------------------------------------------------------------------
    bool TaskOp::prepare_steal(void)
    //--------------------------------------------------------------------------
    {
      if (is_locally_mapped())
        return false;
      if (!is_remote())
        return early_map_task();
      else
        return true;
    }

    //--------------------------------------------------------------------------
    void TaskOp::record_aliased_region_requirements(LegionTrace *trace)
    //--------------------------------------------------------------------------
    {
      for (unsigned i = 1; i < regions.size(); i++)
      {
        for (unsigned j = 0; j < i; j++)
        {
          // Check tree ID first
          if (regions[i].parent.get_tree_id() != 
              regions[j].parent.get_tree_id())
            continue;
          // Now check if the regions/partitions are aliased
          if (regions[i].handle_type == PART_PROJECTION)
          {
            IndexPartition part1 = regions[i].partition.get_index_partition();
            if (regions[j].handle_type == PART_PROJECTION)
            {
              IndexPartition part2 = regions[j].partition.get_index_partition();
              if (runtime->forest->are_disjoint(part1, part2))
                continue;
            }
            else
            {
              IndexSpace space2 = regions[j].region.get_index_space();
              if (runtime->forest->are_disjoint(space2, part1))
                continue;
            }
          }
          else
          {
            IndexSpace space1 = regions[i].region.get_index_space();
            if (regions[j].handle_type == PART_PROJECTION)
            {
              IndexPartition part2 = regions[j].partition.get_index_partition();
              if (runtime->forest->are_disjoint(space1, part2))
                continue;
            }
            else
            {
              IndexSpace space2 = regions[j].region.get_index_space();
              if (runtime->forest->are_disjoint(space1, space2))
                continue;
            }
          }
          // Regions are aliased, see if there are overlapping fields
          bool overlap = false;
          if (regions[i].privilege_fields.size() < 
              regions[j].privilege_fields.size())
          {
            for (std::set<FieldID>::const_iterator it = 
                  regions[i].privilege_fields.begin(); it !=
                  regions[i].privilege_fields.end(); it++)
            {
              if (regions[j].privilege_fields.find(*it) !=
                  regions[j].privilege_fields.end())
              {
                overlap = true;
                break;
              }
            }
          }
          else
          {
            for (std::set<FieldID>::const_iterator it = 
                  regions[j].privilege_fields.begin(); it !=
                  regions[j].privilege_fields.end(); it++)
            {
              if (regions[i].privilege_fields.find(*it) !=
                  regions[i].privilege_fields.end())
              {
                overlap = true;
                break;
              }
            }
          }
          if (overlap)
            trace->record_aliased_requirements(j,i);
        }
      }
    }

    //--------------------------------------------------------------------------
    void TaskOp::compute_parent_indexes(void)
    //--------------------------------------------------------------------------
    {
      parent_req_indexes.resize(regions.size());
      for (unsigned idx = 0; idx < regions.size(); idx++)
      {
        int parent_index = 
          parent_ctx->find_parent_region_req(regions[idx]);
        if (parent_index < 0)
        {
          log_region.error("Parent task %s (ID %lld) of task %s "
                           "(ID %lld) does not have a region "
                           "requirement for region "
                           "(%x,%x,%x) as a parent of child task's "
                           "region requirement index %d",
                           parent_ctx->get_task_name(), 
                           parent_ctx->get_unique_id(),
                           get_task_name(), get_unique_id(),
                           regions[idx].parent.index_space.id,
                           regions[idx].parent.field_space.id, 
                           regions[idx].parent.tree_id, idx);
#ifdef DEBUG_HIGH_LEVEL
          assert(false);
#endif
          exit(ERROR_BAD_PARENT_REGION);
        }
        parent_req_indexes[idx] = parent_index;
      }
    }

    //--------------------------------------------------------------------------
    void TaskOp::trigger_children_complete(void)
    //--------------------------------------------------------------------------
    {
      bool task_complete = false;
      {
        AutoLock o_lock(op_lock); 
#ifdef DEBUG_HIGH_LEVEL
        assert(!children_complete);
        assert(!children_commit);
#endif
        children_complete = true;
        task_complete = complete_received;
      }
      if (task_complete)
        trigger_task_complete();
    }

    //--------------------------------------------------------------------------
    void TaskOp::trigger_children_committed(void)
    //--------------------------------------------------------------------------
    {
      bool task_commit = false;
      {
        AutoLock o_lock(op_lock);
#ifdef DEBUG_HIGH_LEVEL
        assert(children_complete);
        assert(!children_commit);
#endif
        children_commit = true;
        task_commit = commit_received;
      }
      if (task_commit)
        trigger_task_commit();
    }

    //--------------------------------------------------------------------------
    /*static*/ void TaskOp::pack_index_space_requirement(
                              const IndexSpaceRequirement &req, Serializer &rez)
    //--------------------------------------------------------------------------
    {
      RezCheck z(rez);
      rez.serialize(req.handle);
      rez.serialize(req.privilege);
      rez.serialize(req.parent);
      // no need to send verified
    }

    //--------------------------------------------------------------------------
    /*static*/ void TaskOp::unpack_index_space_requirement(
                                IndexSpaceRequirement &req, Deserializer &derez)
    //--------------------------------------------------------------------------
    {
      DerezCheck z(derez);
      derez.deserialize(req.handle);
      derez.deserialize(req.privilege);
      derez.deserialize(req.parent);
      req.verified = true;
    }

    //--------------------------------------------------------------------------
    /*static*/ void TaskOp::pack_region_requirement(
                                  const RegionRequirement &req, Serializer &rez)
    //--------------------------------------------------------------------------
    {
      RezCheck z(rez);
      rez.serialize(req.region);
      rez.serialize(req.partition);
      rez.serialize(req.privilege_fields.size());
      for (std::set<FieldID>::const_iterator it = req.privilege_fields.begin();
            it != req.privilege_fields.end(); it++)
      {
        rez.serialize(*it);
      }
      rez.serialize(req.instance_fields.size());
      for (std::vector<FieldID>::const_iterator it = 
            req.instance_fields.begin(); it != req.instance_fields.end(); it++)
      {
        rez.serialize(*it);
      }
      rez.serialize(req.privilege);
      rez.serialize(req.prop);
      rez.serialize(req.parent);
      rez.serialize(req.redop);
      rez.serialize(req.tag);
      rez.serialize(req.flags);
      rez.serialize(req.handle_type);
      rez.serialize(req.projection);
    }

    //--------------------------------------------------------------------------
    /*static*/ void TaskOp::unpack_region_requirement(
                                    RegionRequirement &req, Deserializer &derez)
    //--------------------------------------------------------------------------
    {
      DerezCheck z(derez);
      derez.deserialize(req.region);
      derez.deserialize(req.partition);
      size_t num_privilege_fields;
      derez.deserialize(num_privilege_fields);
      for (unsigned idx = 0; idx < num_privilege_fields; idx++)
      {
        FieldID fid;
        derez.deserialize(fid);
        req.privilege_fields.insert(fid);
      }
      size_t num_instance_fields;
      derez.deserialize(num_instance_fields);
      for (unsigned idx = 0; idx < num_instance_fields; idx++)
      {
        FieldID fid;
        derez.deserialize(fid);
        req.instance_fields.push_back(fid);
      }
      derez.deserialize(req.privilege);
      derez.deserialize(req.prop);
      derez.deserialize(req.parent);
      derez.deserialize(req.redop);
      derez.deserialize(req.tag);
      derez.deserialize(req.flags);
      derez.deserialize(req.handle_type);
      derez.deserialize(req.projection);
      req.flags |= VERIFIED_FLAG;
    }

    //--------------------------------------------------------------------------
    /*static*/ void TaskOp::pack_grant(const Grant &grant, Serializer &rez)
    //--------------------------------------------------------------------------
    {
      grant.impl->pack_grant(rez);
    }

    //--------------------------------------------------------------------------
    /*static*/ void TaskOp::unpack_grant(Grant &grant, Deserializer &derez)
    //--------------------------------------------------------------------------
    {
      // Create a new grant impl object to perform the unpack
      grant = Grant(legion_new<GrantImpl>());
      grant.impl->unpack_grant(derez);
    }

    //--------------------------------------------------------------------------
    /*static*/ void TaskOp::pack_phase_barrier(
                                  const PhaseBarrier &barrier, Serializer &rez)
    //--------------------------------------------------------------------------
    {
      RezCheck z(rez);
      rez.serialize(barrier.phase_barrier);
    }  

    //--------------------------------------------------------------------------
    /*static*/ void TaskOp::unpack_phase_barrier(
                                    PhaseBarrier &barrier, Deserializer &derez)
    //--------------------------------------------------------------------------
    {
      DerezCheck z(derez);
      derez.deserialize(barrier.phase_barrier);
    }

    //--------------------------------------------------------------------------
    /*static*/ void TaskOp::pack_point(Serializer &rez, const DomainPoint &p)
    //--------------------------------------------------------------------------
    {
      RezCheck z(rez);
      rez.serialize(p.dim);
      if (p.dim == 0)
        rez.serialize(p.point_data[0]);
      else
      {
        for (int idx = 0; idx < p.dim; idx++)
          rez.serialize(p.point_data[idx]);
      }
    }

    //--------------------------------------------------------------------------
    /*static*/ void TaskOp::unpack_point(Deserializer &derez, DomainPoint &p)
    //--------------------------------------------------------------------------
    {
      DerezCheck z(derez);
      derez.deserialize(p.dim);
      if (p.dim == 0)
        derez.deserialize(p.point_data[0]);
      else
      {
        for (int idx = 0; idx < p.dim; idx++)
          derez.deserialize(p.point_data[idx]);
      }
    }

    //--------------------------------------------------------------------------
    /*static*/ void TaskOp::log_requirement(UniqueID uid, unsigned idx,
                                            const RegionRequirement &req)
    //--------------------------------------------------------------------------
    {
      const bool reg = (req.handle_type == SINGULAR) ||
                 (req.handle_type == REG_PROJECTION);

      LegionSpy::log_logical_requirement(uid, idx, reg,
          reg ? req.region.index_space.id :
                req.partition.index_partition.id,
          reg ? req.region.field_space.id :
                req.partition.field_space.id,
          reg ? req.region.tree_id : 
                req.partition.tree_id,
          req.privilege, req.prop, req.redop);
      LegionSpy::log_requirement_fields(uid, idx, req.privilege_fields);
    }

    /////////////////////////////////////////////////////////////
    // Single Task 
    /////////////////////////////////////////////////////////////

    //--------------------------------------------------------------------------
    SingleTask::SingleTask(Runtime *rt)
      : TaskOp(rt)
    //--------------------------------------------------------------------------
    {
    }
    
    //--------------------------------------------------------------------------
    SingleTask::~SingleTask(void)
    //--------------------------------------------------------------------------
    {
    }

    //--------------------------------------------------------------------------
    void SingleTask::activate_single(void)
    //--------------------------------------------------------------------------
    {
      activate_task();
      executing_processor = Processor::NO_PROC;
      current_fence = NULL;
      fence_gen = 0;
      context = RegionTreeContext();
      initial_region_count = 0;
      valid_wait_event = false;
      deferred_map = Event::NO_EVENT;
      deferred_complete = Event::NO_EVENT; 
      pending_done = Event::NO_EVENT;
      last_registration = Event::NO_EVENT;
      dependence_precondition = Event::NO_EVENT;
      profiling_done = Event::NO_EVENT;
      current_trace = NULL;
      task_executed = false;
      outstanding_children_count = 0;
      outstanding_subtasks = 0;
      pending_subtasks = 0;
      pending_frames = 0;
      context_order_event = Event::NO_EVENT;
      // Set some of the default values for a context
      context_configuration.max_window_size = 
        Runtime::initial_task_window_size;
      context_configuration.hysteresis_percentage = 
        Runtime::initial_task_window_hysteresis;
      context_configuration.max_outstanding_frames = -1;
      context_configuration.min_tasks_to_schedule = 
        Runtime::initial_tasks_to_schedule;
      context_configuration.min_frames_to_schedule = 0;
      selected_variant = 0;
      task_priority = 0;
      perform_postmap = false;
      leaf_cached = false;
      inner_cached = false;
      has_virtual_instances_result = false;
      has_virtual_instances_cached = false;
    }

    //--------------------------------------------------------------------------
    void SingleTask::deactivate_single(void)
    //--------------------------------------------------------------------------
    {
      deactivate_task();
      target_processors.clear();
      physical_instances.clear();
      physical_regions.clear();
      inline_regions.clear();
      virtual_mapped.clear();
      region_deleted.clear();
      index_deleted.clear();
      executing_children.clear();
      executed_children.clear();
      complete_children.clear();
      safe_cast_domains.clear();
      restricted_trees.clear();
      frame_events.clear();
      for (std::map<TraceID,LegionTrace*>::const_iterator it = traces.begin();
            it != traces.end(); it++)
      {
        legion_delete(it->second);
      }
      traces.clear();
      // Clean up any locks and barriers that the user
      // asked us to destroy
      while (!context_locks.empty())
      {
        context_locks.back().destroy_reservation();
        context_locks.pop_back();
      }
      while (!context_barriers.empty())
      {
        context_barriers.back().destroy_barrier();
        context_barriers.pop_back();
      }
      local_fields.clear();
      while (!inline_tasks.empty())
      {
        inline_tasks.back()->deactivate();
        inline_tasks.pop_back();
      }
      if (valid_wait_event)
      {
        valid_wait_event = false;
        window_wait.trigger();
      }
#ifdef DEBUG_HIGH_LEVEL
      assert(outstanding_subtasks == 0);
      assert(pending_subtasks == 0);
      assert(pending_frames == 0);
#endif
      if (context.exists())
        runtime->free_context(this);
    }

    //--------------------------------------------------------------------------
    bool SingleTask::is_leaf(void) const
    //--------------------------------------------------------------------------
    {
      if (!leaf_cached)
      {
        VariantImpl *var = runtime->find_variant_impl(task_id,selected_variant);
        is_leaf_result = var->is_leaf();
        leaf_cached = true;
      }
      return is_leaf_result;
    }

    //--------------------------------------------------------------------------
    bool SingleTask::is_inner(void) const
    //--------------------------------------------------------------------------
    {
      if (!inner_cached)
      {
        VariantImpl *var = runtime->find_variant_impl(task_id,selected_variant);
        is_inner_result = var->is_inner();
        inner_cached = true;
      }
      return is_inner_result;
    }

    //--------------------------------------------------------------------------
    bool SingleTask::has_virtual_instances(void) const
    //--------------------------------------------------------------------------
    {
      if (!has_virtual_instances_cached)
      {
        for (unsigned idx = 0; idx < physical_instances.size(); idx++)
        {
          if (physical_instances[idx].has_composite_ref())
          {
            has_virtual_instances_result = true;
            break;
          }
        }
        has_virtual_instances_cached = true;
      }
      return has_virtual_instances_result;
    }

    //--------------------------------------------------------------------------
    void SingleTask::assign_context(RegionTreeContext ctx)
    //--------------------------------------------------------------------------
    {
#ifdef DEBUG_HIGH_LEVEL
      assert(!context.exists());
#endif
      context = ctx;
    }

    //--------------------------------------------------------------------------
    RegionTreeContext SingleTask::release_context(void)
    //--------------------------------------------------------------------------
    {
#ifdef DEBUG_HIGH_LEVEL
      assert(context.exists());
#endif
      RegionTreeContext result = context;
      context = RegionTreeContext();
      return result;
    }

    //--------------------------------------------------------------------------
    RegionTreeContext SingleTask::get_context(void) const
    //--------------------------------------------------------------------------
    {
#ifdef DEBUG_HIGH_LEVEL
      assert(context.exists());
#endif
      return context;
    }

    //--------------------------------------------------------------------------
    ContextID SingleTask::get_context_id(void) const
    //--------------------------------------------------------------------------
    {
#ifdef DEBUG_HIGH_LEVEL
      assert(context.exists());
#endif
      return context.get_id();
    }

    //--------------------------------------------------------------------------
    UniqueID SingleTask::get_context_uid(void) const
    //--------------------------------------------------------------------------
    {
      // For most single tasks, this is always the answer, the
      // exception is for RemoteTask objects which override this method
      return unique_op_id;
    }

    //--------------------------------------------------------------------------
    void SingleTask::destroy_user_lock(Reservation r)
    //--------------------------------------------------------------------------
    {
      // Can only be called from user land so no
      // need to hold the lock
      context_locks.push_back(r);
    }

    //--------------------------------------------------------------------------
    void SingleTask::destroy_user_barrier(Barrier b)
    //--------------------------------------------------------------------------
    {
      // Can only be called from user land so no 
      // need to hold the lock
      context_barriers.push_back(b);
    }

    //--------------------------------------------------------------------------
    PhysicalRegion SingleTask::get_physical_region(unsigned idx)
    //--------------------------------------------------------------------------
    {
#ifdef DEBUG_HIGH_LEVEL
      assert(idx < physical_regions.size());
#endif
      return physical_regions[idx];
    } 

    //--------------------------------------------------------------------------
    void SingleTask::get_physical_references(unsigned idx, InstanceSet &set)
    //--------------------------------------------------------------------------
    {
      AutoLock o_lock(op_lock,1,false/*exclusive*/);
#ifdef DEBUG_HIGH_LEVEL
      assert(idx < physical_instances.size());
#endif
      set = physical_instances[idx];
    }

    //--------------------------------------------------------------------------
    void SingleTask::add_inline_task(InlineTask *inline_task)
    //--------------------------------------------------------------------------
    {
      inline_tasks.push_back(inline_task); 
    }

    //--------------------------------------------------------------------------
    VariantImpl* SingleTask::select_inline_variant(TaskOp *child,
                                                   InlineTask *inline_task)
    //--------------------------------------------------------------------------
    {
      Mapper::SelectVariantInput input;
      Mapper::SelectVariantOutput output;
      input.processor = current_proc;
      input.chosen_instances.resize(child->regions.size());
      // Find the instances for this child
      for (unsigned idx = 0; idx < child->regions.size(); idx++)
      {
        unsigned local_index = child->find_parent_index(idx); 
        InstanceSet &instances = physical_instances[local_index]; 
        std::vector<MappingInstance> &mapping_instances = 
          input.chosen_instances[idx];
        mapping_instances.resize(instances.size());
        for (unsigned idx2 = 0; idx2 < instances.size(); idx2++)
        {
          mapping_instances[idx2] = 
            MappingInstance(instances[idx2].get_manager());
        }
      }
      output.chosen_variant = 0;
      // Always do this with the child mapper
      MapperManager *child_mapper = runtime->find_mapper(current_proc, 
                                                         child->map_id);
      child_mapper->invoke_select_task_variant(child, &input, &output);
      VariantImpl *variant_impl= runtime->find_variant_impl(child->task_id,
                                  output.chosen_variant, true/*can fail*/);
      if (variant_impl == NULL)
      {
        log_run.error("Invalid mapper output from invoction of "
                      "'select_task_variant' on mapper %s. Mapper selected "
                      "an invalidate variant ID %ld for inlining of task %s "
                      "(UID %lld).", child_mapper->get_mapper_name(),
                      output.chosen_variant, child->get_task_name(), 
                      child->get_unique_id());
#ifdef DEBUG_HIGH_LEVEL
        assert(false);
#endif
        exit(ERROR_INVALID_MAPPER_OUTPUT);
      }
      if (!Runtime::unsafe_mapper)
        inline_task->validate_variant_selection(child_mapper, variant_impl, 
                                                "select_task_variant");
      return variant_impl;
    }

    //--------------------------------------------------------------------------
    void SingleTask::inline_child_task(TaskOp *child)
    //--------------------------------------------------------------------------
    {
      // Remove this child from our context
      unregister_child_operation(child);
      // Check to see if the child is predicated
      // If it is wait for it to resolve
      if (child->is_predicated())
      {
        // See if the predicate speculates false, if so return false
        // and then we are done.
        if (!child->get_predicate_value(executing_processor))
          return;
      }

      // Get an available inline task
      InlineTask *inline_task = runtime->get_available_inline_task(true);
      inline_task->initialize_inline_task(this, child);
      // Record the inline task as one we need to deactivate
      // when we are done executing
      add_inline_task(inline_task);

      // Save the state of our physical regions
      std::vector<bool> phy_regions_mapped(physical_regions.size());
      for (unsigned idx = 0; idx < physical_regions.size(); idx++)
        phy_regions_mapped[idx] = is_region_mapped(idx);
 
      // Also save the original number of child regions
      unsigned orig_child_regions = inline_task->regions.size();

      // Pick a variant to use for executing this task
      VariantImpl *variant = select_inline_variant(child, inline_task);    
      
      // Do the inlining
      child->perform_inlining(inline_task, variant);

      // Now when we pop back out, first see if the child made any new
      // regions and add them onto our copied regions
      size_t num_child_regions = inline_task->regions.size();
      if (num_child_regions > orig_child_regions)
      {
        for (unsigned idx = orig_child_regions; 
              idx < num_child_regions; idx++)
        {
          indexes.push_back(inline_task->indexes[idx]);
          regions.push_back(inline_task->regions[idx]);
          physical_regions.push_back(inline_task->get_physical_region(idx));
        }
      }
      // Restore any privilege information
      inline_task->return_privilege_state(this);
      // Now see if the mapping state of any of our
      // originally mapped regions has changed
      std::set<Event> wait_events;
      for (unsigned idx = 0; idx < phy_regions_mapped.size(); idx++)
      {
        if (phy_regions_mapped[idx] && !is_region_mapped(idx))
        {
          // Need to remap
          MapOp *op = runtime->get_available_map_op(true);
          op->initialize(this, physical_regions[idx]);
          wait_events.insert(op->get_completion_event());
          runtime->add_to_dependence_queue(executing_processor, op);
        }
        else if (!phy_regions_mapped[idx] && is_region_mapped(idx))
        {
          // Need to unmap
          physical_regions[idx].impl->unmap_region();
        }
        // Otherwise everything is still the same
      }
      if (!wait_events.empty())
      {
        Event wait_on = Runtime::merge_events<true>(wait_events);
        if (!wait_on.has_triggered())
          wait_on.wait();
      }
    }

    //--------------------------------------------------------------------------
    void SingleTask::restart_task(void)
    //--------------------------------------------------------------------------
    {
      // TODO: figure out how to restart tasks
      assert(false);
    }

    //--------------------------------------------------------------------------
    const std::vector<PhysicalRegion>& SingleTask::get_physical_regions(void) 
                                                                           const
    //--------------------------------------------------------------------------
    {
      return physical_regions;
    }

    //--------------------------------------------------------------------------
    void SingleTask::pack_single_task(Serializer &rez, AddressSpaceID target)
    //--------------------------------------------------------------------------
    {
      RezCheck z(rez);
      pack_base_task(rez, target);
      if (map_locally)
      {
        rez.serialize(selected_variant);
        rez.serialize<size_t>(target_processors.size());
        for (unsigned idx = 0; idx < target_processors.size(); idx++)
          rez.serialize(target_processors[idx]);
      }
      rez.serialize<size_t>(physical_instances.size());
      for (unsigned idx = 0; idx < physical_instances.size(); idx++)
        physical_instances[idx].pack_references(rez, target);
    }

    //--------------------------------------------------------------------------
    void SingleTask::unpack_single_task(Deserializer &derez)
    //--------------------------------------------------------------------------
    {
      DerezCheck z(derez);
      unpack_base_task(derez);
      if (map_locally)
      {
        derez.deserialize(selected_variant);
        size_t num_target_processors;
        derez.deserialize(num_target_processors);
        target_processors.resize(num_target_processors);
        for (unsigned idx = 0; idx < num_target_processors; idx++)
          derez.deserialize(target_processors[idx]);
      }
      size_t num_phy;
      derez.deserialize(num_phy);
      physical_instances.resize(num_phy);
      for (unsigned idx = 0; idx < num_phy; idx++)
        physical_instances[idx].unpack_references(runtime, derez);
    }

    //--------------------------------------------------------------------------
    void SingleTask::pack_parent_task(Serializer &rez, AddressSpaceID target)
    //--------------------------------------------------------------------------
    {
      // Starting with this context, pack up all the enclosing local fields
      LegionDeque<LocalFieldInfo,TASK_LOCAL_FIELD_ALLOC>::tracked locals = 
                                                                  local_fields;
      // Get all the local fields from our enclosing contexts
      find_enclosing_local_fields(locals);
      RezCheck z(rez);
      int depth = get_depth();
      rez.serialize(depth);
      // See if we need to pack up base task information
      bool need_pack_base = !has_remote_instance(target);
      rez.serialize<bool>(need_pack_base);
      if (need_pack_base)
        pack_base_task(rez, target);
      // Now pack them all up
      size_t num_local = locals.size();
      rez.serialize(num_local);
      for (unsigned idx = 0; idx < locals.size(); idx++)
        rez.serialize(locals[idx]);
#ifdef LEGION_SPY
      rez.serialize(legion_spy_start);
      rez.serialize(get_task_completion());
#endif
    }

    //-------------------------------------------------------------------------
    void SingleTask::pack_remote_ctx_info(Serializer &rez)
    //--------------------------------------------------------------------------
    {
      // Assume we are the owner in this case
      UniqueID remote_owner_proxy = get_unique_id();
      rez.serialize(remote_owner_proxy);
      SingleTask *proxy_this = this;
      rez.serialize(proxy_this);
    }

    //--------------------------------------------------------------------------
    void SingleTask::register_new_child_operation(Operation *op)
    //--------------------------------------------------------------------------
    {
      // If we are performing a trace mark that the child has a trace
      if (current_trace != NULL)
        op->set_trace(current_trace, !current_trace->is_fixed());
      unsigned outstanding_count = 
        __sync_add_and_fetch(&outstanding_children_count,1);
      // Only need to check if we are not tracing by frames
      if ((context_configuration.max_outstanding_frames <= 0) && 
          (context_configuration.max_window_size > 0) && 
            (outstanding_count >= context_configuration.max_window_size))
      {
        // Launch a window-wait task and then wait on the event 
        WindowWaitArgs args;
        args.hlr_id = HLR_WINDOW_WAIT_TASK_ID;
        args.parent_ctx = this;
        Event wait_done = runtime->issue_runtime_meta_task(&args, sizeof(args),
                                                HLR_WINDOW_WAIT_TASK_ID, this);
        wait_done.wait();
      }
    }

    //--------------------------------------------------------------------------
    void SingleTask::perform_window_wait(void)
    //--------------------------------------------------------------------------
    {
      Event wait_event = Event::NO_EVENT;
      {
        // Take the lock and make sure we didn't lose the race
        AutoLock o_lock(op_lock);
        // We can read this without locking because we know the application
        // task isn't running if we are here and the lock serializes us
        // with all the other meta-tasks
        if (outstanding_children_count >= context_configuration.max_window_size)
        {
#ifdef DEBUG_HIGH_LEVEL
          assert(!valid_wait_event);
#endif
          window_wait = UserEvent::create_user_event();
          valid_wait_event = true;
          wait_event = window_wait;
        }
      }
      if (wait_event.exists() && !wait_event.has_triggered())
        wait_event.wait();
    }

    //--------------------------------------------------------------------------
    void SingleTask::add_to_dependence_queue(Operation *op, bool has_lock)
    //--------------------------------------------------------------------------
    {
      if (!has_lock)
      {
        Event lock_acquire = 
          op_lock.acquire(0, true/*exclusive*/, last_registration); 
        if (!lock_acquire.has_triggered())
        {
          AddToDepQueueArgs args;
          args.hlr_id = HLR_ADD_TO_DEP_QUEUE_TASK_ID;
          args.proxy_this = this;
          args.op = op;
          last_registration = runtime->issue_runtime_meta_task(&args, 
             sizeof(args), HLR_ADD_TO_DEP_QUEUE_TASK_ID, op, lock_acquire);
          return;
        }
      }
      // We have the lock
      if (op->is_tracking_parent())
      {
#ifdef DEBUG_HIGH_LEVEL
        assert(executing_children.find(op) == executing_children.end());
        assert(executed_children.find(op) == executed_children.end());
        assert(complete_children.find(op) == complete_children.end());
#endif       
        executing_children.insert(op);
      }
      // Issue the next dependence analysis task
      DeferredDependenceArgs args;
      args.hlr_id = HLR_TRIGGER_DEPENDENCE_ID;
      args.op = op;
      Event next = runtime->issue_runtime_meta_task(&args, sizeof(args),
                                      HLR_TRIGGER_DEPENDENCE_ID, op,
                                      dependence_precondition);
      dependence_precondition = next;
      // Now we can release the lock
      op_lock.release();
    }

    //--------------------------------------------------------------------------
    void SingleTask::register_child_executed(Operation *op)
    //--------------------------------------------------------------------------
    {
      AutoLock o_lock(op_lock);
      std::set<Operation*>::iterator finder = executing_children.find(op);
#ifdef DEBUG_HIGH_LEVEL
      assert(finder != executing_children.end());
      assert(executed_children.find(op) == executed_children.end());
      assert(complete_children.find(op) == complete_children.end());
#endif
      executing_children.erase(finder);
      // Now put it in the list of executing operations
      // Note this doesn't change the number of active children
      // so there's no need to trigger any window waits
      //
      // Add some hysteresis here so that we have some runway for when
      // the paused task resumes it can run for a little while.
      executed_children.insert(op);
      int outstanding_count = 
        __sync_add_and_fetch(&outstanding_children_count,-1);
#ifdef DEBUG_HIGH_LEVEL
      assert(outstanding_count >= 0);
#endif
      if (valid_wait_event && (context_configuration.max_window_size > 0) &&
          (outstanding_count <=
           int(context_configuration.hysteresis_percentage * 
               context_configuration.max_window_size / 100)))
      {
        window_wait.trigger();
        valid_wait_event = false;
      }
    }

    //--------------------------------------------------------------------------
    void SingleTask::register_child_complete(Operation *op)
    //--------------------------------------------------------------------------
    {
      bool needs_trigger = false;
      {
        AutoLock o_lock(op_lock);
        std::set<Operation*>::iterator finder = executed_children.find(op);
#ifdef DEBUG_HIGH_LEVEL
        assert(finder != executed_children.end());
        assert(complete_children.find(op) == complete_children.end());
        assert(executing_children.find(op) == executing_children.end());
#endif
        executed_children.erase(finder);
        // Put it on the list of complete children to complete
        complete_children.insert(op);
        // See if we need to trigger the all children complete call
        if (task_executed && executing_children.empty() && 
            executed_children.empty() && !children_complete_invoked)
        {
          needs_trigger = true;
          children_complete_invoked = true;
        }
      }
      if (needs_trigger)
        trigger_children_complete();
    }

    //--------------------------------------------------------------------------
    void SingleTask::register_child_commit(Operation *op)
    //--------------------------------------------------------------------------
    {
      bool needs_trigger = false;
      {
        AutoLock o_lock(op_lock);
        std::set<Operation*>::iterator finder = complete_children.find(op);
#ifdef DEBUG_HIGH_LEVEL
        assert(finder != complete_children.end());
        assert(executing_children.find(op) == executing_children.end());
        assert(executed_children.find(op) == executed_children.end());
#endif
        complete_children.erase(finder);
        // See if we need to trigger the all children commited call
        if (completed && executing_children.empty() && 
            executed_children.empty() && complete_children.empty() &&
            !children_commit_invoked)
        {
          needs_trigger = true;
          children_commit_invoked = true;
        }
      }
      if (needs_trigger)
        trigger_children_committed();
    }

    //--------------------------------------------------------------------------
    void SingleTask::unregister_child_operation(Operation *op)
    //--------------------------------------------------------------------------
    {
      AutoLock o_lock(op_lock);
      // Remove it from everything and then see if we need to
      // trigger the window wait event
      executing_children.erase(op);
      executed_children.erase(op);
      complete_children.erase(op);
      int outstanding_count = 
        __sync_add_and_fetch(&outstanding_children_count,-1);
#ifdef DEBUG_HIGH_LEVEL
      assert(outstanding_count >= 0);
#endif
      if (valid_wait_event && (context_configuration.max_window_size > 0) &&
          (outstanding_count <=
           int(context_configuration.hysteresis_percentage * 
               context_configuration.max_window_size / 100)))
      {
        window_wait.trigger();
        valid_wait_event = false;
      }
      // No need to see if we trigger anything else because this
      // method is only called while the task is still executing
      // so 'executed' is still false.
#ifdef DEBUG_HIGH_LEVEL
      assert(!executed);
#endif
    }

    //--------------------------------------------------------------------------
    bool SingleTask::has_executing_operation(Operation *op)
    //--------------------------------------------------------------------------
    {
      AutoLock o_lock(op_lock);
      return (executing_children.find(op) != executing_children.end());
    }

    //--------------------------------------------------------------------------
    bool SingleTask::has_executed_operation(Operation *op)
    //--------------------------------------------------------------------------
    {
      AutoLock o_lock(op_lock);
      return (executed_children.find(op) != executed_children.end());
    }

    //--------------------------------------------------------------------------
    void SingleTask::print_children(void)
    //--------------------------------------------------------------------------
    {
      // Don't both taking the lock since this is for debugging
      // and isn't actually called anywhere
      for (std::set<Operation*>::const_iterator it =
            executing_children.begin(); it != executing_children.end(); it++)
      {
        Operation *op = *it;
        printf("Executing Child %p\n",op);
      }
      for (std::set<Operation*>::const_iterator it =
            executed_children.begin(); it != executed_children.end(); it++)
      {
        Operation *op = *it;
        printf("Executed Child %p\n",op);
      }
      for (std::set<Operation*>::const_iterator it =
            complete_children.begin(); it != complete_children.end(); it++)
      {
        Operation *op = *it;
        printf("Complete Child %p\n",op);
      }
    }

    //--------------------------------------------------------------------------
    void SingleTask::register_fence_dependence(Operation *op)
    //--------------------------------------------------------------------------
    {
      if (current_fence != NULL)
      {
#ifdef LEGION_SPY
        // Can't prune when doing legion spy
        op->register_dependence(current_fence, fence_gen);
        unsigned num_regions = op->get_region_count();
        if (num_regions > 0)
        {
          for (unsigned idx = 0; idx < num_regions; idx++)
          {
            LegionSpy::log_mapping_dependence(
                get_unique_op_id(), current_fence_uid, 0,
                op->get_unique_op_id(), idx, TRUE_DEPENDENCE);
          }
        }
        else
          LegionSpy::log_mapping_dependence(
              get_unique_op_id(), current_fence_uid, 0,
              op->get_unique_op_id(), 0, TRUE_DEPENDENCE);
#else
        // If we can prune it then go ahead and do so
        // No need to remove the mapping reference because 
        // the fence has already been committed
        if (op->register_dependence(current_fence, fence_gen))
          current_fence = NULL;
#endif
      }
    }

    //--------------------------------------------------------------------------
    void SingleTask::update_current_fence(FenceOp *op)
    //--------------------------------------------------------------------------
    {
      if (current_fence != NULL)
        current_fence->remove_mapping_reference(fence_gen);
      current_fence = op;
      fence_gen = op->get_generation();
      current_fence->add_mapping_reference(fence_gen);
#ifdef LEGION_SPY
      current_fence_uid = op->get_unique_op_id();
#endif
    }

    //--------------------------------------------------------------------------
    void SingleTask::begin_trace(TraceID tid)
    //--------------------------------------------------------------------------
    {
      // No need to hold the lock here, this is only ever called
      // by the one thread that is running the task.
      if (current_trace != NULL)
      {
        log_task.error("Illegal nested trace with ID %d attempted in "
                       "task %s (ID %lld)", tid, get_task_name(),
                       get_unique_id());
#ifdef DEBUG_HIGH_LEVEL
        assert(false);
#endif
        exit(ERROR_ILLEGAL_NESTED_TRACE);
      }
      std::map<TraceID,LegionTrace*>::const_iterator finder = traces.find(tid);
      if (finder == traces.end())
      {
        // Trace does not exist yet, so make one and record it
        current_trace = legion_new<LegionTrace>(tid, this);
        traces[tid] = current_trace;
      }
      else
      {
        // Issue the mapping fence first
        runtime->issue_mapping_fence(this);
        // Now mark that we are starting a trace
        current_trace = finder->second;
      }
    }

    //--------------------------------------------------------------------------
    void SingleTask::end_trace(TraceID tid)
    //--------------------------------------------------------------------------
    {
      if (current_trace == NULL)
      {
        log_task.error("Unmatched end trace for ID %d in task %s "
                       "(ID %lld)", tid, get_task_name(),
                       get_unique_id());
#ifdef DEBUG_HIGH_LEVEL
        assert(false);
#endif
        exit(ERROR_UNMATCHED_END_TRACE);
      }
      if (current_trace->is_fixed())
      {
        // Already fixed, dump a complete trace op into the stream
        TraceCompleteOp *complete_op = runtime->get_available_trace_op(true);
        complete_op->initialize_complete(this);
#ifdef INORDER_EXECUTION
        Event term_event = complete_op->get_completion_event();
#endif
        runtime->add_to_dependence_queue(get_executing_processor(),complete_op);
#ifdef INORDER_EXECUTION
        if (Runtime::program_order_execution && !term_event.has_triggered())
          term_event.wait();
#endif
      }
      else
      {
        // Not fixed yet, dump a capture trace op into the stream
        TraceCaptureOp *capture_op = runtime->get_available_capture_op(true); 
        capture_op->initialize_capture(this);
#ifdef INORDER_EXECUTION
        Event term_event = capture_op->get_completion_event();
#endif
        runtime->add_to_dependence_queue(get_executing_processor(), capture_op);
#ifdef INORDER_EXECUTION
        if (Runtime::program_order_execution && !term_event.has_triggered())
          term_event.wait();
#endif
        // Mark that the current trace is now fixed
        current_trace->fix_trace();
      }
      // We no longer have a trace that we're executing 
      current_trace = NULL;
    }

    //--------------------------------------------------------------------------
    void SingleTask::issue_frame(FrameOp *frame, Event frame_termination)
    //--------------------------------------------------------------------------
    {
      // This happens infrequently enough that we can just issue
      // a meta-task to see what we should do without holding the lock
      if (context_configuration.max_outstanding_frames > 0)
      {
        IssueFrameArgs args;
        args.hlr_id = HLR_ISSUE_FRAME_TASK_ID;
        args.parent_ctx = this;
        args.frame = frame;
        args.frame_termination = frame_termination;
        // We know that the issuing is done in order because we block after
        // we launch this meta-task which blocks the application task
        Event wait_on = runtime->issue_runtime_meta_task(&args, sizeof(args),
                                              HLR_ISSUE_FRAME_TASK_ID, this); 
        wait_on.wait();
      }
    }

    //--------------------------------------------------------------------------
    void SingleTask::perform_frame_issue(FrameOp *frame,Event frame_termination)
    //--------------------------------------------------------------------------
    {
      Event wait_on = Event::NO_EVENT;
      Event previous = Event::NO_EVENT;
      {
        AutoLock o_lock(op_lock);
        const size_t current_frames = frame_events.size();
        if (current_frames > 0)
          previous = frame_events.back();
        if (current_frames > 
            (size_t)context_configuration.max_outstanding_frames)
          wait_on = frame_events[current_frames - 
                                 context_configuration.max_outstanding_frames];
        frame_events.push_back(frame_termination); 
      }
      frame->set_previous(previous);
      if (!wait_on.has_triggered())
        wait_on.wait();
    }

    //--------------------------------------------------------------------------
    void SingleTask::finish_frame(Event frame_termination)
    //--------------------------------------------------------------------------
    {
      // Pull off all the frame events until we reach ours
      if (context_configuration.max_outstanding_frames > 0)
      {
        AutoLock o_lock(op_lock);
#ifdef DEBUG_HIGH_LEVEL
        assert(frame_events.front() == frame_termination);
#endif
        frame_events.pop_front();
      }
    }

    //--------------------------------------------------------------------------
    void SingleTask::increment_outstanding(void)
    //--------------------------------------------------------------------------
    {
#ifdef DEBUG_HIGH_LEVEL
      assert((context_configuration.min_tasks_to_schedule == 0) || 
             (context_configuration.min_frames_to_schedule == 0));
      assert((context_configuration.min_tasks_to_schedule > 0) || 
             (context_configuration.min_frames_to_schedule > 0));
#endif
      Event wait_on = Event::NO_EVENT;
      UserEvent to_trigger = UserEvent::NO_USER_EVENT;
      {
        AutoLock o_lock(op_lock);
        if ((outstanding_subtasks == 0) && 
            (((context_configuration.min_tasks_to_schedule > 0) && 
              (pending_subtasks < 
               context_configuration.min_tasks_to_schedule)) ||
             ((context_configuration.min_frames_to_schedule > 0) &&
              (pending_frames < 
               context_configuration.min_frames_to_schedule))))
        {
          wait_on = context_order_event;
          to_trigger = UserEvent::create_user_event();
          context_order_event = to_trigger;
        }
        outstanding_subtasks++;
      }
      if (to_trigger.exists())
      {
        wait_on.wait();
        runtime->activate_context(this);
        to_trigger.trigger();
      }
    }

    //--------------------------------------------------------------------------
    void SingleTask::decrement_outstanding(void)
    //--------------------------------------------------------------------------
    {
#ifdef DEBUG_HIGH_LEVEL
      assert((context_configuration.min_tasks_to_schedule == 0) || 
             (context_configuration.min_frames_to_schedule == 0));
      assert((context_configuration.min_tasks_to_schedule > 0) || 
             (context_configuration.min_frames_to_schedule > 0));
#endif
      Event wait_on = Event::NO_EVENT;
      UserEvent to_trigger = UserEvent::NO_USER_EVENT;
      {
        AutoLock o_lock(op_lock);
#ifdef DEBUG_HIGH_LEVEL
        assert(outstanding_subtasks > 0);
#endif
        outstanding_subtasks--;
        if ((outstanding_subtasks == 0) && 
            (((context_configuration.min_tasks_to_schedule > 0) &&
              (pending_subtasks < 
               context_configuration.min_tasks_to_schedule)) ||
             ((context_configuration.min_frames_to_schedule > 0) &&
              (pending_frames < 
               context_configuration.min_frames_to_schedule))))
        {
          wait_on = context_order_event;
          to_trigger = UserEvent::create_user_event();
          context_order_event = to_trigger;
        }
      }
      if (to_trigger.exists())
      {
        wait_on.wait();
        runtime->deactivate_context(this);
        to_trigger.trigger();
      }
    }

    //--------------------------------------------------------------------------
    void SingleTask::increment_pending(void)
    //--------------------------------------------------------------------------
    {
      // Don't need to do this if we are scheduling based on mapped frames
      if (context_configuration.min_tasks_to_schedule == 0)
        return;
      Event wait_on = Event::NO_EVENT;
      UserEvent to_trigger = UserEvent::NO_USER_EVENT;
      {
        AutoLock o_lock(op_lock);
        pending_subtasks++;
        if ((outstanding_subtasks > 0) &&
            (pending_subtasks == context_configuration.min_tasks_to_schedule))
        {
          wait_on = context_order_event;
          to_trigger = UserEvent::create_user_event();
          context_order_event = to_trigger;
        }
      }
      if (to_trigger.exists())
      {
        wait_on.wait();
        runtime->deactivate_context(this);
        to_trigger.trigger();
      }
    }

    //--------------------------------------------------------------------------
    void SingleTask::decrement_pending(void)
    //--------------------------------------------------------------------------
    {
      // Don't need to do this if we are schedule based on mapped frames
      if (context_configuration.min_tasks_to_schedule == 0)
        return;
      Event wait_on = Event::NO_EVENT;
      UserEvent to_trigger = UserEvent::NO_USER_EVENT;
      {
        AutoLock o_lock(op_lock);
#ifdef DEBUG_HIGH_LEVEL
        assert(pending_subtasks > 0);
#endif
        if ((outstanding_subtasks > 0) &&
            (pending_subtasks == context_configuration.min_tasks_to_schedule))
        {
          wait_on = context_order_event;
          to_trigger = UserEvent::create_user_event();
          context_order_event = to_trigger;
        }
        pending_subtasks--;
      }
      if (to_trigger.exists())
      {
        wait_on.wait();
        runtime->activate_context(this);
        to_trigger.trigger();
      }
    }

    //--------------------------------------------------------------------------
    void SingleTask::increment_frame(void)
    //--------------------------------------------------------------------------
    {
      // Don't need to do this if we are scheduling based on mapped tasks
      if (context_configuration.min_frames_to_schedule == 0)
        return;
      Event wait_on = Event::NO_EVENT;
      UserEvent to_trigger = UserEvent::NO_USER_EVENT;
      {
        AutoLock o_lock(op_lock);
        pending_frames++;
        if ((outstanding_subtasks > 0) &&
            (pending_frames == context_configuration.min_frames_to_schedule))
        {
          wait_on = context_order_event;
          to_trigger = UserEvent::create_user_event();
          context_order_event = to_trigger;
        }
      }
      if (to_trigger.exists())
      {
        wait_on.wait();
        runtime->deactivate_context(this);
        to_trigger.trigger();
      }
    }

    //--------------------------------------------------------------------------
    void SingleTask::decrement_frame(void)
    //--------------------------------------------------------------------------
    {
      // Don't need to do this if we are scheduling based on mapped tasks
      if (context_configuration.min_frames_to_schedule == 0)
        return;
      Event wait_on = Event::NO_EVENT;
      UserEvent to_trigger = UserEvent::NO_USER_EVENT;
      {
        AutoLock o_lock(op_lock);
#ifdef DEBUG_HIGH_LEVEL
        assert(pending_frames > 0);
#endif
        if ((outstanding_subtasks > 0) &&
            (pending_frames == context_configuration.min_frames_to_schedule))
        {
          wait_on = context_order_event;
          to_trigger = UserEvent::create_user_event();
          context_order_event = to_trigger;
        }
        pending_frames--;
      }
      if (to_trigger.exists())
      {
        wait_on.wait();
        runtime->activate_context(this);
        to_trigger.trigger();
      }
    }

    //--------------------------------------------------------------------------
    void SingleTask::add_local_field(FieldSpace handle, FieldID fid, 
                                     size_t field_size,CustomSerdezID serdez_id)
    //--------------------------------------------------------------------------
    {
      allocate_local_field(local_fields.back());
      // Hold the lock when modifying the local_fields data structure
      // since it can be read by tasks that are being packed
      AutoLock o_lock(op_lock);
      local_fields.push_back(
          LocalFieldInfo(handle, fid, field_size, completion_event, serdez_id));
    }

    //--------------------------------------------------------------------------
    void SingleTask::add_local_fields(FieldSpace handle,
                                      const std::vector<FieldID> &fields,
                                      const std::vector<size_t> &field_sizes,
                                      CustomSerdezID serdez_id)
    //--------------------------------------------------------------------------
    {
#ifdef DEBUG_HIGH_LEVEL
      assert(fields.size() == field_sizes.size());
#endif
      for (unsigned idx = 0; idx < fields.size(); idx++)
        add_local_field(handle, fields[idx], field_sizes[idx], serdez_id);
    }

    //--------------------------------------------------------------------------
    void SingleTask::allocate_local_field(const LocalFieldInfo &info)
    //--------------------------------------------------------------------------
    {
      // Try allocating a local field and if we succeeded then launch
      // a deferred task to reclaim the field whenever it's completion
      // event has triggered.  Otherwise it already exists on this node
      // so we are free to use it no matter what
      if (runtime->forest->allocate_field(info.handle, info.field_size,
                              info.fid, true/*local*/, info.serdez_id))
      {
        // Successfully allocated a local field, launch a task to reclaim it
        Serializer rez;
        // Do this before the check since it gets pulled off first
        rez.serialize<HLRTaskID>(HLR_RECLAIM_LOCAL_FIELD_ID);
        {
          RezCheck z(rez);
          rez.serialize(info.handle);
          rez.serialize(info.fid);
        }
        runtime->issue_runtime_meta_task(rez.get_buffer(),
            rez.get_used_bytes(), HLR_RECLAIM_LOCAL_FIELD_ID,
            this, info.reclaim_event);
      }
    }

    //--------------------------------------------------------------------------
    ptr_t SingleTask::perform_safe_cast(IndexSpace handle, ptr_t pointer)
    //--------------------------------------------------------------------------
    {
      DomainPoint point(pointer.value);
      std::map<IndexSpace,Domain>::const_iterator finder = 
                                              safe_cast_domains.find(handle);
      if (finder != safe_cast_domains.end())
      {
        if (finder->second.contains(point))
          return pointer;
        else
          return ptr_t::nil();
      }
      Domain domain = runtime->get_index_space_domain(this, handle);
      // Save the result
      safe_cast_domains[handle] = domain;
      if (domain.contains(point))
        return pointer;
      else
        return ptr_t::nil();
    }
    
    //--------------------------------------------------------------------------
    DomainPoint SingleTask::perform_safe_cast(IndexSpace handle, 
                                              const DomainPoint &point)
    //--------------------------------------------------------------------------
    {
      std::map<IndexSpace,Domain>::const_iterator finder = 
                                              safe_cast_domains.find(handle);
      if (finder != safe_cast_domains.end())
      {
        if (finder->second.contains(point))
          return point;
        else
          return DomainPoint::nil();
      }
      Domain domain = runtime->get_index_space_domain(this, handle);
      // Save the result
      safe_cast_domains[handle] = domain;
      if (domain.contains(point))
        return point;
      else
        return DomainPoint::nil();
    }

    //--------------------------------------------------------------------------
    void SingleTask::add_created_index(IndexSpace handle)
    //--------------------------------------------------------------------------
    {
      // Already hold the lock from the caller
      indexes.push_back(IndexSpaceRequirement(handle,ALL_MEMORY,handle));
      index_deleted.push_back(false);
    }

    //--------------------------------------------------------------------------
    void SingleTask::add_created_region(LogicalRegion handle)
    //--------------------------------------------------------------------------
    {
      // Already hold the lock from the caller
      RegionRequirement new_req(handle, READ_WRITE, EXCLUSIVE, handle);
      runtime->forest->get_field_space_fields(handle.get_field_space(),
                                              new_req.instance_fields);
      new_req.privilege_fields.insert(new_req.instance_fields.begin(),
                                      new_req.instance_fields.end());
      // Now make a new region requirement and physical region
      regions.push_back(new_req);
      // Make a new unmapped physical region
      physical_regions.push_back(PhysicalRegion(
            legion_new<PhysicalRegionImpl>(regions.back(), Event::NO_EVENT,
                 false/*mapped*/, this, map_id, tag, is_leaf(), runtime)));
      physical_instances.push_back(InstanceSet());
      // Mark that this region was virtually mapped so we don't
      // try to close it when we are done executing.
      virtual_mapped.push_back(true);
      region_deleted.push_back(false);
      RemoteTask *outermost = find_outermost_context();
      outermost->add_top_region(handle);
    }

    //--------------------------------------------------------------------------
    void SingleTask::add_created_field(FieldSpace handle, FieldID fid)
    //--------------------------------------------------------------------------
    {
      // Already hold the lock from the caller
      std::set<LogicalRegion> top_regions;
      runtime->forest->get_all_regions(handle, top_regions);
      for (std::set<LogicalRegion>::const_iterator it = top_regions.begin();
            it != top_regions.end(); it++)
      {
        RegionRequirement new_req(*it, READ_WRITE, EXCLUSIVE, *it);
        new_req.privilege_fields.insert(fid);
        regions.push_back(new_req);
        physical_regions.push_back(PhysicalRegion(
              legion_new<PhysicalRegionImpl>(regions.back(), Event::NO_EVENT,
                    false/*mapped*/, this, map_id, tag, is_leaf(), runtime)));
        physical_instances.push_back(InstanceSet());
        // Mark that the region was virtually mapped
        virtual_mapped.push_back(true);
        region_deleted.push_back(false);
      }
    }

    //--------------------------------------------------------------------------
    void SingleTask::remove_created_index(IndexSpace handle)
    //--------------------------------------------------------------------------
    {
      // Already hold the lock from the caller
      for (unsigned idx = 0; idx < indexes.size(); idx++)
      {
        if (indexes[idx].handle == handle)
        {
          index_deleted[idx] = true;
        }
      }
    }

    //--------------------------------------------------------------------------
    void SingleTask::remove_created_region(LogicalRegion handle)
    //--------------------------------------------------------------------------
    {
      // Already hold the lock from the caller
      for (unsigned idx = 0; idx < regions.size(); idx++)
      {
        if (regions[idx].region == handle)
        {
          region_deleted[idx] = true;
        }
      }
    }

    //--------------------------------------------------------------------------
    void SingleTask::remove_created_field(FieldSpace handle, FieldID fid)
    //--------------------------------------------------------------------------
    {
      // Already hold the lock from the caller
      for (unsigned idx = 0; idx < regions.size(); idx++)
      {
        if (regions[idx].region.get_field_space() == handle)
        {
          regions[idx].privilege_fields.erase(fid);
          if (regions[idx].privilege_fields.empty())
          {
            region_deleted[idx] = true;
          }
        }
      }
    }

    //--------------------------------------------------------------------------
    void SingleTask::get_top_regions(std::vector<LogicalRegion> &top_regions)
    //--------------------------------------------------------------------------
    {
      // Need to hold the lock when getting the top regions because
      // the add_created_region method can be executing in parallel
      // and may result in the vector changing size
      AutoLock o_lock(op_lock,1,false/*exclusive*/);
      top_regions.resize(regions.size());
      for (unsigned idx = 0; idx < regions.size(); idx++)
      {
#ifdef DEBUG_HIGH_LEVEL
        assert(regions[idx].handle_type == SINGULAR);
#endif
        top_regions[idx] = regions[idx].region;
      }
    }

    //--------------------------------------------------------------------------
    void SingleTask::analyze_destroy_index_space(IndexSpace handle,
                                                 Operation *op)
    //--------------------------------------------------------------------------
    {
#ifdef DEBUG_HIGH_LEVEL
      assert(context.exists());
#endif
      std::vector<LogicalRegion> top_regions;
      get_top_regions(top_regions);
      for (unsigned idx = 0; idx < top_regions.size(); idx++)
      {
        runtime->forest->analyze_destroy_index_space(context, handle, op,
                                                     top_regions[idx]);
      }
    }

    //--------------------------------------------------------------------------
    void SingleTask::analyze_destroy_index_partition(IndexPartition handle,
                                                     Operation *op)
    //--------------------------------------------------------------------------
    {
#ifdef DEBUG_HIGH_LEVEL
      assert(context.exists());
#endif
      std::vector<LogicalRegion> top_regions;
      get_top_regions(top_regions);
      for (unsigned idx = 0; idx < top_regions.size(); idx++)
      {
        runtime->forest->analyze_destroy_index_partition(context, handle, op,
                                                         top_regions[idx]);
      }
    }

    //--------------------------------------------------------------------------
    void SingleTask::analyze_destroy_field_space(FieldSpace handle,
                                                 Operation *op)
    //--------------------------------------------------------------------------
    {
#ifdef DEBUG_HIGH_LEVEL
      assert(context.exists());
#endif
      std::vector<LogicalRegion> top_regions;
      get_top_regions(top_regions);
      for (unsigned idx = 0; idx < top_regions.size(); idx++)
      {
        runtime->forest->analyze_destroy_field_space(context, handle, op,
                                                     top_regions[idx]);
      }
    }

    //--------------------------------------------------------------------------
    void SingleTask::analyze_destroy_fields(FieldSpace handle, Operation *op,
                                            const std::set<FieldID> &to_delete)
    //--------------------------------------------------------------------------
    {
#ifdef DEBUG_HIGH_LEVEL
      assert(context.exists());
#endif
      std::vector<LogicalRegion> top_regions;
      get_top_regions(top_regions);
      for (unsigned idx = 0; idx < top_regions.size(); idx++)
      {
        runtime->forest->analyze_destroy_fields(context, handle, to_delete,
                                                op, top_regions[idx]);
      }
    }

    //--------------------------------------------------------------------------
    void SingleTask::analyze_destroy_logical_region(LogicalRegion handle,
                                                    Operation *op)
    //--------------------------------------------------------------------------
    {
#ifdef DEBUG_HIGH_LEVEL
      assert(context.exists());
#endif
      std::vector<LogicalRegion> top_regions;
      get_top_regions(top_regions);
      for (unsigned idx = 0; idx < top_regions.size(); idx++)
      {
        runtime->forest->analyze_destroy_logical_region(context, handle, op,
                                                        top_regions[idx]);
      }
    }

    //--------------------------------------------------------------------------
    void SingleTask::analyze_destroy_logical_partition(LogicalPartition handle,
                                                       Operation *op)
    //--------------------------------------------------------------------------
    {
#ifdef DEBUG_HIGH_LEVEL
      assert(context.exists());
#endif
      std::vector<LogicalRegion> top_regions;
      get_top_regions(top_regions);
      for (unsigned idx = 0; idx < top_regions.size(); idx++)
      {
        runtime->forest->analyze_destroy_logical_partition(context, handle, op,
                                                           top_regions[idx]);
      }
    }

    //--------------------------------------------------------------------------
    int SingleTask::has_conflicting_regions(MapOp *op, bool &parent_conflict,
                                            bool &inline_conflict)
    //--------------------------------------------------------------------------
    {
      const RegionRequirement &req = op->get_requirement(); 
      return has_conflicting_internal(req, parent_conflict, inline_conflict);
    }

    //--------------------------------------------------------------------------
    int SingleTask::has_conflicting_regions(AttachOp *attach,
                                            bool &parent_conflict,
                                            bool &inline_conflict)
    //--------------------------------------------------------------------------
    {
      const RegionRequirement &req = attach->get_requirement();
      return has_conflicting_internal(req, parent_conflict, inline_conflict);
    }

    //--------------------------------------------------------------------------
    int SingleTask::has_conflicting_internal(const RegionRequirement &req,
                                             bool &parent_conflict,
                                             bool &inline_conflict)
    //--------------------------------------------------------------------------
    {
      parent_conflict = false;
      inline_conflict = false;
      // No need to hold our lock here because we are the only ones who
      // could possibly be doing any mutating of the regions data structure
      // but we are here so we aren't mutating
#ifdef DEBUG_HIGH_LEVEL
      assert(regions.size() == physical_regions.size());
#endif
      for (unsigned our_idx = 0; our_idx < regions.size(); our_idx++)
      {
        // skip any regions which are not mapped
        if (!physical_regions[our_idx].impl->is_mapped())
          continue;
        const RegionRequirement &our_req = regions[our_idx];
#ifdef DEBUG_HIGH_LEVEL
        // This better be true for a single task
        assert(our_req.handle_type == SINGULAR);
#endif
        RegionTreeID our_tid = our_req.region.get_tree_id();
        IndexSpace our_space = our_req.region.get_index_space();
        RegionUsage our_usage(our_req);
        if (check_region_dependence(our_tid,our_space,our_req,our_usage,req))
        {
          parent_conflict = true;
          return our_idx;
        }
      }
      for (std::list<PhysicalRegion>::const_iterator it = 
            inline_regions.begin(); it != inline_regions.end(); it++)
      {
        if (!it->impl->is_mapped())
          continue;
        const RegionRequirement &our_req = it->impl->get_requirement();
#ifdef DEBUG_HIGH_LEVEL
        // This better be true for a single task
        assert(our_req.handle_type == SINGULAR);
#endif
        RegionTreeID our_tid = our_req.region.get_tree_id();
        IndexSpace our_space = our_req.region.get_index_space();
        RegionUsage our_usage(our_req);
        if (check_region_dependence(our_tid,our_space,our_req,our_usage,req))
        {
          inline_conflict = true;
          // No index for inline conflicts
          return -1;
        }
      }
      return -1;
    }

    //--------------------------------------------------------------------------
    void SingleTask::find_conflicting_regions(TaskOp *task,
                                       std::vector<PhysicalRegion> &conflicting)
    //--------------------------------------------------------------------------
    {
      // No need to hold our lock here because we are the only ones who
      // could possibly be doing any mutating of the regions data structure
      // but we are here so we aren't mutating
#ifdef DEBUG_HIGH_LEVEL
      assert(regions.size() == physical_regions.size());
#endif
      for (unsigned our_idx = 0; our_idx < regions.size(); our_idx++)
      {
        // Skip any regions which are not mapped
        if (!physical_regions[our_idx].impl->is_mapped())
          continue;
        const RegionRequirement &our_req = regions[our_idx];
#ifdef DEBUG_HIGH_LEVEL
        // This better be true for a single task
        assert(our_req.handle_type == SINGULAR);
#endif
        RegionTreeID our_tid = our_req.region.get_tree_id();
        IndexSpace our_space = our_req.region.get_index_space();
        RegionUsage our_usage(our_req);
        // Check to see if any region requirements from the child have
        // a dependence on our region at location our_idx
        for (unsigned idx = 0; idx < task->regions.size(); idx++)
        {
          const RegionRequirement &req = task->regions[idx];  
          if (check_region_dependence(our_tid,our_space,our_req,our_usage,req))
          {
            conflicting.push_back(physical_regions[our_idx]);
            // Once we find a conflict, we don't need to check
            // against it anymore, so go onto our next region
            break;
          }
        }
      }
      for (std::list<PhysicalRegion>::const_iterator it = 
            inline_regions.begin(); it != inline_regions.end(); it++)
      {
        if (!it->impl->is_mapped())
          continue;
        const RegionRequirement &our_req = it->impl->get_requirement();
#ifdef DEBUG_HIGH_LEVEL
        // This better be true for a single task
        assert(our_req.handle_type == SINGULAR);
#endif
        RegionTreeID our_tid = our_req.region.get_tree_id();
        IndexSpace our_space = our_req.region.get_index_space();
        RegionUsage our_usage(our_req);
        // Check to see if any region requirements from the child have
        // a dependence on our region at location our_idx
        for (unsigned idx = 0; idx < task->regions.size(); idx++)
        {
          const RegionRequirement &req = task->regions[idx];  
          if (check_region_dependence(our_tid,our_space,our_req,our_usage,req))
          {
            conflicting.push_back(*it);
            // Once we find a conflict, we don't need to check
            // against it anymore, so go onto our next region
            break;
          }
        }
      }
    }

    //--------------------------------------------------------------------------
    void SingleTask::find_conflicting_regions(CopyOp *copy,
                                       std::vector<PhysicalRegion> &conflicting)
    //--------------------------------------------------------------------------
    {
      // No need to hold our lock here because we are the only ones who
      // could possibly be doing any mutating of the regions data structure
      // but we are here so we aren't mutating
#ifdef DEBUG_HIGH_LEVEL
      assert(regions.size() == physical_regions.size());
#endif
      for (unsigned our_idx = 0; our_idx < regions.size(); our_idx++)
      {
        // skip any regions which are not mapped
        if (!physical_regions[our_idx].impl->is_mapped())
          continue;
        const RegionRequirement &our_req = regions[our_idx];
#ifdef DEBUG_HIGH_LEVEL
        // This better be true for a single task
        assert(our_req.handle_type == SINGULAR);
#endif
        RegionTreeID our_tid = our_req.region.get_tree_id();
        IndexSpace our_space = our_req.region.get_index_space();
        RegionUsage our_usage(our_req);
        bool has_conflict = false;
        for (unsigned idx = 0; !has_conflict &&
              (idx < copy->src_requirements.size()); idx++)
        {
          const RegionRequirement &req = copy->src_requirements[idx];
          if (check_region_dependence(our_tid,our_space,our_req,our_usage,req))
            has_conflict = true;
        }
        for (unsigned idx = 0; !has_conflict &&
              (idx < copy->dst_requirements.size()); idx++)
        {
          const RegionRequirement &req = copy->dst_requirements[idx];
          if (check_region_dependence(our_tid,our_space,our_req,our_usage,req))
            has_conflict = true;
        }
        if (has_conflict)
          conflicting.push_back(physical_regions[our_idx]);
      }
      for (std::list<PhysicalRegion>::const_iterator it = 
            inline_regions.begin(); it != inline_regions.end(); it++)
      {
        if (!it->impl->is_mapped())
          continue;
        const RegionRequirement &our_req = it->impl->get_requirement();
#ifdef DEBUG_HIGH_LEVEL
        // This better be true for a single task
        assert(our_req.handle_type == SINGULAR);
#endif
        RegionTreeID our_tid = our_req.region.get_tree_id();
        IndexSpace our_space = our_req.region.get_index_space();
        RegionUsage our_usage(our_req);
        bool has_conflict = false;
        for (unsigned idx = 0; !has_conflict &&
              (idx < copy->src_requirements.size()); idx++)
        {
          const RegionRequirement &req = copy->src_requirements[idx];
          if (check_region_dependence(our_tid,our_space,our_req,our_usage,req))
            has_conflict = true;
        }
        for (unsigned idx = 0; !has_conflict &&
              (idx < copy->dst_requirements.size()); idx++)
        {
          const RegionRequirement &req = copy->dst_requirements[idx];
          if (check_region_dependence(our_tid,our_space,our_req,our_usage,req))
            has_conflict = true;
        }
        if (has_conflict)
          conflicting.push_back(*it);
      }
    }

    //--------------------------------------------------------------------------
    void SingleTask::find_conflicting_regions(AcquireOp *acquire,
                                       std::vector<PhysicalRegion> &conflicting)
    //--------------------------------------------------------------------------
    {
      const RegionRequirement &req = acquire->get_requirement();
      find_conflicting_internal(req, conflicting); 
    }

    //--------------------------------------------------------------------------
    void SingleTask::find_conflicting_regions(ReleaseOp *release,
                                       std::vector<PhysicalRegion> &conflicting)
    //--------------------------------------------------------------------------
    {
      const RegionRequirement &req = release->get_requirement();
      find_conflicting_internal(req, conflicting);      
    }

    //--------------------------------------------------------------------------
    void SingleTask::find_conflicting_regions(DependentPartitionOp *partition,
                                       std::vector<PhysicalRegion> &conflicting)
    //--------------------------------------------------------------------------
    {
      const RegionRequirement &req = partition->get_requirement();
      find_conflicting_internal(req, conflicting);
    }

    //--------------------------------------------------------------------------
    void SingleTask::find_conflicting_internal(const RegionRequirement &req,
                                       std::vector<PhysicalRegion> &conflicting)
    //--------------------------------------------------------------------------
    {
      // No need to hold our lock here because we are the only ones who
      // could possibly be doing any mutating of the regions data structure
      // but we are here so we aren't mutating
#ifdef DEBUG_HIGH_LEVEL
      assert(regions.size() == physical_regions.size());
#endif
      for (unsigned our_idx = 0; our_idx < regions.size(); our_idx++)
      {
        // skip any regions which are not mapped
        if (!physical_regions[our_idx].impl->is_mapped())
          continue;
        const RegionRequirement &our_req = regions[our_idx];
#ifdef DEBUG_HIGH_LEVEL
        // This better be true for a single task
        assert(our_req.handle_type == SINGULAR);
#endif
        RegionTreeID our_tid = our_req.region.get_tree_id();
        IndexSpace our_space = our_req.region.get_index_space();
        RegionUsage our_usage(our_req);
        if (check_region_dependence(our_tid,our_space,our_req,our_usage,req))
          conflicting.push_back(physical_regions[our_idx]);
      }
      for (std::list<PhysicalRegion>::const_iterator it = 
            inline_regions.begin(); it != inline_regions.end(); it++)
      {
        if (!it->impl->is_mapped())
          continue;
        const RegionRequirement &our_req = it->impl->get_requirement();
#ifdef DEBUG_HIGH_LEVEL
        // This better be true for a single task
        assert(our_req.handle_type == SINGULAR);
#endif
        RegionTreeID our_tid = our_req.region.get_tree_id();
        IndexSpace our_space = our_req.region.get_index_space();
        RegionUsage our_usage(our_req);
        if (check_region_dependence(our_tid,our_space,our_req,our_usage,req))
          conflicting.push_back(*it);
      }
    }

    //--------------------------------------------------------------------------
    void SingleTask::find_conflicting_regions(FillOp *fill,
                                       std::vector<PhysicalRegion> &conflicting)
    //--------------------------------------------------------------------------
    {
      const RegionRequirement &req = fill->get_requirement();
      find_conflicting_internal(req, conflicting);
    }

    //--------------------------------------------------------------------------
    bool SingleTask::check_region_dependence(RegionTreeID our_tid,
                                             IndexSpace our_space,
                                             const RegionRequirement &our_req,
                                             const RegionUsage &our_usage,
                                             const RegionRequirement &req)
    //--------------------------------------------------------------------------
    {
      if ((req.handle_type == SINGULAR) || 
          (req.handle_type == REG_PROJECTION))
      {
        // If the trees are different we're done 
        if (our_tid != req.region.get_tree_id())
          return false;
        // Check to see if there is a path between
        // the index spaces
        if (runtime->forest->are_disjoint(our_space,
                                          req.region.get_index_space()))
          return false;
      }
      else
      {
        // Check if the trees are different
        if (our_tid != req.partition.get_tree_id())
          return false;
        if (runtime->forest->are_disjoint(our_space,
                  req.partition.get_index_partition()))
          return false;
      }
      // Check to see if any privilege fields overlap
      std::vector<FieldID> intersection(our_req.privilege_fields.size());
      std::vector<FieldID>::iterator intersect_it = 
        std::set_intersection(our_req.privilege_fields.begin(),
                              our_req.privilege_fields.end(),
                              req.privilege_fields.begin(),
                              req.privilege_fields.end(),
                              intersection.begin());
      intersection.resize(intersect_it - intersection.begin());
      if (intersection.empty())
        return false;
      // Finally if everything has overlapped, do a dependence analysis
      // on the privileges and coherence
      RegionUsage usage(req);
      switch (check_dependence_type(our_usage,usage))
      {
        // Only allow no-dependence, or simultaneous dependence through
        case NO_DEPENDENCE:
        case SIMULTANEOUS_DEPENDENCE:
          {
            return false;
          }
        default:
          break;
      }
      return true;
    }

    //--------------------------------------------------------------------------
    void SingleTask::register_inline_mapped_region(PhysicalRegion &region)
    //--------------------------------------------------------------------------
    {
      // Don't need the lock because this is only accessed from 
      // the executing task context
      //
      // Because of 'remap_region', this method can be called
      // both for inline regions as well as regions which were
      // initally mapped for the task.  Do a quick check to see
      // if it was an original region.  If it was then we're done.
      for (unsigned idx = 0; idx < physical_regions.size(); idx++)
      {
        if (physical_regions[idx].impl == region.impl)
          return;
      }
      inline_regions.push_back(region);
    }

    //--------------------------------------------------------------------------
    void SingleTask::unregister_inline_mapped_region(PhysicalRegion &region)
    //--------------------------------------------------------------------------
    {
      // Don't need the lock because this is only accessed from the
      // executed task context
      for (std::list<PhysicalRegion>::iterator it = 
            inline_regions.begin(); it != inline_regions.end(); it++)
      {
        if (it->impl == region.impl)
        {
          inline_regions.erase(it);
          return;
        }
      }
    }

    //--------------------------------------------------------------------------
    bool SingleTask::is_region_mapped(unsigned idx)
    //--------------------------------------------------------------------------
    {
      AutoLock o_lock(op_lock,1,false/*exclusive*/);
#ifdef DEBUG_HIGH_LEVEL
      assert(regions.size() == physical_regions.size());
      assert(idx < physical_regions.size());
#endif
      return physical_regions[idx].impl->is_mapped();
    }

    //--------------------------------------------------------------------------
    int SingleTask::find_parent_region_req(const RegionRequirement &req,
                                           bool check_privilege /*= true*/)
    //--------------------------------------------------------------------------
    {
      AutoLock o_lock(op_lock,1,false/*exclusive*/);
      for (unsigned idx = 0; idx < regions.size(); idx++)
      {
        // First check that the regions match
        if ((regions[idx].region != req.parent) || region_deleted[idx])
          continue;
        // Next check the privileges
        if (check_privilege && 
            ((req.privilege & regions[idx].privilege) != req.privilege))
          continue;
        // Finally check that all the fields are contained
        bool dominated = true;
        for (std::set<FieldID>::const_iterator it = 
              req.privilege_fields.begin(); it !=
              req.privilege_fields.end(); it++)
        {
          if (regions[idx].privilege_fields.find(*it) ==
              regions[idx].privilege_fields.end())
          {
            dominated = false;
            break;
          }
        }
        if (!dominated)
          continue;
        return int(idx);
      }
      return -1;
    }

    //--------------------------------------------------------------------------
    unsigned SingleTask::find_parent_region(unsigned index, TaskOp *child)
    //--------------------------------------------------------------------------
    {
      AutoLock o_lock(op_lock,1,false/*exclusive*/);
#ifdef DEBUG_HIGH_LEVEL
      assert(regions.size() == region_deleted.size());
#endif
      for (unsigned idx = 0; idx < regions.size(); idx++)
      {
        if ((regions[idx].region == child->regions[index].parent) &&
            !region_deleted[idx])
          return idx;
      }
      log_region.error("Parent task %s (ID %lld) of inline task %s "
                        "(ID %lld) does not have a region "
                        "requirement for region (%x,%x,%x) "
                        "as a parent of child task's region "
                        "requirement index %d", get_task_name(),
                        get_unique_id(), child->get_task_name(),
                        child->get_unique_id(), 
                        child->regions[index].region.index_space.id,
                        child->regions[index].region.field_space.id, 
                        child->regions[index].region.tree_id, index);
#ifdef DEBUG_HIGH_LEVEL
      assert(false);
#endif
      exit(ERROR_BAD_PARENT_REGION);
      return 0;
    }

    //--------------------------------------------------------------------------
    unsigned SingleTask::find_parent_index_region(unsigned index, TaskOp *child)
    //--------------------------------------------------------------------------
    {
      AutoLock o_lock(op_lock,1,false/*exclusive*/);
#ifdef DEBUG_HIGH_LEVEL
      assert(indexes.size() == index_deleted.size());
#endif
      for (unsigned idx = 0; idx < indexes.size(); idx++)
      {
        if ((indexes[idx].handle == child->indexes[idx].parent) && 
              !index_deleted[idx])
          return idx;
      }
      log_index.error("Parent task %s (ID %lld) of inline task %s "
                            "(ID %lld) does not have an index space "
                            "requirement for index space %x "
                            "as a parent of chlid task's index requirement "
                            "index %d", get_task_name(), get_unique_id(),
                            child->get_task_name(), child->get_unique_id(),
                            child->indexes[index].handle.id, index);
#ifdef DEBUG_HIGH_LEVEL
      assert(false);
#endif
      exit(ERROR_BAD_PARENT_INDEX);
      return 0;
    }

    //--------------------------------------------------------------------------
    PrivilegeMode SingleTask::find_parent_privilege_mode(unsigned idx)
    //--------------------------------------------------------------------------
    {
      AutoLock o_lock(op_lock,1,false/*exclusive*/);
#ifdef DEBUG_HIGH_LEVEL
      assert(idx < regions.size());
#endif
      return regions[idx].privilege;
    }

    //--------------------------------------------------------------------------
    LegionErrorType SingleTask::check_privilege(
                                        const IndexSpaceRequirement &req) const
    //--------------------------------------------------------------------------
    {
      if (req.verified)
        return NO_ERROR;
      std::vector<IndexSpaceRequirement> copy_indexes;
      {
        // Copy the indexes so we don't have to hold
        // the lock when doing this which could result
        // in double acquire of locks
        AutoLock o_lock(op_lock,1,false/*exclusive*/);
        copy_indexes = indexes;
      }
      
      // Find the parent index space
      for (std::vector<IndexSpaceRequirement>::const_iterator it = 
            copy_indexes.begin(); it != copy_indexes.end(); it++)
      {
        // Check to see if we found the requirement in the parent 
        if (it->handle == req.parent)
        {
          // Check that there is a path between the parent and the child
          std::vector<ColorPoint> path;
          if (!runtime->forest->compute_index_path(req.parent, 
                                                   req.handle, path))
            return ERROR_BAD_INDEX_PATH;
          // Now check that the privileges are less than or equal
          if (req.privilege & (~(it->privilege)))
          {
            return ERROR_BAD_INDEX_PRIVILEGES;  
          }
          return NO_ERROR;
        }
      }
      // If we didn't find it here, we have to check the added 
      // index spaces that we have
      if (has_created_index_space(req.parent))
      {
        // Still need to check that there is a path between the two
        std::vector<ColorPoint> path;
        if (!runtime->forest->compute_index_path(req.parent, req.handle, path))
          return ERROR_BAD_INDEX_PATH;
        // No need to check privileges here since it is a created space
        // which means that the parent has all privileges.
        return NO_ERROR;
      }
      return ERROR_BAD_PARENT_INDEX;
    }

    //--------------------------------------------------------------------------
    LegionErrorType SingleTask::check_privilege(const RegionRequirement &req,
                                                FieldID &bad_field,
                                                bool skip_privilege) const
    //--------------------------------------------------------------------------
    {
      if (req.flags & VERIFIED_FLAG)
        return NO_ERROR;
      std::vector<RegionRequirement> copy_regions;
      {
        // Make a copy of the regions so we don't have to
        // hold the lock when doing this which could result
        // in a double acquire of locks
        AutoLock o_lock(op_lock,1,false/*exclusive*/);
        copy_regions = regions;
      }
      std::set<FieldID> checking_fields = req.privilege_fields;
      for (std::vector<RegionRequirement>::const_iterator it = 
            copy_regions.begin(); it != copy_regions.end(); it++)
      {
#ifdef DEBUG_HIGH_LEVEL
        assert(it->handle_type == SINGULAR); // better be singular
#endif
        // Check to see if we found the requirement in the parent
        if (it->region == req.parent)
        {
          if ((req.handle_type == SINGULAR) || 
              (req.handle_type == REG_PROJECTION))
          {
            std::vector<ColorPoint> path;
            if (!runtime->forest->compute_index_path(req.parent.index_space,
                                              req.region.index_space, path))
              return ERROR_BAD_REGION_PATH;
          }
          else
          {
            std::vector<ColorPoint> path;
            if (!runtime->forest->compute_partition_path(req.parent.index_space,
                                          req.partition.index_partition, path))
              return ERROR_BAD_PARTITION_PATH;
          }
          // Now check that the types are subset of the fields
          // Note we can use the parent since all the regions/partitions
          // in the same region tree have the same field space
          bool has_fields = false;
          {
            std::vector<FieldID> to_delete;
            for (std::set<FieldID>::const_iterator fit = 
                  checking_fields.begin(); fit != checking_fields.end(); fit++)
            {
              if (it->privilege_fields.find(*fit) != it->privilege_fields.end())
              {
                to_delete.push_back(*fit);
                has_fields = true;
              }
              else if (has_created_field(req.parent.field_space, *fit))
              {
                to_delete.push_back(*fit);
              }
            }
            for (std::vector<FieldID>::const_iterator fit = to_delete.begin();
                  fit != to_delete.end(); fit++)
            {
              checking_fields.erase(*fit);
            }
          }
          // Only need to do this check if there were overlapping fields
          if (!skip_privilege && has_fields && 
              (req.privilege & (~(it->privilege))))
          {
            // Handle the special case where the parent has WRITE_DISCARD
            // privilege and the sub-task wants any other kind of privilege.  
            // This case is ok because the parent could write something
            // and then hand it off to the child.
            if (it->privilege != WRITE_DISCARD)
            {
              if ((req.handle_type == SINGULAR) || 
                  (req.handle_type == REG_PROJECTION))
                return ERROR_BAD_REGION_PRIVILEGES;
              else
                return ERROR_BAD_PARTITION_PRIVILEGES;
            }
          }
          // If we've seen all our fields, then we're done
          if (checking_fields.empty())
            return NO_ERROR;
        }
      }
      // Also check to see if it was a created region
      if (has_created_region(req.parent))
      {
        // Check that there is a path between the parent and the child
        if ((req.handle_type == SINGULAR) || 
            (req.handle_type == REG_PROJECTION))
        {
          std::vector<ColorPoint> path;
          if (!runtime->forest->compute_index_path(req.parent.index_space,
                                              req.region.index_space, path))
            return ERROR_BAD_REGION_PATH;
        }
        else
        {
          std::vector<ColorPoint> path;
          if (!runtime->forest->compute_partition_path(req.parent.index_space,
                                        req.partition.index_partition, path))
            return ERROR_BAD_PARTITION_PATH;
        }
        // No need to check the field privileges since we should have them all
        checking_fields.clear();
        // No need to check the privileges since we know we have them all
        return NO_ERROR;
      }
      if (!checking_fields.empty() && 
          (checking_fields.size() < req.privilege_fields.size()))
      {
        bad_field = *(checking_fields.begin());
        return ERROR_BAD_REGION_TYPE;
      }
      return ERROR_BAD_PARENT_REGION;
    }

    //--------------------------------------------------------------------------
    bool SingleTask::has_created_region(LogicalRegion handle) const
    //--------------------------------------------------------------------------
    {
      // Hold the operation lock when doing this since children could
      // be returning values from the utility processor
      AutoLock o_lock(op_lock,1,false/*exclusive*/);
      return (created_regions.find(handle) != created_regions.end());
    }

    //--------------------------------------------------------------------------
    bool SingleTask::has_created_field(FieldSpace handle, FieldID fid) const
    //--------------------------------------------------------------------------
    {
      AutoLock o_lock(op_lock,1,false/*exclusive*/);
      if (created_fields.find(std::pair<FieldSpace,FieldID>(handle,fid))
              != created_fields.end())
        return true;
      // Otherwise, check our locally created fields to see if we have
      // privileges from there
      for (unsigned idx = 0; idx < local_fields.size(); idx++)
      {
        if ((local_fields[idx].handle == handle) && 
            (local_fields[idx].fid == fid))
          return true;
      }
      return false;
    }

    //--------------------------------------------------------------------------
    bool SingleTask::has_tree_restriction(RegionTreeID tid, 
                                          const FieldMask &mask)
    //--------------------------------------------------------------------------
    {
      // No need for the lock because we know that this processo
      // is serialized by the dependence analysis stage
      LegionMap<RegionTreeID,FieldMask>::aligned::const_iterator finder = 
        restricted_trees.find(tid);
      if ((finder != restricted_trees.end()) &&
          (!(finder->second * mask)))
        return true;
      return false;
    }

    //--------------------------------------------------------------------------
    void SingleTask::add_tree_restriction(RegionTreeID tid,
                                          const FieldMask &mask)
    //--------------------------------------------------------------------------
    {
      // No need to hold the lock because we know access to this data
      // structure is serialized by the mapping process
      LegionMap<RegionTreeID,FieldMask>::aligned::iterator finder = 
        restricted_trees.find(tid);
      if (finder == restricted_trees.end())
        restricted_trees[tid] = mask;
      else
        finder->second |= mask;
    } 

    //--------------------------------------------------------------------------
    RegionTreeContext SingleTask::find_enclosing_context(unsigned idx)
    //--------------------------------------------------------------------------
    {
      // See if this is one of our original regions or if it is a new one
      if (idx < initial_region_count)
        return context;
      else
        return find_outermost_context()->get_context();
    } 

    //--------------------------------------------------------------------------
    bool SingleTask::trigger_execution(void)
    //--------------------------------------------------------------------------
    {
      bool success = true;
      if (is_remote())
      {
        if (distribute_task())
        {
          // Still local
          if (is_locally_mapped())
          {
            // Remote and locally mapped means
            // we were already mapped so we can
            // just launch the task
            launch_task();
          }
          else
          {
            // Remote but still need to map
            if (perform_mapping())
            {
              launch_task();
            }
            else // failed to map
              success = false;
          }
        }
        // otherwise it was sent away
      }
      else
      {
        // Not remote
        if (early_map_task())
        {
          // See if we have a must epoch in which case
          // we can simply record ourselves and we are done
          if (must_epoch != NULL)
          {
            must_epoch->register_single_task(this, must_epoch_index);
          }
          else
          {
#ifdef DEBUG_HIGH_LEVEL
            assert(target_proc.exists());
#endif
            // See if this task is going to be sent
            // remotely in which case we need to do the
            // mapping now, otherwise we can defer it
            // until the task ends up on the target processor
            if (is_locally_mapped() && target_proc.exists() &&
                !runtime->is_local(target_proc))
            {
              if (perform_mapping())
              {
#ifdef DEBUG_HIGH_LEVEL
#ifndef NDEBUG
                bool still_local = 
#endif
#endif
                distribute_task();
#ifdef DEBUG_HIGH_LEVEL
                assert(!still_local);
#endif
              }
              else // failed to map
                success = false; 
            }
            else
            {
              if (distribute_task())
              {
                // Still local so try mapping and launching
                if (perform_mapping())
                {
                  // Still local and mapped so
                  // we can now launch it
                  launch_task();
                }
                else // failed to map
                  success = false;
              }
            }
          }
        }
        else // failed to premap
          success = false;
      }
      return success;
    } 

    //--------------------------------------------------------------------------
    void SingleTask::initialize_map_task_input(Mapper::MapTaskInput &input,
                                               Mapper::MapTaskOutput &output,
                                               MustEpochOp *must_epoch_owner,
                                const std::vector<RegionTreeContext> &enclosing,
                                      std::vector<InstanceSet> &valid)
    //--------------------------------------------------------------------------
    {
#ifdef DEBUG_HIGH_LEVEL
      assert(enclosing.size() == regions.size());
#endif
      // Do the traversals for all the non-early mapped regions and find
      // their valid instances, then fill in the mapper input structure
      valid.resize(regions.size());
      input.valid_instances.resize(regions.size());
      output.chosen_instances.resize(regions.size());
      // If we have must epoch owner, we have to check for any 
      // constrained mappings which must be heeded
      if (must_epoch_owner != NULL)
        must_epoch_owner->must_epoch_map_task_callback(this, input, output);
      std::set<Memory> visible_memories;
      runtime->machine.get_visible_memories(target_proc, visible_memories);
      for (unsigned idx = 0; idx < regions.size(); idx++)
      {
        // Skip any early mapped regions
        std::map<unsigned,InstanceSet>::const_iterator early_mapped_finder = 
          early_mapped_regions.find(idx);
        if (early_mapped_finder != early_mapped_regions.end())
        {
          input.premapped_regions.push_back(idx);
          // Still fill in the valid regions so that mappers can use
          // the instance names for constraints
          prepare_for_mapping(early_mapped_finder->second, 
                              input.valid_instances[idx]);
          // We can also copy them over to the output too
          output.chosen_instances[idx] = input.valid_instances[idx];
          continue;
        }
        // Skip any NO_ACCESS or empty privilege field regions
        if (IS_NO_ACCESS(regions[idx]) || regions[idx].privilege_fields.empty())
          continue;
        // See if we've already got an output from a must-epoch mapping
        if (!output.chosen_instances[idx].empty())
        {
#ifdef DEBUG_HIGH_LEVEL
          assert(must_epoch_owner != NULL);
#endif
          // We can skip this since we already know the result
          continue;
        }
        InstanceSet &current_valid = valid[idx];
        perform_physical_traversal(idx, enclosing[idx], current_valid);
        // Now we can prepare this for mapping,
        // filter for visible memories if necessary
        if (regions[idx].is_no_access())
          prepare_for_mapping(current_valid, input.valid_instances[idx]);
        else
          prepare_for_mapping(current_valid, visible_memories,
                              input.valid_instances[idx]);
      }
      // Prepare the output too
      output.chosen_instances.resize(regions.size());
      output.chosen_variant = 0;
      output.postmap_task = false;
      output.task_priority = 0;
    }

    //--------------------------------------------------------------------------
    void SingleTask::finalize_map_task_output(Mapper::MapTaskInput &input,
                                              Mapper::MapTaskOutput &output,
                                              MustEpochOp *must_epoch_owner,
                                const std::vector<RegionTreeContext> &enclosing,
                                      std::vector<InstanceSet> &valid)
    //--------------------------------------------------------------------------
    {
#ifdef DEBUG_HIGH_LEVEL
      assert(enclosing.size() == regions.size());
#endif
      // first check the processors to make sure they are all on the
      // same node and of the same kind, if we know we have a must epoch
      // owner then we also know there is only one valid choice
      if (must_epoch_owner == NULL)
      {
        if (output.target_procs.empty())
        {
          log_run.warning("Empty output target_procs from call to 'map_task' "
                          "by mapper %s for task %s (ID %lld). Adding the "
                          "'target_proc' " IDFMT " as the default.",
                          mapper->get_mapper_name(), get_task_name(),
                          get_unique_id(), this->target_proc.id);
          output.target_procs.push_back(this->target_proc);
        }
        if (!Runtime::unsafe_mapper)
          validate_target_processors(output.target_procs);
        target_processors = output.target_procs;
      }
      else
      {
        if (output.target_procs.size() > 1)
        {
          log_run.warning("Ignoring suprious additional target processors "
                          "requested in 'map_task' for task %s (ID %lld) "
                          "by mapper %s because task is part of a must "
                          "epoch launch.", get_task_name(), get_unique_id(),
                          mapper->get_mapper_name());
        }
        if (!output.target_procs.empty() && 
                 (output.target_procs[0] != this->target_proc))
        {
          log_run.warning("Ignoring processor request of " IDFMT " for "
                          "task %s (ID %lld) by mapper %s because task "
                          "has already been mapped to processor " IDFMT
                          " as part of a must epoch launch.", 
                          output.target_procs[0].id, get_task_name(), 
                          get_unique_id(), mapper->get_mapper_name(),
                          this->target_proc.id);
        }
        // Only one valid choice in this case, ignore everything else
        target_processors.push_back(this->target_proc);
      }
      // fill in virtual_mapped
      virtual_mapped.resize(regions.size(),false);
      // Convert all the outputs into our set of physical instances and
      // validate them by checking the following properites:
      // - all are either pure virtual or pure physical 
      // - no missing fields
      // - all satisfy the region requirement
      // - all are visible from all the target processors
      physical_instances.resize(regions.size());
      // If we're doing safety checks, we need the set of memories
      // visible from all the target processors
      std::set<Memory> visible_memories;
      if (!Runtime::unsafe_mapper)
        find_visible_memories(visible_memories);
      for (unsigned idx = 0; idx < regions.size(); idx++)
      {
        // If it was early mapped, that was easy
        std::map<unsigned,InstanceSet>::const_iterator finder = 
          early_mapped_regions.find(idx);
        if (finder != early_mapped_regions.end())
        {
          physical_instances[idx] = finder->second;
          // Check to see if it is visible or not from the target processors
          if (!Runtime::unsafe_mapper && !regions[idx].is_no_access())
          {
            for (unsigned idx2 = 0; idx2 < finder->second.size(); idx2++)
            {
              Memory mem = finder->second[idx2].get_memory();
              if (visible_memories.find(mem) == visible_memories.end())
              {
                // Not visible from all target processors
                // Different error messages depending on the cause
                if (regions[idx].is_restricted())
                  log_run.error("Invalid mapper output from invocation of '%s' "
                                "on mapper %s. Mapper selected processor(s) "
                                "which restricted instance of region "
                                "requirement %d in memory " IDFMT " is not "
                                "visible for task %s (ID %lld).",
                                "map_task", mapper->get_mapper_name(), idx,
                                mem.id, get_task_name(), get_unique_id());
                else
                  log_run.error("Invalid mapper output from invocation of '%s' "
                                "on mapper %s. Mapper selected processor(s) " 
                                "for which premapped instance of region "
                                "requirement %d in memory " IDFMT " is not "
                                "visible for task %s (ID %lld).", 
                                "map_task", mapper->get_mapper_name(), idx,
                                mem.id, get_task_name(), get_unique_id());
#ifdef DEBUG_HIGH_LEVEL
                assert(false);
#endif
                exit(ERROR_INVALID_MAPPER_OUTPUT);
              }
            }
          }
          continue;
        }
        // Skip any NO_ACCESS or empty privilege field regions
        if (IS_NO_ACCESS(regions[idx]) || regions[idx].privilege_fields.empty())
        {
          virtual_mapped[idx] = true;
          continue;
        }
        // Do the conversion
        InstanceSet &result = physical_instances[idx];
        RegionTreeID bad_tree = 0;
        std::vector<FieldID> missing_fields;
        std::vector<PhysicalManager*> unacquired;
        int composite_idx = 
          runtime->forest->physical_convert_mapping(regions[idx],
                output.chosen_instances[idx], result, bad_tree, missing_fields,
                Runtime::unsafe_mapper ? NULL : get_acquired_instances_ref(),
                unacquired, !Runtime::unsafe_mapper);
        if (bad_tree > 0)
        {
          log_run.error("Invalid mapper output from invocation of '%s' on "
                        "mapper %s. Mapper specified an instance from region "
                        "tree %d for use with region requirement %d of task "
                        "%s (ID %lld) whose region is from tree %d.",
                        "map_task", mapper->get_mapper_name(), bad_tree,
                        idx, get_task_name(), get_unique_id(),
                        regions[idx].region.get_tree_id());
#ifdef DEBUG_HIGH_LEVEL
          assert(false);
#endif
          exit(ERROR_INVALID_MAPPER_OUTPUT);
        }
        if (!missing_fields.empty())
        {
          log_run.error("Invalid mapper output from invocation of '%s' on "
                        "mapper %s. Mapper failed to specify an instance for "
                        "%ld fields of region requirement %d on task %s "
                        "(ID %lld). The missing fields are listed below.",
                        "map_task", mapper->get_mapper_name(), 
                        missing_fields.size(), idx, get_task_name(), 
                        get_unique_id());
          for (std::vector<FieldID>::const_iterator it = 
                missing_fields.begin(); it != missing_fields.end(); it++)
          {
            const void *name; size_t name_size;
            runtime->retrieve_semantic_information(
                regions[idx].region.get_field_space(), *it, NAME_SEMANTIC_TAG,
                name, name_size, false, false);
            log_run.error("Missing instance for field %s (FieldID: %d)",
                          static_cast<const char*>(name), *it);
          }
#ifdef DEBUG_HIGH_LEVEL
          assert(false);
#endif
          exit(ERROR_INVALID_MAPPER_OUTPUT);
        }
        if (!unacquired.empty())
        {
          std::map<PhysicalManager*,unsigned> *acquired_instances =
              get_acquired_instances_ref();
          for (std::vector<PhysicalManager*>::const_iterator it = 
                unacquired.begin(); it != unacquired.end(); it++)
          {
            if (acquired_instances->find(*it) == acquired_instances->end())
            {
              log_run.error("Invalid mapper output from 'map_task' "
                            "invocation on mapper %s. Mapper selected "
                            "physical instance for region requirement "
                            "%d of task %s (ID %lld) which has already "
                            "been collected. If the mapper had properly "
                            "acquired this instance as part of the mapper "
                            "call it would have detected this. Please "
                            "update the mapper to abide by proper mapping "
                            "conventions.", mapper->get_mapper_name(),
                            idx, get_task_name(), get_unique_id());
#ifdef DEBUG_HIGH_LEVEL
              assert(false);
#endif
              exit(ERROR_INVALID_MAPPER_OUTPUT);
            }
          }
          // If we did successfully acquire them, still issue the warning
          log_run.warning("WARNING: mapper %s failed to acquire instances "
                          "for region requirement %d of task %s (ID %lld) "
                          "in 'map_task' call. You may experience "
                          "undefined behavior as a consequence.",
                          mapper->get_mapper_name(), idx, 
                          get_task_name(), get_unique_id());
        }
        if (composite_idx >= 0)
        {
          // Everything better be all virtual or all real
          if (result.size() > 1)
          {
            log_run.error("Invalid mapper output from invocation of '%s' on "
                          "mapper %s. Mapper specified mixed composite and "
                          "concrete instances for region requirement %d of "
                          "task %s (ID %lld). Only full concrete instances "
                          "or a single composite instance is supported.",
                          "map_task", mapper->get_mapper_name(), idx, 
                          get_task_name(), get_unique_id());
#ifdef DEBUG_HIGH_LEVEL
            assert(false);
#endif
            exit(ERROR_INVALID_MAPPER_OUTPUT);
          }
          if (IS_REDUCE(regions[idx]))
          {
            log_run.error("Invalid mapper output from invocation of '%s' on "
                          "mapper %s. Illegal composite mapping requested on "
                          "region requirement %d of task %s (UID %lld) which "
                          "has only reduction privileges.", 
                          "map_task", mapper->get_mapper_name(), idx, 
                          get_task_name(), get_unique_id());
#ifdef DEBUG_HIGH_LEVEL
            assert(false);
#endif
            exit(ERROR_ILLEGAL_REDUCTION_VIRTUAL_MAPPING);
          }
          virtual_mapped[idx] = true;
        } 
        // Skip checks if the mapper promises it is safe
        if (Runtime::unsafe_mapper)
          continue;
        // If this is anything other than a virtual mapping, check that
        // the instances align with the privileges
        if (!virtual_mapped[idx])
        {
          std::vector<LogicalRegion> regions_to_check(1, regions[idx].region);
          for (unsigned idx2 = 0; idx2 < result.size(); idx2++)
          {
            if (!result[idx2].get_manager()->meets_regions(regions_to_check))
            {
              // Doesn't satisfy the region requirement
              log_run.error("Invalid mapper output from invocation of '%s' on "
                            "mapper %s. Mapper specified instance that does "
                            "not meet region requirement %d for task %s "
                            "(ID %lld).", "map_task", mapper->get_mapper_name(),
                            idx, get_task_name(), get_unique_id());
#ifdef DEBUG_HIGH_LEVEL
              assert(false);
#endif
              exit(ERROR_INVALID_MAPPER_OUTPUT);
            }
          }
          if (!regions[idx].is_no_access())
          {
            for (unsigned idx2 = 0; idx2 < result.size(); idx2++)
            {
              Memory mem = result[idx2].get_memory();
              if (visible_memories.find(mem) == visible_memories.end())
              {
                // Not visible from all target processors
                log_run.error("Invalid mapper output from invocation of '%s' "
                              "on mapper %s. Mapper selected an instance for "
                              "region requirement %d in memory " IDFMT " "
                              "which is not visible from the target processors "
                              "for task %s (ID %lld).", "map_task", 
                              mapper->get_mapper_name(), idx, mem.id, 
                              get_task_name(), get_unique_id());
#ifdef DEBUG_HIGH_LEVEL
                assert(false);
#endif
                exit(ERROR_INVALID_MAPPER_OUTPUT);
              }
            }
          }
          // If this is a reduction region requirement make sure all the 
          // managers are reduction instances
          if (IS_REDUCE(regions[idx]))
          {
            for (unsigned idx2 = 0; idx2 < result.size(); idx2++)
            {
              if (!result[idx2].get_manager()->is_reduction_manager())
              {
                log_run.error("Invalid mapper output from invocation of '%s' "
                              "on mapper %s. Mapper failed to choose a "
                              "specialized reduction instance for region "
                              "requirement %d of task %s (ID %lld) which has "
                              "reduction privileges.", "map_task", 
                              mapper->get_mapper_name(), idx,
                              get_task_name(), get_unique_id());
#ifdef DEBUG_HIGH_LEVEL
                assert(false);
#endif
                exit(ERROR_INVALID_MAPPER_OUTPUT);
              }
            }
          }
          else
          {
            for (unsigned idx2 = 0; idx2 < result.size(); idx2++)
            {
              if (!result[idx2].get_manager()->is_instance_manager())
              {
                log_run.error("Invalid mapper output from invocation of '%s' "
                              "on mapper %s. Mapper selected illegal "
                              "specialized reduction instance for region "
                              "requirement %d of task %s (ID %lld) which "
                              "does not have reduction privileges.", "map_task",
                              mapper->get_mapper_name(), idx, 
                              get_task_name(), get_unique_id());
#ifdef DEBUG_HIGH_LEVEL
                assert(false);
#endif
                exit(ERROR_INVALID_MAPPER_OUTPUT);
              }
            }
          }
        }
      }
      early_mapped_regions.clear();
      // See whether the mapper picked a variant or a generator
      VariantImpl *variant_impl = NULL;
      if (output.chosen_variant > 0)
      {
        variant_impl = runtime->find_variant_impl(task_id, 
                                output.chosen_variant, true/*can fail*/);
      }
      else
      {
        log_run.error("Invalid mapper output from invocation of '%s' on "
                      "mapper %s. Mapper specified an invalid task variant "
                      "of ID 0 for task %s (ID %lld), but Legion does not yet "
                      "support task generators.", "map_task", 
                      mapper->get_mapper_name(), 
                      get_task_name(), get_unique_id());
        // TODO: invoke a generator if one exists
#ifdef DEBUG_HIGH_LEVEL
        assert(false); 
#endif
        exit(ERROR_INVALID_MAPPER_OUTPUT);
      }
      if (variant_impl == NULL)
      {
        // If we couldn't find or make a variant that is bad
        log_run.error("Invalid mapper output from invocation of '%s' on "
                      "mapper %s. Mapper failed to specify a valid "
                      "task variant or generator capable of create a variant "
                      "implementation of task %s (ID %lld).",
                      "map_task", mapper->get_mapper_name(), get_task_name(),
                      get_unique_id());
#ifdef DEBUG_HIGH_LEVEL
        assert(false);
#endif
        exit(ERROR_INVALID_MAPPER_OUTPUT);
      }
      // Now that we know which variant to use, we can validate it
      if (!Runtime::unsafe_mapper)
        validate_variant_selection(mapper, variant_impl, "map_task"); 
      // Record anything else that needs to be recorded 
      selected_variant = output.chosen_variant;
      task_priority = output.task_priority;
      perform_postmap = output.postmap_task;
    }

    //--------------------------------------------------------------------------
    void SingleTask::validate_target_processors(
                                 const std::vector<Processor> &processors) const
    //--------------------------------------------------------------------------
    {
      // Make sure that they are all on the same node and of the same kind
      Processor::Kind kind = this->target_proc.kind();
      AddressSpace space = this->target_proc.address_space();
      for (unsigned idx = 0; idx < processors.size(); idx++)
      {
        const Processor &proc = processors[idx];
        if (proc.kind() != kind)
        {
          log_run.error("Invalid mapper output. Mapper %s requested processor "
                        IDFMT " which is of kind %s when mapping task %s "
                        "(ID %lld), but the target processor " IDFMT " has "
                        "kind %s. Only one kind of processor is permitted.",
                        mapper->get_mapper_name(), proc.id, 
                        Processor::get_kind_name(proc.kind()), get_task_name(),
                        get_unique_id(), this->target_proc.id, 
                        Processor::get_kind_name(kind));
#ifdef DEBUG_HIGH_LEVEL
          assert(false);
#endif
          exit(ERROR_INVALID_MAPPER_OUTPUT);
        }
        if (proc.address_space() != space)
        {
          log_run.error("Invalid mapper output. Mapper %s requested processor "
                        IDFMT " which is in address space %d when mapping "
                        "task %s (ID %lld) but the target processor " IDFMT 
                        "is in address space %d. All target processors must "
                        "be in the same address space.", 
                        mapper->get_mapper_name(), proc.id,
                        proc.address_space(), get_task_name(), get_unique_id(), 
                        this->target_proc.id, space);
#ifdef DEBUG_HIGH_LEVEL
          assert(false);
#endif
          exit(ERROR_INVALID_MAPPER_OUTPUT);
        }
      }
    }

    //--------------------------------------------------------------------------
    void SingleTask::find_visible_memories(std::set<Memory> &visible_mems) const
    //--------------------------------------------------------------------------
    {
      // See if our target processor is local or remote
      if (!runtime->is_local(this->target_proc))
        runtime->machine.get_visible_memories(this->target_proc, visible_mems);
      else
        runtime->find_visible_memories(this->target_proc, visible_mems);
    }

    //--------------------------------------------------------------------------
    void SingleTask::validate_variant_selection(MapperManager *local_mapper,
                          VariantImpl *impl, const char *mapper_call_name) const
    //--------------------------------------------------------------------------
    {
      // Check the layout constraints first
      const TaskLayoutConstraintSet &layout_constraints = 
        impl->get_layout_constraints();
      for (std::multimap<unsigned,LayoutConstraintID>::const_iterator it = 
            layout_constraints.layouts.begin(); it != 
            layout_constraints.layouts.end(); it++)
      {
        LayoutConstraints *constraints = 
          runtime->find_layout_constraints(it->second);
        const InstanceSet &instances = physical_instances[it->first]; 
        for (unsigned idx = 0; idx < instances.size(); idx++)
        {
          PhysicalManager *manager = instances[idx].get_manager();
          if (manager->conflicts(constraints))
          {
            log_run.error("Invalid mapper output. Mapper %s selected variant "
                          "%ld for task %s (ID %lld). But instance selected "
                          "for region requirement %d fails to satisfy the "
                          "corresponding constraints.", 
                          local_mapper->get_mapper_name(), impl->vid,
                          get_task_name(), get_unique_id(), it->first);
#ifdef DEBUG_HIGH_LEVEL
            assert(false);
#endif
            exit(ERROR_INVALID_MAPPER_OUTPUT);
          }
        }
      }
      // Now we can test against the execution constraints
      const ExecutionConstraintSet &execution_constraints = 
        impl->get_execution_constraints();
      // TODO: Check ISA, resource, and launch constraints
      // First check the processor constraint
      if (execution_constraints.processor_constraint.is_valid() &&
          (execution_constraints.processor_constraint.get_kind() != 
           this->target_proc.kind()))
      {
        log_run.error("Invalid mapper output. Mapper %s selected variant %ld "
                      "for task %s (ID %lld). However, this variant has a "
                      "processor constraint for processors of kind %s, but "
                      "the target processor " IDFMT " is of kind %s.",
                      local_mapper->get_mapper_name(),impl->vid,get_task_name(),
                      get_unique_id(), Processor::get_kind_name(
                        execution_constraints.processor_constraint.get_kind()),
                      this->target_proc.id, Processor::get_kind_name(
                        this->target_proc.kind()));
#ifdef DEBUG_HIGH_LEVEL
        assert(false);
#endif
        exit(ERROR_INVALID_MAPPER_OUTPUT);
      }
      // Then check the colocation constraints
      for (std::vector<ColocationConstraint>::const_iterator con_it = 
            execution_constraints.colocation_constraints.begin(); con_it !=
            execution_constraints.colocation_constraints.end(); con_it++)
      {
        if (con_it->indexes.size() < 2)
          continue;
        if (con_it->fields.empty())
          continue;
        // First check to make sure that all these region requirements have
        // the same region tree ID.
        bool first = true;
        FieldSpace handle = FieldSpace::NO_SPACE;
        std::vector<InstanceSet*> instances(con_it->indexes.size());
        unsigned idx = 0;
        for (std::set<unsigned>::const_iterator it = con_it->indexes.begin();
              it != con_it->indexes.end(); it++, idx++)
        {
#ifdef DEBUG_HIGH_LEVEL
          assert(regions[*it].handle_type == SINGULAR);
          for (std::set<FieldID>::const_iterator fit = con_it->fields.begin();
                fit != con_it->fields.end(); fit++)
          {
            if (regions[*it].privilege_fields.find(*fit) ==
                regions[*it].privilege_fields.end())
            {
              log_run.error("Invalid location constraint. Location constraint "
                            "specifies field %d which is not included in "
                            "region requirement %d of task %s (ID %lld).",
                            *fit, *it, get_task_name(), get_unique_id());
              assert(false);
            }
          }
#endif
          if (first)
          {
            handle = regions[*it].region.get_field_space();
            first = false;
          }
          else
          {
            if (regions[*it].region.get_field_space() != handle)
            {
              log_run.error("Invalid mapper output. Mapper %s selected variant "
                            "%ld for task %s (ID %lld). However, this variant "
                            "has colocation constraints for indexes %d and %d "
                            "which have region requirements with different "
                            "field spaces which is illegal.",
                            local_mapper->get_mapper_name(), impl->vid, 
                            get_task_name(), get_unique_id(), 
                            *(con_it->indexes.begin()), *it);
#ifdef DEBUG_HIGH_LEVEL
              assert(false);
#endif
              exit(ERROR_INVALID_MAPPER_OUTPUT);
            }
          }
          instances[idx] = const_cast<InstanceSet*>(&physical_instances[*it]);
        }
        // Now do the test for colocation
        unsigned bad1 = 0, bad2 = 0; 
        if (!runtime->forest->are_colocated(instances, handle, 
                                            con_it->fields, bad1, bad2))
        {
          // Used for translating the indexes back from their linearized form
          std::vector<unsigned> lin_indexes(con_it->indexes.begin(),
                                            con_it->indexes.end());
          log_run.error("Invalid mapper output. Mapper %s selected variant "
                        "%ld for task %s (ID %lld). However, this variant "
                        "requires that region requirements %d and %d be "
                        "co-located for some set of field, but they are not.",
                        local_mapper->get_mapper_name(), impl->vid, 
                        get_task_name(), get_unique_id(), lin_indexes[bad1],
                        lin_indexes[bad2]);
#ifdef DEBUG_HIGH_LEVEL
          assert(false);
#endif
          exit(ERROR_INVALID_MAPPER_OUTPUT);
        }
      }
    }

    //--------------------------------------------------------------------------
    void SingleTask::invoke_mapper(MustEpochOp *must_epoch_owner,
                       const std::vector<RegionTreeContext> &enclosing_contexts)
    //--------------------------------------------------------------------------
    {
      Mapper::MapTaskInput input;
      Mapper::MapTaskOutput output;
      // Initialize the mapping input which also does all the traversal
      // down to the target nodes
      std::vector<InstanceSet> valid_instances(regions.size());
      initialize_map_task_input(input, output, must_epoch_owner, 
                                enclosing_contexts, valid_instances);
      // Now we can invoke the mapper to do the mapping
      if (mapper == NULL)
        mapper = runtime->find_mapper(current_proc, map_id);
      mapper->invoke_map_task(this, &input, &output);
      // Now we can convert the mapper output into our physical instances
      finalize_map_task_output(input, output, must_epoch_owner, 
                               enclosing_contexts, valid_instances);
    }

    //--------------------------------------------------------------------------
    bool SingleTask::map_all_regions(Event local_termination_event,
                                     MustEpochOp *must_epoch_op /*=NULL*/)
    //--------------------------------------------------------------------------
    {
      std::vector<RegionTreeContext> enclosing_contexts(regions.size());
      for (unsigned idx = 0; idx < regions.size(); idx++)
        enclosing_contexts[idx] = get_parent_context(idx);
      // Now do the mapping call
      invoke_mapper(must_epoch_op, enclosing_contexts);
      // After we've got our results, apply the state to the region tree
      for (unsigned idx = 0; idx < regions.size(); idx++)
      {
        if (early_mapped_regions.find(idx) != early_mapped_regions.end())
          continue;
        // See if we have to do any virtual mapping before registering
        if (virtual_mapped[idx])
        {
          if (IS_NO_ACCESS(regions[idx]) || 
              regions[idx].privilege_fields.empty())
            continue;
#ifdef DEBUG_HIGH_LEVEL
          assert(physical_instances[idx].size() == 1);
          assert(physical_instances[idx][0].get_manager()->
                                      is_virtual_instance());
#endif
          runtime->forest->map_virtual_region(enclosing_contexts[idx],
                                              regions[idx],
                                              physical_instances[idx][0],
                                              get_version_info(idx)
#ifdef DEBUG_HIGH_LEVEL
                                              , idx, get_logging_name()
                                              , unique_op_id
#endif
                                              );
        }
        // Set the current mapping index before doing anything
        // that sould result in a copy
        set_current_mapping_index(idx);
        // apply the results of the mapping to the tree
        runtime->forest->physical_register_only(enclosing_contexts[idx],
                                    regions[idx], get_version_info(idx), 
                                    this, local_termination_event, 
                                    physical_instances[idx]
#ifdef DEBUG_HIGH_LEVEL
                                    , idx, get_logging_name()
                                    , unique_op_id
#endif
                                    );
      }
      if (perform_postmap)
        perform_post_mapping();
      // See if we need to invoke a post-map mapper call for this task
      return true;
    }  

    //--------------------------------------------------------------------------
    void SingleTask::perform_post_mapping(void)
    //--------------------------------------------------------------------------
    {
      Mapper::PostMapInput input;
      Mapper::PostMapOutput output;
      input.mapped_regions.resize(regions.size());
      input.valid_instances.resize(regions.size());
      output.chosen_instances.resize(regions.size());
      std::vector<InstanceSet> postmap_valid(regions.size());
      std::vector<RegionTreeContext> enclosing_contexts(regions.size());
      for (unsigned idx = 0; idx < regions.size(); idx++)
        enclosing_contexts[idx] = get_parent_context(idx);
      for (unsigned idx = 0; idx < regions.size(); idx++)
      {
        // Don't need to actually traverse very far, but we do need the
        // valid instances for all the regions
        RegionTreePath path;
        initialize_mapping_path(path, regions[idx], regions[idx].region);
        runtime->forest->physical_traverse_path(enclosing_contexts[idx],
                              path, regions[idx], get_version_info(idx), 
                              this, true/*valid*/, postmap_valid[idx]
#ifdef DEBUG_HIGH_LEVEL
                              , idx, get_logging_name()
                              , unique_op_id
#endif
                              );
        // No need to filter these because they are on the way out
        prepare_for_mapping(postmap_valid[idx], input.valid_instances[idx]);  
        prepare_for_mapping(physical_instances[idx], input.mapped_regions[idx]);
      }
      // Now we can do the mapper call
      if (mapper == NULL)
        mapper = runtime->find_mapper(current_proc, map_id);
      mapper->invoke_post_map_task(this, &input, &output);
      // Check and register the results
      for (unsigned idx = 0; idx < regions.size(); idx++)
      {
        if (output.chosen_instances.empty())
          continue;
        RegionRequirement &req = regions[idx];
        if (has_restrictions(idx, req.region))
        {
          log_run.warning("WARNING: Mapper %s requested post mapping "
                          "instances be created for region requirement %d "
                          "of task %s (ID %lld), but this region requirement "
                          "is restricted. The request is being ignored.",
                          mapper->get_mapper_name(), idx, 
                          get_task_name(), get_unique_id());
          continue;
        }
        if (IS_NO_ACCESS(req))
        {
          log_run.warning("WARNING: Mapper %s requested post mapping "
                          "instances be created for region requirement %d "
                          "of task %s (ID %lld), but this region requirement "
                          "has NO_ACCESS privileges. The request is being "
                          "ignored.", mapper->get_mapper_name(), idx,
                          get_task_name(), get_unique_id());
          continue;
        }
        if (IS_REDUCE(req))
        {
          log_run.warning("WARNING: Mapper %s requested post mapping "
                          "instances be created for region requirement %d "
                          "of task %s (ID %lld), but this region requirement "
                          "has REDUCE privileges. The request is being "
                          "ignored.", mapper->get_mapper_name(), idx,
                          get_task_name(), get_unique_id());
          continue;
        }
        // Convert the post-mapping  
        InstanceSet result;
        RegionTreeID bad_tree = 0;
        std::vector<PhysicalManager*> unacquired;
        bool had_composite = 
          runtime->forest->physical_convert_postmapping(req,
                              output.chosen_instances[idx], result, bad_tree,
                              Runtime::unsafe_mapper ? NULL : 
                                get_acquired_instances_ref(),
                              unacquired, !Runtime::unsafe_mapper);
        if (bad_tree > 0)
        {
          log_run.error("Invalid mapper output from 'postmap_task' invocation "
                        "on mapper %s. Mapper provided an instance from region "
                        "tree %d for use in satisfying region requirement %d "
                        "of task %s (ID %lld) whose region is from region tree "
                        "%d.", mapper->get_mapper_name(), bad_tree, idx,
                        get_task_name(), get_unique_id(), 
                        regions[idx].region.get_tree_id());
#ifdef DEBUG_HIGH_LEVEL
          assert(false);
#endif
          exit(ERROR_INVALID_MAPPER_OUTPUT);
        }
        if (!unacquired.empty())
        {
          std::map<PhysicalManager*,unsigned> *acquired_instances =
            get_acquired_instances_ref();
          for (std::vector<PhysicalManager*>::const_iterator uit = 
                unacquired.begin(); uit != unacquired.end(); uit++)
          {
            if (acquired_instances->find(*uit) == acquired_instances->end())
            {
              log_run.error("Invalid mapper output from 'postmap_task' "
                            "invocation on mapper %s. Mapper selected "
                            "physical instance for region requirement "
                            "%d of task %s (ID %lld) which has already "
                            "been collected. If the mapper had properly "
                            "acquired this instance as part of the mapper "
                            "call it would have detected this. Please "
                            "update the mapper to abide by proper mapping "
                            "conventions.", mapper->get_mapper_name(),
                            idx, get_task_name(), get_unique_id());
#ifdef DEBUG_HIGH_LEVEL
              assert(false);
#endif
              exit(ERROR_INVALID_MAPPER_OUTPUT);
            }
          }
          // If we did successfully acquire them, still issue the warning
          log_run.warning("WARNING: mapper %s failed to acquires instances "
                          "for region requirement %d of task %s (ID %lld) "
                          "in 'postmap_task' call. You may experience "
                          "undefined behavior as a consequence.",
                          mapper->get_mapper_name(), idx, 
                          get_task_name(), get_unique_id());
        }
        if (had_composite)
        {
          log_run.warning("WARNING: Mapper %s requested a composite "
                          "instance be created for region requirement %d "
                          "of task %s (ID %lld) for a post mapping. The "
                          "request is being ignored.",
                          mapper->get_mapper_name(), idx,
                          get_task_name(), get_unique_id());
          continue;
        }
        if (!Runtime::unsafe_mapper)
        {
          std::vector<LogicalRegion> regions_to_check(1, 
                                        regions[idx].region);
          for (unsigned check_idx = 0; check_idx < result.size(); check_idx++)
          {
            if (!result[check_idx].get_manager()->meets_regions(
                                                      regions_to_check))
            {
              log_run.error("Invalid mapper output from invocation of "
                            "'postmap_task' on mapper %s. Mapper specified an "
                            "instance region requirement %d of task %s "
                            "(ID %lld) that does not meet the logical region "
                            "requirement.", mapper->get_mapper_name(), idx, 
                            get_task_name(), get_unique_id()); 
#ifdef DEBUG_HIGH_LEVEL
              assert(false);
#endif
              exit(ERROR_INVALID_MAPPER_OUTPUT);
            }
          }
        }
        // Register this with a no-event so that the instance can
        // be used as soon as it is valid from the copy to it
        runtime->forest->physical_register_only(enclosing_contexts[idx],
                          regions[idx], get_version_info(idx),
                          this, Event::NO_EVENT/*done immediately*/,
                          result
#ifdef DEBUG_HIGH_LEVEL
                          , idx, get_logging_name(), unique_op_id
#endif
                          );
      }
    }

    //--------------------------------------------------------------------------
    void SingleTask::initialize_region_tree_contexts(
                      const std::vector<RegionRequirement> &clone_requirements,
                      const std::vector<UserEvent> &unmap_events,
                      std::set<Event> &preconditions)
    //--------------------------------------------------------------------------
    {
#ifdef DEBUG_HIGH_LEVEL
      assert(regions.size() == physical_instances.size());
      assert(regions.size() == virtual_mapped.size());
#endif
      // Initialize all of the logical contexts no matter what
      //
      // For all of the physical contexts that were mapped, initialize them
      // with a specified reference to the current instance, otherwise
      // they were a virtual reference and we can ignore it.
      std::map<PhysicalManager*,InstanceView*> top_views;
      for (unsigned idx = 0; idx < regions.size(); idx++)
      {
#ifdef DEBUG_HIGH_LEVEL
        // this better be true for single tasks
        assert(regions[idx].handle_type == SINGULAR);
#endif
        // If this is a NO_ACCESS or had no privilege fields we can skip this
        if (IS_NO_ACCESS(regions[idx]) || regions[idx].privilege_fields.empty())
          continue;
        // Only need to initialize the context if this is
        // not a leaf and it wasn't virtual mapped
        if (!virtual_mapped[idx])
        {
          runtime->forest->initialize_current_context(context,
              clone_requirements[idx], physical_instances[idx],
              unmap_events[idx], unique_op_id, top_views);
#ifdef DEBUG_HIGH_LEVEL
          assert(!physical_instances[idx].empty());
#endif
          // If we need to add restricted coherence, do that now
          // Not we only need to do this for non-virtually mapped task
          if ((regions[idx].prop == SIMULTANEOUS) ||
              has_restrictions(idx, regions[idx].region)) 
            runtime->forest->restrict_user_coherence(context, this, 
                      regions[idx].region, regions[idx].privilege_fields);
        }
        else
        {
#ifdef DEBUG_HIGH_LEVEL
          assert(physical_instances[idx].has_composite_ref());
#endif
          const InstanceRef &ref = physical_instances[idx].get_composite_ref();
          CompositeView *composite_view = ref.get_composite_view();
          // First get any events necessary to make this view local
          if (!ref.is_local())
            composite_view->make_local(preconditions);
          // There is something really scary here so pay attention!
          // We're about to put a composite view from one context into
          // a different context. This composite view has captured
          // certain version numbers internally in its version info,
          // or possibly nested version infos. In theory this could
          // cause issues for the physical analysis since it sometimes
          // uses version numbers to avoid catching dependences when 
          // version numbers are the same. This would be really bad
          // if we tried to do this with version numbers from different
          // contexts. However, we know that it will never happen because
          // the physical analysis only permits this optimization for
          // WAR and WAW dependences, but composite instances are only
          // ever being read from, so all the dependences it will catch
          // are true dependences, therefore making it safe. :)
          runtime->forest->initialize_current_context(context,
              clone_requirements[idx], physical_instances[idx], composite_view);
        }
      }
    }

    //--------------------------------------------------------------------------
    void SingleTask::invalidate_region_tree_contexts(void)
    //--------------------------------------------------------------------------
    {
#ifdef DEBUG_HIGH_LEVEL
      assert(initial_region_count <= regions.size());
#endif
      for (unsigned idx = 0; idx < initial_region_count; idx++)
      {
        runtime->forest->invalidate_current_context(context,
                                                    regions[idx].region,
                                                    false/*logical only*/);
      }
      for (unsigned idx = initial_region_count; idx < regions.size(); idx++)
      {
        runtime->forest->invalidate_current_context(context,
                                                    regions[idx].region,
                                                    true/*logical only*/);
      }
    }

    //--------------------------------------------------------------------------
    void SingleTask::launch_task(void)
    //--------------------------------------------------------------------------
    {
#ifdef DEBUG_HIGH_LEVEL
      assert(regions.size() == physical_instances.size());
      assert(regions.size() == virtual_mapped.size());
      assert(physical_regions.empty());
#endif 
      VariantImpl *variant = 
        runtime->find_variant_impl(task_id, selected_variant);
      // STEP 1: Compute the precondition for the task launch
      std::set<Event> wait_on_events;
      // If we're debugging do one last check to make sure
      // that all the memories are visible on this processor
      for (unsigned idx = 0; idx < regions.size(); idx++)
      {
        if (!virtual_mapped[idx])
        {
          InstanceSet &instances = physical_instances[idx];
          // Get the event to wait on unless we are doing the inner
          // task optimization
          if (!variant->is_inner())
            instances.update_wait_on_events(wait_on_events);
        }
      }
      // Now add get all the other preconditions for the launch
      for (unsigned idx = 0; idx < futures.size(); idx++)
      {
        FutureImpl *impl = futures[idx].impl; 
        wait_on_events.insert(impl->get_ready_event());
      }
      for (unsigned idx = 0; idx < grants.size(); idx++)
      {
        GrantImpl *impl = grants[idx].impl;
        wait_on_events.insert(impl->acquire_grant());
      }
      for (unsigned idx = 0; idx < wait_barriers.size(); idx++)
      {
	Event e = wait_barriers[idx].phase_barrier.get_previous_phase();
        wait_on_events.insert(e);
      }

      // STEP 2: Set up the task's context
      index_deleted.resize(indexes.size(),false);
      region_deleted.resize(regions.size(),false);
      std::vector<UserEvent> unmap_events(regions.size());
      {
        std::vector<RegionRequirement> clone_requirements(regions.size());
        // Make physical regions for each our region requirements
        for (unsigned idx = 0; idx < regions.size(); idx++)
        {
#ifdef DEBUG_HIGH_LEVEL
          assert(regions[idx].handle_type == SINGULAR);
#endif
          // Convert any WRITE_ONLY or WRITE_DISCARD privleges to READ_WRITE
          // This is necessary for any sub-operations which may need to rely
          // on our privileges for determining their own privileges such
          // as inline mappings or acquire and release operations
          if (regions[idx].privilege == WRITE_DISCARD)
            regions[idx].privilege = READ_WRITE;
          // If it was virtual mapper so it doesn't matter anyway.
          if (virtual_mapped[idx])
          {
            clone_requirements[idx] = regions[idx];
            localize_region_requirement(clone_requirements[idx]);
            physical_regions.push_back(PhysicalRegion(
                  legion_new<PhysicalRegionImpl>(regions[idx],
                    Event::NO_EVENT, false/*mapped*/,
                    this, map_id, tag, false/*leaf*/, runtime)));
            // Don't switch coherence modes since we virtually
            // mapped it which means we will map in the parent's
            // context
          }
          else if (variant->is_inner())
          {
            // If this is an inner task then we don't map
            // the region with a physical region, but instead
            // we mark that the unmap event which marks when
            // the region can be used by child tasks should
            // be the ready event.
            clone_requirements[idx] = regions[idx];
            localize_region_requirement(clone_requirements[idx]);
            // Also make the region requirement read-write to force
            // people to wait on the value
            clone_requirements[idx].privilege = READ_WRITE;
            physical_regions.push_back(PhysicalRegion(
                  legion_new<PhysicalRegionImpl>(regions[idx],
                    Event::NO_EVENT, false/*mapped*/,
                    this, map_id, tag, false/*leaf*/, runtime)));
            unmap_events[idx] = UserEvent::create_user_event();
            // Trigger the user event when the region is 
            // actually ready to be used
            std::set<Event> ready_events;
            physical_instances[idx].update_wait_on_events(ready_events);
            Event precondition = Runtime::merge_events<false>(ready_events);
            Runtime::trigger_event<false>(unmap_events[idx], precondition);
          }
          else
          { 
            // If this is not virtual mapped, here is where we
            // switch coherence modes from whatever they are in
            // the enclosing context to exclusive within the
            // context of this task
            clone_requirements[idx] = regions[idx];
            localize_region_requirement(clone_requirements[idx]);
            physical_regions.push_back(PhysicalRegion(
                  legion_new<PhysicalRegionImpl>(clone_requirements[idx],
                    Event::NO_EVENT/*already mapped*/, true/*mapped*/,
                    this, map_id, tag, variant->is_leaf(), runtime)));
            // Now set the reference for this physical region 
            // which is pretty much a dummy physical reference except
            // it references the same view as the outer reference
            unmap_events[idx] = UserEvent::create_user_event();
            // We reset the reference below after we've
            // initialized the local contexts and received
            // back the local instance references
          }
        }

        // If we're a leaf task and we have virtual mappings
        // then it's possible for the application to do inline
        // mappings which require a physical context
        if (!variant->is_leaf() || has_virtual_instances())
        {
          // Request a context from the runtime
          runtime->allocate_context(this);
          initial_region_count = regions.size();
          // Have the mapper configure the properties of the context
          context_configuration.max_window_size = 
            Runtime::initial_task_window_size;
          context_configuration.hysteresis_percentage = 
            Runtime::initial_task_window_hysteresis;
          context_configuration.max_outstanding_frames = 2; 
          context_configuration.min_tasks_to_schedule = 
            Runtime::initial_tasks_to_schedule;
          context_configuration.min_frames_to_schedule = 0;
          if (mapper == NULL)
            mapper = runtime->find_mapper(current_proc, map_id);
          mapper->invoke_configure_context(this, &context_configuration);
          // Do a little bit of checking on the output.  Make
          // sure that we only set one of the two cases so we
          // are counting by frames or by outstanding tasks.
          if ((context_configuration.min_tasks_to_schedule == 0) && 
              (context_configuration.min_frames_to_schedule == 0))
          {
            log_run.error("Invalid mapper output from call 'configure_context' "
                          "on mapper %s. One of 'min_tasks_to_schedule' and "
                          "'min_frames_to_schedule' must be non-zero for task "
                          "%s (ID %lld)", mapper->get_mapper_name(),
                          get_task_name(), get_unique_id());
#ifdef DEBUG_HIGH_LEVEL
            assert(false);
#endif
            exit(ERROR_INVALID_CONTEXT_CONFIGURATION);
          }
          // If we're counting by frames set min_tasks_to_schedule to zero
          if (context_configuration.min_frames_to_schedule > 0)
            context_configuration.min_tasks_to_schedule = 0;
          // otherwise we know min_frames_to_schedule is zero
#ifdef DEBUG_HIGH_LEVEL
          assert(context.exists());
          runtime->forest->check_context_state(context);
#endif
          // If we're going to do the inner task optimization
          // then when we initialize the contexts also pass in the
          // start condition so we can add a user off of which
          // all sub-users should be chained.
          initialize_region_tree_contexts(clone_requirements,
                                          unmap_events, wait_on_events);
          if (!variant->is_inner())
          {
            for (unsigned idx = 0; idx < regions.size(); idx++)
            {
              if (!virtual_mapped[idx])
              {
                physical_regions[idx].impl->reset_references(
                    physical_instances[idx], unmap_events[idx]);
              }
            }
          } 
        }
        else
        {
          // Leaf and all non-virtual mappings
          // Mark that all the local instances are empty
          for (unsigned idx = 0; idx < regions.size(); idx++)
          {
            if (!virtual_mapped[idx])
            {
              physical_regions[idx].impl->reset_references(
                  physical_instances[idx], unmap_events[idx]);
            }
          }
        }
      }
      // Merge together all the events for the start condition 
      Event start_condition = Runtime::merge_events<false>(wait_on_events);
      // Take all the locks in order in the proper way
      if (!atomic_locks.empty())
      {
        for (std::map<Reservation,bool>::const_iterator it = 
              atomic_locks.begin(); it != atomic_locks.end(); it++)
        {
          start_condition = 
            Runtime::acquire_reservation<false>(it->first, it->second,
                                                start_condition);
        }
      }
      // STEP 3: Finally we get to launch the task
#ifdef LEGION_SPY
      for (unsigned idx = 0; idx < regions.size(); idx++)
      {
        LegionSpy::log_task_instance_requirement(get_unique_id(), idx,
                                 regions[idx].region.get_index_space().id);
      }
      {
        std::set<Event> unmap_set;
        for (unsigned idx = 0; idx < regions.size(); idx++)
        {
          if (!virtual_mapped[idx])
            unmap_set.insert(unmap_events[idx]);
        }
        Event all_unmap_event = Runtime::merge_events<false>(unmap_set);
        // Log an implicit dependence on the parent's start event
        LegionSpy::log_implicit_dependence(parent_ctx->get_start_event(),
                                           start_condition);
        LegionSpy::log_op_events(get_unique_id(), 
                                 start_condition, all_unmap_event);
        this->legion_spy_start = start_condition; 
        // Record the start
        for (unsigned idx = 0; idx < regions.size(); idx++)
        {
          if (!virtual_mapped[idx])
          {
            LegionSpy::log_event_dependence(all_unmap_event, unmap_events[idx]);
            // Log an implicit dependence on the parent's start event
            LegionSpy::log_event_dependence(unmap_events[idx],
                                               get_task_completion());
          }
        }
        LegionSpy::log_implicit_dependence(get_task_completion(),
                                           parent_ctx->get_task_completion());
      }
#endif
      // Mark that we have an outstanding task in this context 
      parent_ctx->increment_pending();
      // If this is a leaf task and we have no virtual instances
      // and the SingleTask sub-type says it is ok
      // we can trigger the task's completion event as soon as
      // the task is done running.  We first need to mark that this
      // is going to occur before actually launching the task to 
      // avoid the race.
      bool perform_chaining_optimization = false; 
      UserEvent chain_complete_event;
      if (variant->is_leaf() && !has_virtual_instances() &&
          can_early_complete(chain_complete_event))
        perform_chaining_optimization = true;
      // Note there is a potential scary race condition to be aware of here: 
      // once we launch this task it's possible for this task to run and 
      // clean up before we finish the execution of this function thereby
      // invalidating this SingleTask object's fields.  This means
      // that we need to save any variables we need for after the task
      // launch here on the stack before they can be invalidated.
      Event term_event = get_task_completion();
#ifdef DEBUG_HIGH_LEVEL
      assert(!target_processors.empty());
#endif
      Processor launch_processor = target_processors[0];
      if (target_processors.size() > 1)
      {
        // Find the processor group for all the target processors
        launch_processor = runtime->find_processor_group(target_processors);
      }
      Realm::ProfilingRequestSet profiling_requests;
      // If the mapper requested profiling add that now too
      // TODO: fill in the profiling requests
#if 0
      if (profile_task)
      {
        // Make a user event for signaling when we've reporting profiling
        MapperProfilingInfo info;
        info.task = this;
        info.profiling_done = UserEvent::create_user_event();
        Realm::ProfilingRequest &req = profiling_requests.add_request(
                                        runtime->find_utility_group(),
                                        HLR_MAPPER_PROFILING_ID, 
                                        &info, sizeof(info));
        req.add_measurement<
          Realm::ProfilingMeasurements::OperationTimeline>();
        // Record the event for when we are done profiling
        profiling_done = info.profiling_done;
      } 
#endif
      Event task_launch_event = variant->dispatch_task(launch_processor, this,
                          start_condition, task_priority, profiling_requests);
      // Finish the chaining optimization if we're doing it
      if (perform_chaining_optimization)
        Runtime::trigger_event<false>(chain_complete_event, task_launch_event);
      // STEP 4: After we've launched the task, then we have to release any 
      // locks that we took for while the task was running.  
      if (!atomic_locks.empty())
      {
        for (std::map<Reservation,bool>::const_iterator it = 
              atomic_locks.begin(); it != atomic_locks.end(); it++)
        {
          Runtime::release_reservation<false>(it->first, term_event);
        }
      }
    }

    //--------------------------------------------------------------------------
    const std::vector<PhysicalRegion>& SingleTask::begin_task(void)
    //--------------------------------------------------------------------------
    {
      // Switch over the executing processor to the one
      // that has actually been assigned to run this task.
      executing_processor = Processor::get_executing_processor();
#ifdef DEBUG_HIGH_LEVEL
      log_task.debug("Task %s (ID %lld) starting on processor " IDFMT "",
                    get_task_name(), get_unique_id(), executing_processor.id);
      assert(regions.size() == physical_regions.size());
      assert(regions.size() == physical_instances.size());
      assert(regions.size() == virtual_mapped.size());
      assert(regions.size() == region_deleted.size());
#endif
#ifdef LEGION_SPY
      for (unsigned idx = 0; idx < physical_instances.size(); idx++)
      {
        for (unsigned idx2 = 0; idx2 < physical_instances[idx].size(); idx2++)
          LegionSpy::log_op_user(unique_op_id, idx, 
              physical_instances[idx][idx2].get_manager()->get_instance().id);
      }
      LegionSpy::log_op_proc_user(unique_op_id, executing_processor.id);
#endif
      // Issue a utility task to decrement the number of outstanding
      // tasks now that this task has started running
      {
        DecrementArgs decrement_args;
        decrement_args.hlr_id = HLR_DECREMENT_PENDING_TASK_ID;
        decrement_args.parent_ctx = parent_ctx;
        pending_done = runtime->issue_runtime_meta_task(&decrement_args, 
            sizeof(decrement_args), HLR_DECREMENT_PENDING_TASK_ID, this);
      }
      return physical_regions;
    }

    //--------------------------------------------------------------------------
    void SingleTask::notify_profiling_results(Realm::ProfilingResponse &results)
    //--------------------------------------------------------------------------
    {
      // TODO: Save the results into the task profiling info 
    }

    //--------------------------------------------------------------------------
    /*static*/ void SingleTask::process_mapper_profiling(const void *buffer, 
                                                         size_t size)
    //--------------------------------------------------------------------------
    {
      Realm::ProfilingResponse response(buffer, size);
#ifdef DEBUG_HIGH_LEVEL
      assert(response.user_data_size() == sizeof(MapperProfilingInfo));
#endif
      const MapperProfilingInfo *info = 
        (const MapperProfilingInfo*)response.user_data();
      // Record the results
      info->task->notify_profiling_results(response);
      // Then trigger the event saying we are done
      info->profiling_done.trigger();
    }

    //--------------------------------------------------------------------------
    void SingleTask::end_task(const void *res, size_t res_size, bool owned)
    //--------------------------------------------------------------------------
    {
#ifdef DEBUG_HIGH_LEVEL
      assert(regions.size() == physical_regions.size());
      assert(regions.size() == physical_instances.size());
      assert(regions.size() == virtual_mapped.size());
      assert(regions.size() == region_deleted.size());
#endif
      // Quick check to make sure the user didn't forget to end a trace
      if (current_trace != NULL)
      {
        log_task.error("Task %s (UID %lld) failed to end trace before exiting!",
                        get_task_name(), get_unique_id());
#ifdef DEBUG_HIGH_LEVEL
        assert(false);
#endif
        exit(ERROR_INCOMPLETE_TRACE);
      }
      // Unmap all of the physical regions which are still mapped
      for (unsigned idx = 0; idx < regions.size(); idx++)
      {
        if (physical_regions[idx].impl->is_mapped())
          physical_regions[idx].impl->unmap_region();
      }
      // Now we can clear the physical regions since we're done using them
      physical_regions.clear();
      // Do the same thing with any residual inline mapped regions
      for (std::list<PhysicalRegion>::const_iterator it = 
            inline_regions.begin(); it != inline_regions.end(); it++)
      {
        if (it->impl->is_mapped())
          it->impl->unmap_region();
      }
      inline_regions.clear();

      if (!is_leaf() || has_virtual_instances())
      {
        for (unsigned idx = 0; idx < physical_instances.size(); idx++)
        {
          if (IS_READ_ONLY(regions[idx]) || IS_NO_ACCESS(regions[idx]) ||
              region_deleted[idx])
            continue;
          if (!virtual_mapped[idx])
          {
            if (!is_leaf())
            {
#ifdef DEBUG_HIGH_LEVEL
              assert(!physical_instances[idx].empty());
#endif
              PostCloseOp *close_op = 
                runtime->get_available_post_close_op(true);
              close_op->initialize(this, idx);
              runtime->add_to_dependence_queue(executing_processor, close_op);
            }
          }
          else if (physical_instances[idx].has_composite_ref())
          {
            // Make a virtual close op to close up the instance
            VirtualCloseOp *close_op = 
              runtime->get_available_virtual_close_op(true);
            close_op->initialize(this, idx);
            runtime->add_to_dependence_queue(executing_processor, close_op);
          }
        }
      } 
      // See if we want to move the rest of this computation onto
      // the utility processor. We also need to be sure that we have 
      // registered all of our operations before we can do the post end task
      if (runtime->has_explicit_utility_procs || 
          !last_registration.has_triggered())
      {
        PostEndArgs post_end_args;
        post_end_args.hlr_id = HLR_POST_END_ID;
        post_end_args.proxy_this = this;
        post_end_args.result_size = res_size;
        // If it is not owned make a copy
        if (!owned)
        {
          post_end_args.result = malloc(res_size);
          memcpy(post_end_args.result, res, res_size);
        }
        else
          post_end_args.result = const_cast<void*>(res);
        runtime->issue_runtime_meta_task(&post_end_args, sizeof(post_end_args),
                                     HLR_POST_END_ID, this, last_registration);
      }
      else
        post_end_task(res, res_size, owned);
    }

    //--------------------------------------------------------------------------
    void SingleTask::post_end_task(const void *res, size_t res_size, bool owned)
    //--------------------------------------------------------------------------
    {
      // Handle the future result
      handle_future(res, res_size, owned);
      // If we weren't a leaf task, compute the conditions for being mapped
      // which is that all of our children are now mapped
      // Also test for whether we need to trigger any of our child
      // complete or committed operations before marking that we
      // are done executing
      bool need_complete = false;
      bool need_commit = false;
      if (!is_leaf())
      {
        std::set<Event> preconditions;
        {
          AutoLock o_lock(op_lock);
          // Only need to do this for executing and executed children
          // We know that any complete children are done
          for (std::set<Operation*>::const_iterator it = 
                executing_children.begin(); it != 
                executing_children.end(); it++)
          {
            preconditions.insert((*it)->get_mapped_event());
          }
          for (std::set<Operation*>::const_iterator it = 
                executed_children.begin(); it != executed_children.end(); it++)
          {
            preconditions.insert((*it)->get_mapped_event());
          }
#ifdef DEBUG_HIGH_LEVEL
          assert(!task_executed);
#endif
          // Now that we know the last registration has taken place we
          // can mark that we are done executing
          task_executed = true;
          if (executing_children.empty() && executed_children.empty())
          {
            if (!children_complete_invoked)
            {
              need_complete = true;
              children_complete_invoked = true;
            }
            if (complete_children.empty() && 
                !children_commit_invoked)
            {
              need_commit = true;
              children_commit_invoked = true;
            }
          }
        }
        if (!preconditions.empty())
          handle_post_mapped(Runtime::merge_events<true>(preconditions));
        else
          handle_post_mapped();
      }
      else
      {
        // Handle the leaf task case
        AutoLock o_lock(op_lock);
#ifdef DEBUG_HIGH_LEVEL
        assert(!task_executed);
#endif
        // Now that we know the last registration has taken place we
        // can mark that we are done executing
        task_executed = true;
        if (executing_children.empty() && executed_children.empty())
        {
          if (!children_complete_invoked)
          {
            need_complete = true;
            children_complete_invoked = true;
          }
          if (complete_children.empty() && 
              !children_commit_invoked)
          {
            need_commit = true;
            children_commit_invoked = true;
          }
        }
      }
      // Mark that we are done executing this operation
      // We're not actually done until we have registered our pending
      // decrement of our parent task and recorded any profiling
      if (!pending_done.has_triggered() || !profiling_done.has_triggered())
      {
        Event exec_precondition = 
          Runtime::merge_events<true>(pending_done, profiling_done);
        complete_execution(exec_precondition);
      }
      else
        complete_execution();
      if (need_complete)
        trigger_children_complete();
      if (need_commit)
        trigger_children_committed();
    }

    //--------------------------------------------------------------------------
    void SingleTask::unmap_all_mapped_regions(void)
    //--------------------------------------------------------------------------
    {
      // Unmap any of our original physical instances
      for (std::vector<PhysicalRegion>::const_iterator it = 
            physical_regions.begin(); it != physical_regions.end(); it++)
      {
        if (it->impl->is_mapped())
          it->impl->unmap_region();
      }
      // Also unmap any of our inline mapped physical regions
      for (LegionList<PhysicalRegion,TASK_INLINE_REGION_ALLOC>::
            tracked::const_iterator it = inline_regions.begin();
            it != inline_regions.end(); it++)
      {
        if (it->impl->is_mapped())
          it->impl->unmap_region();
      }
    }

    /////////////////////////////////////////////////////////////
    // Multi Task 
    /////////////////////////////////////////////////////////////

    //--------------------------------------------------------------------------
    MultiTask::MultiTask(Runtime *rt)
      : TaskOp(rt)
    //--------------------------------------------------------------------------
    {
    }
    
    //--------------------------------------------------------------------------
    MultiTask::~MultiTask(void)
    //--------------------------------------------------------------------------
    {
    }

    //--------------------------------------------------------------------------
    void MultiTask::activate_multi(void)
    //--------------------------------------------------------------------------
    {
      activate_task();
      sliced = false;
      minimal_points_assigned = 0;
      redop = 0;
      reduction_op = NULL;
      serdez_redop_fns = NULL;
      reduction_state_size = 0;
      reduction_state = NULL;
    }

    //--------------------------------------------------------------------------
    void MultiTask::deactivate_multi(void)
    //--------------------------------------------------------------------------
    {
      if (runtime->profiler != NULL)
        runtime->profiler->register_multi_task(this, task_id);
      deactivate_task();
      if (reduction_state != NULL)
      {
        legion_free(REDUCTION_ALLOC, reduction_state, reduction_state_size);
        reduction_state = NULL;
        reduction_state_size = 0;
      }
      for (std::map<DomainPoint,MinimalPoint*>::const_iterator it = 
            minimal_points.begin(); it != minimal_points.end(); it++)
      {
#ifdef DEBUG_HIGH_LEVEL
        assert(it->second != NULL);
#endif
        delete it->second;
      }
      minimal_points.clear(); 
      slices.clear(); 
      version_infos.clear();
      restrict_infos.clear();
    }

    //--------------------------------------------------------------------------
    bool MultiTask::is_sliced(void) const
    //--------------------------------------------------------------------------
    {
      return sliced;
    }

    //--------------------------------------------------------------------------
    bool MultiTask::slice_index_space(void)
    //--------------------------------------------------------------------------
    {
#ifdef DEBUG_HIGH_LEVEL
      assert(!sliced);
#endif
      sliced = true;
      stealable = false; // cannot steal something that has been sliced
      Mapper::SliceTaskInput input;
      Mapper::SliceTaskOutput output;
      input.domain = index_domain;
      output.verify_correctness = false;
      if (mapper == NULL)
        mapper = runtime->find_mapper(current_proc, map_id);
      mapper->invoke_slice_task(this, &input, &output);
      if (output.slices.empty())
      {
        log_run.error("Invalid mapper output from invocation of 'slice_task' "
                      "call on mapper %s. Mapper failed to specify an slices "
                      "for task %s (ID %lld).", mapper->get_mapper_name(),
                      get_task_name(), get_unique_id());
#ifdef DEBUG_HIGH_LEVEL
        assert(false);
#endif
        exit(ERROR_INVALID_MAPPER_DOMAIN_SLICE);
      }

#ifdef DEBUG_HIGH_LEVEL
      assert(minimal_points_assigned == 0);
#endif
      for (unsigned idx = 0; idx < output.slices.size(); idx++)
      {
#ifdef DEBUG_HIGH_LEVEL
        // Check to make sure the domain is not empty
        const Domain &d = output.slices[idx].domain;
        bool empty = false;
        switch (d.dim)
        {
          case 0:
            {
              if (d.get_volume() <= 0)
                empty = true;
              break;
            }
          case 1:
            {
              Rect<1> rec = d.get_rect<1>();
              if (rec.volume() <= 0)
                empty = true;
              break;
            }
          case 2:
            {
              Rect<2> rec = d.get_rect<2>();
              if (rec.volume() <= 0)
                empty = true;
              break;
            }
          case 3:
            {
              Rect<3> rec = d.get_rect<3>();
              if (rec.volume() <= 0)
                empty = true;
              break;
            }
          default:
            assert(false);
        }
        if (empty)
        {
          log_run.error("Invalid mapper output from invocation of 'slice_task' "
                        "on mapper %s. Mapper returned an empty slice for task "
                        "%s (ID %lld).", mapper->get_mapper_name(),
                        get_task_name(), get_unique_id());
          assert(false);
          exit(ERROR_INVALID_MAPPER_DOMAIN_SLICE);
        }
#endif
        SliceTask *slice = this->clone_as_slice_task(output.slices[idx].domain,
                                                   output.slices[idx].proc,
                                                   output.slices[idx].recurse,
                                                   output.slices[idx].stealable,
                                                   output.slices.size());
        slices.push_back(slice);
      }
      // If the volumes don't match, then something bad happend in the mapper
      if (minimal_points_assigned != minimal_points.size())
      {
        log_run.error("Invalid mapper output from invocation of 'slice_task' "
                      "on mapper %s. Mapper returned slices with a total "
                      "volume %d that does not match the expected volume of "
                      "%ld when slicing task %s (ID %lld).", 
                      mapper->get_mapper_name(), minimal_points_assigned,
                      index_domain.get_volume(), 
                      get_task_name(), get_unique_id());
#ifdef DEBUG_HIGH_LEVEL
        assert(false);
#endif
        exit(ERROR_INVALID_MAPPER_DOMAIN_SLICE);
      }
      else
        minimal_points.clear();
      bool success = trigger_slices(); 
      // If we succeeded and this is an intermediate slice task
      // then we can reclaim it, otherwise, if it is the original
      // index task then we want to keep it around. Note it is safe
      // to call get_task_kind here despite the cleanup race because
      // it is a static property of the object.
      if (success && (get_task_kind() == SLICE_TASK_KIND))
        deactivate();
      return success;
    }

    //--------------------------------------------------------------------------
    bool MultiTask::trigger_slices(void)
    //--------------------------------------------------------------------------
    {
      DeferredSlicer slicer(this);
      return slicer.trigger_slices(slices);
    }

    //--------------------------------------------------------------------------
    void MultiTask::clone_multi_from(MultiTask *rhs, const Domain &d,
                                     Processor p, bool recurse, bool stealable)
    //--------------------------------------------------------------------------
    {
      this->clone_task_op_from(rhs, p, stealable, false/*duplicate*/);
      this->index_domain = d;
      this->must_epoch_task = rhs->must_epoch_task;
      this->sliced = !recurse;
      this->redop = rhs->redop;
      if (this->redop != 0)
      {
        this->reduction_op = rhs->reduction_op;
        this->serdez_redop_fns = rhs->serdez_redop_fns;
        initialize_reduction_state();
      }
      // Take ownership of all the points
      rhs->assign_points(this, d);
      this->restrict_infos = rhs->restrict_infos;
      // Copy over the version infos that we need, we can skip this if
      // we are remote and locally mapped
      if (!is_remote() || !is_locally_mapped())
      {
        this->version_infos.resize(rhs->version_infos.size());
        for (unsigned idx = 0; idx < this->version_infos.size(); idx++)
        {
          if (IS_NO_ACCESS(regions[idx]))
            continue;
          if (regions[idx].handle_type != SINGULAR)
          {
            VersionInfo &local_info = this->version_infos[idx];
            const VersionInfo &rhs_info = rhs->version_infos[idx];
            for (std::map<DomainPoint,MinimalPoint*>::const_iterator it = 
                  minimal_points.begin(); it != minimal_points.end(); it++)
            {
              local_info.clone_version_info(runtime->forest, 
                  it->second->find_logical_region(idx), rhs_info,
                  IS_WRITE(regions[idx]));
            }
          }
          else // non-projection we can copy over the normal way
            this->version_infos[idx] = rhs->version_infos[idx];
        }
      }
    }

    //--------------------------------------------------------------------------
    void MultiTask::assign_points(MultiTask *target, const Domain &d)
    //--------------------------------------------------------------------------
    {
      for (Domain::DomainPointIterator itr(d); itr; itr++)
      {
        std::map<DomainPoint,MinimalPoint*>::iterator finder = 
          minimal_points.find(itr.p);
        if (finder == minimal_points.end())
        {
          log_run.error("Invalid mapper domain slice result for mapper %d "
                        "on processor " IDFMT " for task %s (ID %lld). "
                        "Mapper returned slices with additional points "
                        "beyond the original index space.", map_id,
                        current_proc.id, get_task_name(), get_unique_id());
#ifdef DEBUG_HIGH_LEVEL
          assert(false);
#endif
          exit(ERROR_INVALID_MAPPER_DOMAIN_SLICE);
        }
        if (finder->second == NULL)
        {
          log_run.error("Invalid mapper domain slice result for mapper %d "
                        "on processor " IDFMT " for task %s (ID %lld). "
                        "Mapper returned overlapping slices.", map_id,
                        current_proc.id, get_task_name(), get_unique_id());
#ifdef DEBUG_HIGH_LEVEL
          assert(false);
#endif
          exit(ERROR_INVALID_MAPPER_DOMAIN_SLICE);
        }
        target->add_point(itr.p, finder->second);
        finder->second = NULL; // mark null to avoid duplicate gives
        minimal_points_assigned++;
      }
    }

    //--------------------------------------------------------------------------
    void MultiTask::add_point(const DomainPoint &p, MinimalPoint *point)
    //--------------------------------------------------------------------------
    {
#ifdef DEBUG_HIGH_LEVEL
      assert(minimal_points.find(p) == minimal_points.end());
#endif
      minimal_points[p] = point;
    }

    //--------------------------------------------------------------------------
    bool MultiTask::trigger_execution(void)
    //--------------------------------------------------------------------------
    {
      bool success = true;
      if (is_remote())
      {
        // distribute, slice, then map/launch
        if (distribute_task())
        {
          // Still local
          if (is_sliced())
          {
            if (is_locally_mapped())
            {
              launch_task();
            }
            else
            {
              // Try mapping and launching
              success = map_and_launch();
            }
          }
          else
            success = slice_index_space();
        }
      }
      else
      {
        // Not remote
        if (early_map_task())
        {
          if (is_locally_mapped())
          {
            if (is_sliced())
            {
              if (must_epoch != NULL)
                register_must_epoch();
              else
              {
                // See if we're going to send it
                // remotely.  If so we need to do
                // the mapping now.  Otherwise we
                // can defer the mapping until we get
                // on the target processor.
                if (target_proc.exists() && !runtime->is_local(target_proc))
                {
                  if (perform_mapping())
                  {
#ifdef DEBUG_HIGH_LEVEL
#ifndef NDEBUG
                    bool still_local = 
#endif
#endif
                    distribute_task();
#ifdef DEBUG_HIGH_LEVEL
                    assert(!still_local);
#endif
                  }
                  else // failed to map
                    success = false;
                }
                else
                {
                  // We know that it is staying on one
                  // of our local processors.  If it is
                  // still this processor then map and run it
                  if (distribute_task())
                  {
                    // Still local so we can map and launch it
                    success = map_and_launch();
                  }
                }
              }
            }
            else
              success = slice_index_space();
          }
          else
          {
            if (distribute_task())
            {
              // Still local try slicing, mapping, and launching
              if (is_sliced())
              {
                success = map_and_launch();
              }
              else
                success = slice_index_space();
            }
          }
        }
        else // failed to premap
          success = false; 
      }
      return success;
    } 

    //--------------------------------------------------------------------------
    void MultiTask::add_created_index(IndexSpace handle)
    //--------------------------------------------------------------------------
    {
      // Do nothing
    }

    //--------------------------------------------------------------------------
    void MultiTask::add_created_region(LogicalRegion handle)
    //--------------------------------------------------------------------------
    {
      // Do nothing
    }

    //--------------------------------------------------------------------------
    void MultiTask::add_created_field(FieldSpace handle, FieldID fid)
    //--------------------------------------------------------------------------
    {
      // Do nothing
    }

    //--------------------------------------------------------------------------
    void MultiTask::remove_created_index(IndexSpace handle)
    //--------------------------------------------------------------------------
    {
      // Do nothing
    }

    //--------------------------------------------------------------------------
    void MultiTask::remove_created_region(LogicalRegion handle)
    //--------------------------------------------------------------------------
    {
      // Do nothing
    }

    //--------------------------------------------------------------------------
    void MultiTask::remove_created_field(FieldSpace handle, FieldID fid)
    //--------------------------------------------------------------------------
    {
      // Do nothing
    }

    //--------------------------------------------------------------------------
    void MultiTask::pack_multi_task(Serializer &rez, AddressSpaceID target)
    //--------------------------------------------------------------------------
    {
      RezCheck z(rez);
      pack_base_task(rez, target);
      rez.serialize(sliced);
      rez.serialize(redop);
      rez.serialize<size_t>(minimal_points.size());
      for (std::map<DomainPoint,MinimalPoint*>::const_iterator it = 
            minimal_points.begin(); it != minimal_points.end(); it++)
      {
        pack_point(rez, it->first);
        it->second->pack(rez);
      }
    }

    //--------------------------------------------------------------------------
    void MultiTask::unpack_multi_task(Deserializer &derez)
    //--------------------------------------------------------------------------
    {
      DerezCheck z(derez);
      unpack_base_task(derez); 
      derez.deserialize(sliced);
      derez.deserialize(redop);
      if (redop > 0)
      {
        reduction_op = Runtime::get_reduction_op(redop);
        serdez_redop_fns = Runtime::get_serdez_redop_fns(redop);
        initialize_reduction_state();
      }
      size_t num_points;
      derez.deserialize(num_points);
      for (unsigned idx = 0; idx < num_points; idx++)
      {
        DomainPoint p;
        unpack_point(derez, p);
        MinimalPoint *point = new MinimalPoint();
        point->unpack(derez);
        minimal_points[p] = point;
      }
    }

    //--------------------------------------------------------------------------
    void MultiTask::initialize_reduction_state(void)
    //--------------------------------------------------------------------------
    {
#ifdef DEBUG_HIGH_LEVEL
      assert(reduction_op != NULL);
      assert(reduction_op->is_foldable);
      assert(reduction_state == NULL);
#endif
      reduction_state_size = reduction_op->sizeof_rhs;
      reduction_state = legion_malloc(REDUCTION_ALLOC, reduction_state_size);
      // If we need to initialize specially, then we do that with a serdez fn
      if (serdez_redop_fns != NULL)
        (*(serdez_redop_fns->init_fn))(reduction_op, reduction_state, 
                                       reduction_state_size);
      else
        reduction_op->init(reduction_state, 1);
    }

    //--------------------------------------------------------------------------
    void MultiTask::fold_reduction_future(const void *result, 
                                          size_t result_size, 
                                          bool owner, bool exclusive)
    //--------------------------------------------------------------------------
    {
      // Apply the reduction operation
#ifdef DEBUG_HIGH_LEVEL
      assert(reduction_op != NULL);
      assert(reduction_op->is_foldable);
      assert(reduction_state != NULL);
#endif
      // Perform the reduction, see if we have to do serdez reductions
      if (serdez_redop_fns != NULL)
      {
        // Need to hold the lock to make the serialize/deserialize
        // process atomic
        AutoLock o_lock(op_lock);
        (*(serdez_redop_fns->fold_fn))(reduction_op, reduction_state,
                                       reduction_state_size, result);
      }
      else
        reduction_op->fold(reduction_state, result, 1, exclusive);

      // If we're the owner, then free the memory
      if (owner)
        free(const_cast<void*>(result));
    } 

    //--------------------------------------------------------------------------
    VersionInfo& MultiTask::get_version_info(unsigned idx)
    //--------------------------------------------------------------------------
    {
#ifdef DEBUG_HIGH_LEVEL
      assert(idx < version_infos.size());
#endif
      return version_infos[idx];
    }

    //--------------------------------------------------------------------------
    void MultiTask::recapture_version_info(unsigned idx)
    //--------------------------------------------------------------------------
    {
#ifdef DEBUG_HIGH_LEVEL
      assert(idx < version_infos.size());
#endif
      version_infos[idx].recapture_state();
    }

    /////////////////////////////////////////////////////////////
    // Individual Task 
    /////////////////////////////////////////////////////////////

    //--------------------------------------------------------------------------
    IndividualTask::IndividualTask(Runtime *rt)
      : SingleTask(rt)
    //--------------------------------------------------------------------------
    {
    }

    //--------------------------------------------------------------------------
    IndividualTask::IndividualTask(const IndividualTask &rhs)
      : SingleTask(NULL)
    //--------------------------------------------------------------------------
    {
      // should never be called
      assert(false);
    }

    //--------------------------------------------------------------------------
    IndividualTask::~IndividualTask(void)
    //--------------------------------------------------------------------------
    {
    }

    //--------------------------------------------------------------------------
    IndividualTask& IndividualTask::operator=(const IndividualTask &rhs)
    //--------------------------------------------------------------------------
    {
      // should never be called
      assert(false);
      return *this;
    }

    //--------------------------------------------------------------------------
    void IndividualTask::activate(void)
    //--------------------------------------------------------------------------
    {
      activate_single();
      future_store = NULL;
      future_size = 0;
      predicate_false_result = NULL;
      predicate_false_size = 0;
      orig_task = this;
      remote_owner_uid = 0;
      remote_parent_ctx = NULL;
      remote_completion_event = get_completion_event();
      remote_unique_id = get_unique_id();
      sent_remotely = false;
      top_level_task = false;
      is_inline = false;
      has_remote_subtasks = false;
    }

    //--------------------------------------------------------------------------
    void IndividualTask::deactivate(void)
    //--------------------------------------------------------------------------
    {
      // If we are the top_level task then deactivate our parent context
      if (top_level_task)
        parent_ctx->deactivate();
      deactivate_single();
      if (!remote_instances.empty())
      {
        UniqueID local_uid = get_unique_id();
        Serializer rez;
        {
          RezCheck z(rez);
          rez.serialize(local_uid);
        }
        for (std::map<AddressSpaceID,RemoteTask*>::const_iterator it = 
              remote_instances.begin(); it != remote_instances.end(); it++)
        {
          if (it->first == runtime->address_space)
            runtime->release_remote_context(local_uid);
          else
            runtime->send_free_remote_context(it->first, rez);
        }
        remote_instances.clear();
      }
      if (future_store != NULL)
      {
        legion_free(FUTURE_RESULT_ALLOC, future_store, future_size);
        future_store = NULL;
        future_size = 0;
      }
      if (predicate_false_result != NULL)
      {
        legion_free(PREDICATE_ALLOC, predicate_false_result, 
                    predicate_false_size);
        predicate_false_result = NULL;
        predicate_false_size = 0;
      }
      // Remove our reference on the future
      result = Future();
      predicate_false_future = Future();
      rerun_analysis_requirements.clear();
      privilege_paths.clear();
      version_infos.clear();
      restrict_infos.clear();
      map_applied_conditions.clear();
#ifdef DEBUG_HIGH_LEVEL
      assert(acquired_instances.empty());
#endif
      acquired_instances.clear();
      // Read this before freeing the task
      // Should be safe, but we'll be careful
      bool is_top_level_task = top_level_task;
      runtime->free_individual_task(this);
      // If we are the top-level-task and we are deactivated then
      // it is now safe to shutdown the machine
      if (is_top_level_task)
        runtime->decrement_outstanding_top_level_tasks();
    }

    //--------------------------------------------------------------------------
    Future IndividualTask::initialize_task(SingleTask *ctx,
                                           const TaskLauncher &launcher,
                                           bool check_privileges,
                                           bool track /*=true*/)
    //--------------------------------------------------------------------------
    {
      parent_ctx = ctx;
      task_id = launcher.task_id;
      indexes = launcher.index_requirements;
      regions = launcher.region_requirements;
      regions.resize(launcher.region_requirements.size());
      for (unsigned idx = 0; idx < regions.size(); idx++)
        regions[idx] = launcher.region_requirements[idx];
      futures = launcher.futures;
      grants = launcher.grants;
      update_grants(launcher.grants);
      wait_barriers = launcher.wait_barriers;
      update_arrival_barriers(launcher.arrive_barriers);
      arglen = launcher.argument.get_size();
      if (arglen > 0)
      {
        args = legion_malloc(TASK_ARGS_ALLOC, arglen);
        memcpy(args,launcher.argument.get_ptr(),arglen);
      }
      map_id = launcher.map_id;
      tag = launcher.tag;
      index_point = launcher.point;
      is_index_space = false;
      initialize_base_task(ctx, track, launcher.predicate, task_id);
      remote_owner_uid = ctx->get_unique_id();
      remote_parent_ctx = parent_ctx;
      if (launcher.predicate != Predicate::TRUE_PRED)
      {
        if (launcher.predicate_false_future.impl != NULL)
          predicate_false_future = launcher.predicate_false_future;
        else
        {
          predicate_false_size = launcher.predicate_false_result.get_size();
          if (predicate_false_size == 0)
          {
            // TODO: Put this check back in
#if 0
            if (variants->return_size > 0)
            {
              log_run.error("Predicated task launch for task %s "
                                  "in parent task %s (UID %lld) has non-void "
                                  "return type but no default value for its "
                                  "future if the task predicate evaluates to "
                                  "false.  Please set either the "
                                  "'predicate_false_result' or "
                                  "'predicate_false_future' fields of the "
                                  "TaskLauncher struct.",
                                  get_task_name(), ctx->get_task_name(),
                                  ctx->get_unique_id());
#ifdef DEBUG_HIGH_LEVEL
              assert(false);
#endif
              exit(ERROR_MISSING_DEFAULT_PREDICATE_RESULT);
            }
#endif
          }
          else
          {
            // TODO: Put this check back in
#ifdef PERFORM_PREDICATE_SIZE_CHECKS
            if (predicate_false_size != variants->return_size)
            {
              log_run.error("Predicated task launch for task %s "
                                 "in parent task %s (UID %lld) has predicated "
                                 "false return type of size %ld bytes, but the "
                                 "expected return size is %ld bytes.",
                                 get_task_name(), parent_ctx->get_task_name(),
                                 parent_ctx->get_unique_id(),
                                 predicate_false_size, variants->return_size);
#ifdef DEBUG_HIGH_LEVEL
              assert(false);
#endif
              exit(ERROR_PREDICATE_RESULT_SIZE_MISMATCH);
            }
#endif
#ifdef DEBUG_HIGH_LEVEL
            assert(predicate_false_result == NULL);
#endif
            predicate_false_result = 
              legion_malloc(PREDICATE_ALLOC, predicate_false_size);
            memcpy(predicate_false_result, 
                   launcher.predicate_false_result.get_ptr(),
                   predicate_false_size);
          }
        }
      }
      if (check_privileges)
        perform_privilege_checks();
      remote_outermost_context = 
        find_outermost_context()->get_context();
#ifdef DEBUG_HIGH_LEVEL
      assert(remote_outermost_context.exists());
#endif
      initialize_paths(); 
      // Get a future from the parent context to use as the result
      result = Future(legion_new<FutureImpl>(runtime, true/*register*/,
            runtime->get_available_distributed_id(!top_level_task), 
            runtime->address_space, runtime->address_space, this));
      check_empty_field_requirements();
      if (Runtime::legion_spy_enabled)
      {
        LegionSpy::log_individual_task(parent_ctx->get_unique_id(),
                                       unique_op_id,
                                       task_id, get_task_name());
        for (unsigned idx = 0; idx < regions.size(); idx++)
        {
          log_requirement(unique_op_id, idx, regions[idx]);
        }
      }
      return result;
    }

    //--------------------------------------------------------------------------
    Future IndividualTask::initialize_task(SingleTask *ctx,
              Processor::TaskFuncID tid,
              const std::vector<IndexSpaceRequirement> &index_requirements,
              const std::vector<RegionRequirement> &region_requirements,
              const TaskArgument &arg,
              const Predicate &pred,
              MapperID mid, MappingTagID t,
              bool check_privileges, bool track /*=true*/)
    //--------------------------------------------------------------------------
    {
      parent_ctx = ctx;
      task_id = tid;
      indexes = index_requirements;
      regions = region_requirements;
      regions.resize(region_requirements.size());
      for (unsigned idx = 0; idx < regions.size(); idx++)
        regions[idx] = region_requirements[idx];
      arglen = arg.get_size();
      if (arglen > 0)
      {
        args = legion_malloc(TASK_ARGS_ALLOC, arglen);
        memcpy(args,arg.get_ptr(),arglen);
      }
      map_id = mid;
      tag = t;
      is_index_space = false;
      initialize_base_task(ctx, track, pred, task_id);
      remote_owner_uid = ctx->get_unique_id();
      remote_parent_ctx = parent_ctx;
      if (check_privileges)
        perform_privilege_checks();
      remote_outermost_context = 
        find_outermost_context()->get_context();
#ifdef DEBUG_HIGH_LEVEL
      assert(remote_outermost_context.exists());
#endif
      initialize_paths();
      result = Future(legion_new<FutureImpl>(runtime, true/*register*/,
            runtime->get_available_distributed_id(!top_level_task), 
            runtime->address_space, runtime->address_space, this));
      check_empty_field_requirements();
      if (Runtime::legion_spy_enabled)
      {
        LegionSpy::log_individual_task(parent_ctx->get_unique_id(),
                                       unique_op_id,
                                       task_id, get_task_name());
        for (unsigned idx = 0; idx < regions.size(); idx++)
        {
          log_requirement(unique_op_id, idx, regions[idx]);
        }
      }
      return result;
    }  

    //--------------------------------------------------------------------------
    void IndividualTask::initialize_paths(void)
    //--------------------------------------------------------------------------
    {
      privilege_paths.resize(regions.size());
      for (unsigned idx = 0; idx < regions.size(); idx++)
      {
        initialize_privilege_path(privilege_paths[idx], regions[idx]);
      }
    }

    //--------------------------------------------------------------------------
    void IndividualTask::set_top_level(void)
    //--------------------------------------------------------------------------
    {
      this->top_level_task = true;
      // Top-level tasks never do dependence analysis, so we
      // need to complete those stages now
      resolve_speculation();
    } 

    //--------------------------------------------------------------------------
    void IndividualTask::trigger_dependence_analysis(void)
    //--------------------------------------------------------------------------
    {
#ifdef DEBUG_HIGH_LEVEL
      assert(privilege_paths.size() == regions.size());
#endif
      // First compute the parent indexes
      compute_parent_indexes();
      begin_dependence_analysis();
      // If we are tracing we need to record any aliased region requirements
      if (is_tracing())
        record_aliased_region_requirements(get_trace());
      // To be correct with the new scheduler we also have to 
      // register mapping dependences on futures
      for (std::vector<Future>::const_iterator it = futures.begin();
            it != futures.end(); it++)
      {
#ifdef DEBUG_HIGH_LEVEL
        assert(it->impl != NULL);
#endif
        it->impl->register_dependence(this);
#ifdef LEGION_SPY
        if (it->impl->producer_op != NULL)
          LegionSpy::log_mapping_dependence(
              parent_ctx->get_unique_id(), it->impl->producer_uid, 0,
              get_unique_id(), 0, TRUE_DEPENDENCE);
#endif
      }
      // Also have to register any dependences on our predicate
      register_predicate_dependence();
      version_infos.resize(regions.size());
      restrict_infos.resize(regions.size());
      for (unsigned idx = 0; idx < regions.size(); idx++)
      {
        runtime->forest->perform_dependence_analysis(this, idx, regions[idx], 
                                                     version_infos[idx],
                                                     restrict_infos[idx],
                                                     privilege_paths[idx]);
      }
      // See if we have any requirements that interferred with a close
      // operation that was generated by a later region requirement
      // and therefore needs to be re-analyzed
      if (!rerun_analysis_requirements.empty())
      {
        // Make a local copy to avoid invalidating the iterator
        std::vector<unsigned> rerun(rerun_analysis_requirements.begin(),
                                    rerun_analysis_requirements.end());
#ifdef DEBUG_HIGH_LEVEL
        rerun_analysis_requirements.clear();
#endif
        for (std::vector<unsigned>::const_iterator it = 
              rerun.begin(); it != rerun.end(); it++)
        {
          // Clear out the version infos so we get new data
          VersionInfo &version_info = version_infos[*it];
          version_info.release();
          version_info.clear();
          runtime->forest->perform_dependence_analysis(this, *it, regions[*it],
                                                       version_info,
                                                       restrict_infos[*it],
                                                       privilege_paths[*it]);
          // If we still have re-run requirements, then we have
          // interfering region requirements so warn the user
          if (!rerun_analysis_requirements.empty())
          {
            for (std::set<unsigned>::const_iterator it2 = 
                  rerun_analysis_requirements.begin(); it2 != 
                  rerun_analysis_requirements.end(); it2++)
            {
              report_interfering_requirements(*it, *it2);
            }
            rerun_analysis_requirements.clear();
          }
        }
      }
      end_dependence_analysis();
    }

    //--------------------------------------------------------------------------
    void IndividualTask::trigger_remote_state_analysis(UserEvent ready_event)
    //--------------------------------------------------------------------------
    {
      std::set<Event> preconditions; 
      if (is_remote())
      {
        // If we're remote and locally mapped, we are done
        if (is_locally_mapped())
        {
          ready_event.trigger();
          return;
        }
        // Otherwise request state for anything 
        // that was not early mapped 
        for (unsigned idx = 0; idx < version_infos.size(); idx++)
        {
          if (early_mapped_regions.find(idx) == early_mapped_regions.end())
            version_infos[idx].make_local(preconditions, runtime->forest,
                                          get_parent_context(idx).get_id());
        }
      }
      else
      {
        // We're still local, see if we are locally mapped or not
        if (is_locally_mapped())
        {
          // If we're locally mapping, we need everything now
          for (unsigned idx = 0; idx < version_infos.size(); idx++)
          {
            version_infos[idx].make_local(preconditions, runtime->forest,
                                          get_parent_context(idx).get_id());
          }
        }
        else
        {
          // We only early map restricted regions for individual tasks
          for (unsigned idx = 0; idx < version_infos.size(); idx++)
          {
            if (!regions[idx].is_restricted())
              continue;
            version_infos[idx].make_local(preconditions, runtime->forest,
                                          get_parent_context(idx).get_id());
          }
        }
      }
      if (preconditions.empty())
        ready_event.trigger();
      else
        Runtime::trigger_event<true>(ready_event,
            Runtime::merge_events<true>(preconditions));
    }

    //--------------------------------------------------------------------------
    void IndividualTask::report_interfering_requirements(unsigned idx1, 
                                                         unsigned idx2)
    //--------------------------------------------------------------------------
    {
#if 0
      log_run.error("Aliased region requirements for individual tasks "
                          "are not permitted. Region requirements %d and %d "
                          "of task %s (UID %lld) in parent task %s (UID %lld) "
                          "are interfering.", idx1, idx2, get_task_name(),
                          get_unique_id(), parent_ctx->get_task_name(),
                          parent_ctx->get_unique_id());
#ifdef DEBUG_HIGH_LEVEL
      assert(false);
#endif
      exit(ERROR_ALIASED_REGION_REQUIREMENTS);
#else
      log_run.warning("Region requirements %d and %d of individual task "
                      "%s (UID %lld) in parent task %s (UID %lld) are "
                      "interfering.  This behavior is currently "
                      "undefined. You better really know what you are "
                      "doing.", idx1, idx2, get_task_name(), 
                      get_unique_id(), parent_ctx->get_task_name(), 
                      parent_ctx->get_unique_id());
#endif
    }

    //--------------------------------------------------------------------------
    std::map<PhysicalManager*,unsigned>* 
                                IndividualTask::get_acquired_instances_ref(void)
    //--------------------------------------------------------------------------
    {
      return &acquired_instances;
    }

    //--------------------------------------------------------------------------
    void IndividualTask::report_interfering_close_requirement(unsigned idx)
    //--------------------------------------------------------------------------
    {
      rerun_analysis_requirements.insert(idx);
    }

    //--------------------------------------------------------------------------
    void IndividualTask::resolve_false(void)
    //--------------------------------------------------------------------------
    {
      bool trigger = true;
      // Set the future to the false result
      if (predicate_false_future.impl != NULL)
      {
        Event wait_on = predicate_false_future.impl->get_ready_event();
        if (wait_on.has_triggered())
        {
          const size_t result_size = 
            check_future_size(predicate_false_future.impl);
          if (result_size > 0)
            result.impl->set_result(
                predicate_false_future.impl->get_untyped_result(),
                result_size, false/*own*/);
        }
        else
        {
          // Add references so they aren't garbage collected
          result.impl->add_base_gc_ref(DEFERRED_TASK_REF);
          predicate_false_future.impl->add_base_gc_ref(DEFERRED_TASK_REF);
          Runtime::DeferredFutureSetArgs args;
          args.hlr_id = HLR_DEFERRED_FUTURE_SET_ID;
          args.target = result.impl;
          args.result = predicate_false_future.impl;
          args.task_op = this;
          runtime->issue_runtime_meta_task(&args, sizeof(args),
                                           HLR_DEFERRED_FUTURE_SET_ID,
                                           this, wait_on);
          trigger = false;
        }
      }
      else
      {
        if (predicate_false_size > 0)
          result.impl->set_result(predicate_false_result,
                                  predicate_false_size, false/*own*/);
      }
      // Then clean up this task instance
      if (trigger)
        complete_execution();
      // "mapping" does not change the physical state
      for (unsigned idx = 0; idx < regions.size(); idx++)
      {
        RegionRequirement &req = regions[idx];
	VersionInfo &version_info = version_infos[idx];
	RegionTreeContext req_ctx =
	  parent_ctx->find_enclosing_context(parent_req_indexes[idx]);
	// don't bother if this wasn't going to change mapping state anyway
	// only requirements with write privileges bump version numbers
	if(!IS_WRITE(req))
	  continue;
	version_info.apply_mapping(req_ctx.get_id(),
				   runtime->address_space,
				   map_applied_conditions,
				   true /*copy previous*/);
      }      
      complete_mapping();
      trigger_children_complete();
    }

    //--------------------------------------------------------------------------
    bool IndividualTask::early_map_task(void)
    //--------------------------------------------------------------------------
    {
      // For individual tasks we always early map restricted regions
      std::vector<unsigned> early_map_indexes;
      for (unsigned idx = 0; idx < regions.size(); idx++)
      {
        if (regions[idx].is_restricted())
          early_map_indexes.push_back(idx);
      }
      if (!early_map_indexes.empty())
      {
        bool result = early_map_regions(map_applied_conditions, 
                                        early_map_indexes);
        if (!acquired_instances.empty())
          release_acquired_instances(acquired_instances);
        return result;
      }
      return true;
    }

    //--------------------------------------------------------------------------
    bool IndividualTask::distribute_task(void)
    //--------------------------------------------------------------------------
    {
      if (target_proc.exists() && (target_proc != current_proc))
      {
        runtime->send_task(this);
        return false;
      }
      return true;
    }

    //--------------------------------------------------------------------------
    bool IndividualTask::perform_mapping(MustEpochOp *must_epoch_owner/*=NULL*/)
    //--------------------------------------------------------------------------
    {
      // Now try to do the mapping, we can just use our completion
      // event since we know this task will object will be active
      // throughout the duration of the computation
      bool map_success = map_all_regions(get_task_completion(), 
                                         must_epoch_owner);
      if (map_success)
      {
        // If we mapped, then we are no longer stealable
        stealable = false;
        // Also flush out physical regions
        if (is_remote())
        {
          AddressSpaceID owner_space = runtime->find_address_space(orig_proc);
          for (unsigned idx = 0; idx < version_infos.size(); idx++)
            if (!virtual_mapped[idx])
              version_infos[idx].apply_mapping(get_parent_context(idx).get_id(),
                                           owner_space, map_applied_conditions);
        }
        else
        {
          for (unsigned idx = 0; idx < version_infos.size(); idx++)
            if (!virtual_mapped[idx])
              version_infos[idx].apply_mapping(get_parent_context(idx).get_id(),
                                runtime->address_space, map_applied_conditions);
        }
        // If we succeeded in mapping and everything was mapped
        // then we get to mark that we are done mapping
        if (is_leaf())
        {
          Event applied_condition = Event::NO_EVENT;
          if (!map_applied_conditions.empty())
          {
            applied_condition = 
              Runtime::merge_events<true>(map_applied_conditions);
            map_applied_conditions.clear();
          }
          if (is_remote())
          {
            // Send back the message saying that we finished mapping
            Serializer rez;
            // Only need to send back the pointer to the task instance
            rez.serialize(orig_task);
            rez.serialize(applied_condition);
            runtime->send_individual_remote_mapped(orig_proc, rez);
          }
          // Mark that we have completed mapping
          complete_mapping(applied_condition);
          if (!acquired_instances.empty())
            release_acquired_instances(acquired_instances);
        }
      }
      return map_success;
    }

    //--------------------------------------------------------------------------
    bool IndividualTask::is_stealable(void) const
    //--------------------------------------------------------------------------
    {
      return ((!map_locally) && stealable);
    }

    //--------------------------------------------------------------------------
    bool IndividualTask::has_restrictions(unsigned idx, LogicalRegion handle)
    //--------------------------------------------------------------------------
    {
#ifdef DEBUG_HIGH_LEVEL
      assert(idx < restrict_infos.size());
#endif
      // We know that if there are any restrictions they directly apply
      return restrict_infos[idx].has_restrictions();
    }

    //--------------------------------------------------------------------------
    bool IndividualTask::can_early_complete(UserEvent &chain_event)
    //--------------------------------------------------------------------------
    {
      if (is_remote())
        return false;
      // Otherwise we're going to do it mark that we
      // don't need to trigger the underlying completion event.
      // Note we need to do this now to avoid any race condition.
      need_completion_trigger = false;
      chain_event = completion_event;
      return true;
    }

    //--------------------------------------------------------------------------
    void IndividualTask::return_virtual_instance(unsigned index,
                                                 InstanceSet &refs)
    //--------------------------------------------------------------------------
    {
#ifdef DEBUG_HIGH_LEVEL
      assert(refs.size() == 1);
      assert(refs[0].is_composite_ref());
#endif
      RegionTreeContext virtual_ctx = get_parent_context(index);
      // Put this in an instance set and then register it
      // Have to control access to the version info data structure
      AutoLock o_lock(op_lock);
#ifdef DEBUG_HIGH_LEVEL
      assert(virtual_mapped[index]);
#endif
      runtime->forest->physical_register_only(virtual_ctx, regions[index],
                                              version_infos[index], this,
                                              Event::NO_EVENT, refs
#ifdef DEBUG_HIGH_LEVEL
                                              , index, get_logging_name()
                                              , unique_op_id
#endif
                                              );
    }

    //--------------------------------------------------------------------------
    VersionInfo& IndividualTask::get_version_info(unsigned idx)
    //--------------------------------------------------------------------------
    {
#ifdef DEBUG_HIGH_LEVEL
      assert(idx < version_infos.size());
#endif
      return version_infos[idx];
    }

    //--------------------------------------------------------------------------
    RegionTreePath& IndividualTask::get_privilege_path(unsigned idx)
    //--------------------------------------------------------------------------
    {
#ifdef DEBUG_HIGH_LEVEL
      assert(idx < privilege_paths.size());
#endif
      return privilege_paths[idx];
    }

    //--------------------------------------------------------------------------
    void IndividualTask::recapture_version_info(unsigned idx)
    //--------------------------------------------------------------------------
    {
#ifdef DEBUG_HIGH_LEVEL
      assert(idx < version_infos.size());
#endif
      version_infos[idx].recapture_state();
    }

    //--------------------------------------------------------------------------
    Event IndividualTask::get_task_completion(void) const
    //--------------------------------------------------------------------------
    {
      if (is_remote())
        return remote_completion_event;
      else
        return completion_event;
    }

    //--------------------------------------------------------------------------
    TaskOp::TaskKind IndividualTask::get_task_kind(void) const
    //--------------------------------------------------------------------------
    {
      return INDIVIDUAL_TASK_KIND;
    }

    //--------------------------------------------------------------------------
    RemoteTask* IndividualTask::find_outermost_context(void)
    //--------------------------------------------------------------------------
    {
#ifdef DEBUG_HIGH_LEVEL
      assert(parent_ctx != NULL);
#endif
      return parent_ctx->find_outermost_context();
    }

    //--------------------------------------------------------------------------
    bool IndividualTask::has_remote_state(void) const
    //--------------------------------------------------------------------------
    {
      return has_remote_subtasks;
    }

    //--------------------------------------------------------------------------
    void IndividualTask::record_remote_state(void)
    //--------------------------------------------------------------------------
    {
      // Monotonic so no need to hold the lock 
      has_remote_subtasks = true;
    }

    //--------------------------------------------------------------------------
    void IndividualTask::record_remote_instance(AddressSpaceID remote_instance,
                                                RemoteTask *remote_ctx)
    //--------------------------------------------------------------------------
    {
      AutoLock o_lock(op_lock);
#ifdef DEBUG_HIGH_LEVEL
      assert(remote_instances.find(remote_instance) == remote_instances.end());
#endif
      remote_instances[remote_instance] = remote_ctx;
    }

    //--------------------------------------------------------------------------
    bool IndividualTask::has_remote_instance(AddressSpaceID remote_inst)
    //--------------------------------------------------------------------------
    {
      if (is_remote())
        return (remote_inst != runtime->find_address_space(orig_proc)); 
      // Otherwise see if we already have a remote instance
      AutoLock o_lock(op_lock,1,false/*exclusive*/);
      return (remote_instances.find(remote_inst) != remote_instances.end());
    }

    //--------------------------------------------------------------------------
    void IndividualTask::trigger_task_complete(void)
    //--------------------------------------------------------------------------
    {
      if (!is_remote())
      {
        // Pass back our created and deleted operations
        if (!top_level_task)
          return_privilege_state(parent_ctx);
#ifdef DEBUG_HIGH_LEVEL
        else
        {
          // Pass back the leaked top-level regions so that the outtermost
          // context knows how to clear its state when it is cleaning up
          // Only need to do this in debug case since it won't matter otherwise
          RemoteTask *outer = static_cast<RemoteTask*>(parent_ctx);
          for (std::set<LogicalRegion>::const_iterator it = 
                created_regions.begin(); it != created_regions.end(); it++)
          {
            outer->add_top_region(*it);
          }
        }
#endif

        // The future has already been set so just trigger it
        result.impl->complete_future();
      }
      else
      {
        Serializer rez;
        pack_remote_complete(rez);
        runtime->send_individual_remote_complete(orig_proc,rez);
      }
      
      // Invalidate any state that we had if we didn't already
      if (context.exists() && (!is_leaf() || has_virtual_instances()))
        invalidate_region_tree_contexts();
      // See if we need to trigger that our children are complete
      // Note it is only safe to do this if we were not sent remotely
      bool need_commit = false;
      if (!sent_remotely)
      {
        AutoLock o_lock(op_lock);
        if (complete_children.empty() && !children_commit_invoked)
        {
          need_commit = true;
          children_commit_invoked = true;
        }
      }
      if (must_epoch != NULL)
        must_epoch->notify_subop_complete(this);
      // Mark that this operation is complete
      complete_operation();
      if (need_commit)
        trigger_children_committed();
    }

    //--------------------------------------------------------------------------
    void IndividualTask::trigger_task_commit(void)
    //--------------------------------------------------------------------------
    {
      if (is_remote())
      {
        Serializer rez;
        pack_remote_commit(rez);
        runtime->send_individual_remote_commit(orig_proc,rez);
      }
      // We can release our version infos now
      for (std::vector<VersionInfo>::iterator it = version_infos.begin();
            it != version_infos.end(); it++)
      {
        it->release();
      }
      if (must_epoch != NULL)
        must_epoch->notify_subop_commit(this);
      commit_operation(true/*deactivate*/);
    }

    //--------------------------------------------------------------------------
    void IndividualTask::handle_future(const void *res, size_t res_size,
                                       bool owned)
    //--------------------------------------------------------------------------
    {
      // Save our future value so we can set it or send it back later
      if (is_remote())
      {
        if (owned)
        {
          future_store = const_cast<void*>(res);
          future_size = res_size;
        }
        else
        {
          future_size = res_size;
          future_store = legion_malloc(FUTURE_RESULT_ALLOC, future_size);
          memcpy(future_store,res,future_size);
        }
      }
      else
      {
        // Set our future, but don't trigger it yet
        if (must_epoch == NULL)
          result.impl->set_result(res, res_size, owned);
        else
          must_epoch->set_future(index_point, res, res_size, owned);
      }
    }

    //--------------------------------------------------------------------------
    void IndividualTask::handle_post_mapped(Event mapped_precondition)
    //--------------------------------------------------------------------------
    {
      // If this is either a remote task or we have virtual mappings, then
      // we need to wait before completing our mapping
      if ((is_remote() || has_virtual_instances()) && 
          !mapped_precondition.has_triggered())
      {
        SingleTask::DeferredPostMappedArgs args;
        args.hlr_id = HLR_DEFERRED_POST_MAPPED_ID;
        args.task = this;
        runtime->issue_runtime_meta_task(&args, sizeof(args),
                                         HLR_DEFERRED_POST_MAPPED_ID,
                                         this, mapped_precondition);
        return;
      }
      // If we have any virtual instances then we need to apply
      // the changes for them now
      if (has_virtual_instances())
      {
        if (is_remote())
        {
          AddressSpaceID owner_space = runtime->find_address_space(orig_proc);
          for (unsigned idx = 0; idx < physical_instances.size(); idx++)
          {
            if (!physical_instances[idx].has_composite_ref())
              continue;
#ifdef DEBUG_HIGH_LEVEL
            assert(virtual_mapped[idx]);
#endif
            version_infos[idx].apply_mapping(
                get_parent_context(idx).get_id(),
                owner_space, map_applied_conditions);
          }
        }
        else
        {
          for (unsigned idx = 0; idx < physical_instances.size(); idx++)
          {
            if (!physical_instances[idx].has_composite_ref())
              continue;
#ifdef DEBUG_HIGH_LEVEL
            assert(virtual_mapped[idx]);
#endif
            version_infos[idx].apply_mapping(
                get_parent_context(idx).get_id(),
                runtime->address_space, map_applied_conditions);
          }
        }
      }
      if (!is_remote())
      {
        if (!acquired_instances.empty())
          release_acquired_instances(acquired_instances);
        if (!map_applied_conditions.empty())
        {
          map_applied_conditions.insert(mapped_precondition);
          complete_mapping(Runtime::merge_events<true>(map_applied_conditions));
        }
        else 
          complete_mapping(mapped_precondition);
        return;
      }
      Event applied_condition = Event::NO_EVENT;
      if (!map_applied_conditions.empty())
        applied_condition = Runtime::merge_events<true>(map_applied_conditions);
      // Send back the message saying that we finished mapping
      Serializer rez;
      // Only need to send back the pointer to the task instance
      rez.serialize(orig_task);
      rez.serialize(applied_condition);
      runtime->send_individual_remote_mapped(orig_proc, rez);
      // Now we can complete this task
      if (!acquired_instances.empty())
        release_acquired_instances(acquired_instances);
      complete_mapping(applied_condition);
    }

    //--------------------------------------------------------------------------
    void IndividualTask::perform_physical_traversal(unsigned idx, 
                                      RegionTreeContext ctx, InstanceSet &valid)
    //--------------------------------------------------------------------------
    {
      runtime->forest->physical_traverse_path(ctx, privilege_paths[idx],
                                              regions[idx], version_infos[idx],
                                              this, true/*find valid*/, valid
#ifdef DEBUG_HIGH_LEVEL
                                              , idx, get_logging_name() 
                                              , get_unique_id()
#endif
                                              );
    }

    //--------------------------------------------------------------------------
    bool IndividualTask::pack_task(Serializer &rez, Processor target)
    //--------------------------------------------------------------------------
    {
      // Notify our enclosing parent task that we are being sent 
      // remotely if we are not locally mapped because now there
      // will be remote state
      if (!is_remote() && !is_locally_mapped())
        parent_ctx->record_remote_state();
      // Check to see if we are stealable, if not and we have not
      // yet been sent remotely, then send the state now
      AddressSpaceID addr_target = runtime->find_address_space(target);
      RezCheck z(rez);
      pack_single_task(rez, addr_target);
      rez.serialize(orig_task);
      rez.serialize(remote_completion_event);
      rez.serialize(remote_unique_id);
      rez.serialize(remote_outermost_context);
      rez.serialize(remote_owner_uid);
      rez.serialize(remote_parent_ctx);
      parent_ctx->pack_parent_task(rez, addr_target);
      if (!is_locally_mapped())
        pack_version_infos(rez, version_infos);
      pack_restrict_infos(rez, restrict_infos);
      // Mark that we sent this task remotely
      sent_remotely = true;
      // If this task is remote, then deactivate it, otherwise
      // we're local so we don't want to be deactivated for when
      // return messages get sent back.
      return is_remote();
    }

    //--------------------------------------------------------------------------
    bool IndividualTask::unpack_task(Deserializer &derez, Processor current)
    //--------------------------------------------------------------------------
    {
      DerezCheck z(derez);
      unpack_single_task(derez);
      derez.deserialize(orig_task);
      derez.deserialize(remote_completion_event);
      derez.deserialize(remote_unique_id);
      derez.deserialize(remote_outermost_context);
      current_proc = current;
      derez.deserialize(remote_owner_uid);
      derez.deserialize(remote_parent_ctx);
      RemoteTask *remote_ctx = 
        runtime->find_or_init_remote_context(remote_owner_uid, orig_proc,
                                             remote_parent_ctx);
      remote_ctx->unpack_parent_task(derez);
      if (!is_locally_mapped())
        unpack_version_infos(derez, version_infos);
      unpack_restrict_infos(derez, restrict_infos);
      // Add our enclosing parent regions to the list of 
      // top regions maintained by the remote context
      for (unsigned idx = 0; idx < regions.size(); idx++)
        remote_ctx->add_top_region(regions[idx].parent);
      // Now save the remote context as our parent context
      parent_ctx = remote_ctx;
      // Quick check to see if we've been sent back to our original node
      if (!is_remote())
      {
        // If we were sent back then mark that we are no longer remote
        sent_remotely = false;
        // Put the original instance back on the mapping queue and
        // deactivate this version of the task
        runtime->add_to_ready_queue(current_proc, orig_task, 
                                    false/*prev fail*/);
        deactivate();
        return false;
      }
      // Check to see if we had no virtual mappings and everything
      // was pre-mapped and we're remote then we can mark this
      // task as being mapped
      if (is_locally_mapped() && is_leaf())
        complete_mapping();
      // If we're remote, we've already resolved speculation for now
      resolve_speculation();
      if (Runtime::legion_spy_enabled)
        LegionSpy::log_point_point(remote_unique_id, get_unique_id());
      // Return true to add ourselves to the ready queue
      return true;
    }

    //--------------------------------------------------------------------------
    void IndividualTask::find_enclosing_local_fields(
           LegionDeque<LocalFieldInfo,TASK_LOCAL_FIELD_ALLOC>::tracked &infos)
    //--------------------------------------------------------------------------
    {
      // Ask the same for our parent context
      parent_ctx->find_enclosing_local_fields(infos);
      AutoLock o_lock(op_lock,1,false/*exclusive*/);
      for (unsigned idx = 0; idx < local_fields.size(); idx++)
        infos.push_back(local_fields[idx]);
    }

    //--------------------------------------------------------------------------
    void IndividualTask::perform_inlining(SingleTask *ctx, VariantImpl *variant)
    //--------------------------------------------------------------------------
    {
      // See if there is anything that we need to wait on before running
      std::set<Event> wait_on_events;
      for (unsigned idx = 0; idx < futures.size(); idx++)
      {
        FutureImpl *impl = futures[idx].impl; 
        wait_on_events.insert(impl->ready_event);
      }
      for (unsigned idx = 0; idx < grants.size(); idx++)
      {
        GrantImpl *impl = grants[idx].impl;
        wait_on_events.insert(impl->acquire_grant());
      }
      for (unsigned idx = 0; idx < wait_barriers.size(); idx++)
      {
	Event e = wait_barriers[idx].phase_barrier.get_previous_phase();
        wait_on_events.insert(e);
      }
      // Merge together all the events for the start condition 
      Event start_condition = Runtime::merge_events<true>(wait_on_events); 

      // See if we need to wait for anything
      if (start_condition.exists() && !start_condition.has_triggered())
        start_condition.wait();

      // Run the task  
      Processor current = parent_ctx->get_executing_processor();
      // Set the context to be the current inline context
      parent_ctx = ctx;
      // Mark that we are an inline task
      is_inline = true;
      variant->dispatch_inline(current, this); 
    }  

    //--------------------------------------------------------------------------
    bool IndividualTask::is_inline_task(void) const
    //--------------------------------------------------------------------------
    {
      return is_inline;
    }

    //--------------------------------------------------------------------------
    const std::vector<PhysicalRegion>& IndividualTask::begin_inline_task(void)
    //--------------------------------------------------------------------------
    {
      return parent_ctx->get_physical_regions();
    }

    //--------------------------------------------------------------------------
    void IndividualTask::end_inline_task(const void *res, 
                                         size_t res_size, bool owned) 
    //--------------------------------------------------------------------------
    {
      // Save the future result and trigger it
      result.impl->set_result(res, res_size, owned);
      result.impl->complete_future();
      // Trigger our completion event
      completion_event.trigger();
      // Now we're done, someone else will deactivate us
    }

    //--------------------------------------------------------------------------
    void IndividualTask::unpack_remote_mapped(Deserializer &derez)
    //--------------------------------------------------------------------------
    {
      Event applied;
      derez.deserialize(applied);
      if (applied.exists())
        map_applied_conditions.insert(applied);
      if (!map_applied_conditions.empty())
        complete_mapping(Runtime::merge_events<true>(map_applied_conditions));
      else
        complete_mapping();
    } 

    //--------------------------------------------------------------------------
    void IndividualTask::pack_remote_complete(Serializer &rez) 
    //--------------------------------------------------------------------------
    {
      AddressSpaceID target = runtime->find_address_space(orig_proc);
      // First send back any created region tree state.  Note to do
      // this we can start at the index of the version infos since we
      // know that any additional region beyond this are ones for which
      // we have created the privileges.
      for (unsigned idx = version_infos.size(); idx < regions.size(); idx++)
      {
        if (!region_deleted[idx])
        {
          runtime->forest->send_back_logical_state(get_parent_context(idx),
                                                   remote_outermost_context,
                                                   regions[idx], target);
        }
      }
      // Send back the pointer to the task instance, then serialize
      // everything else that needs to be sent back
      rez.serialize(orig_task);
      RezCheck z(rez);
      // Pack the privilege state
      pack_privilege_state(rez, target);
      // Then pack the future result
      {
        RezCheck z2(rez);
        rez.serialize(future_size);
        rez.serialize(future_store,future_size);
      }
    }
    
    //--------------------------------------------------------------------------
    void IndividualTask::unpack_remote_complete(Deserializer &derez)
    //--------------------------------------------------------------------------
    {
      DerezCheck z(derez);
      // First unpack the privilege state
      unpack_privilege_state(derez);
      // Unpack the future result
      if (must_epoch == NULL)
        result.impl->unpack_future(derez);
      else
        must_epoch->unpack_future(index_point, derez);
      // Mark that we have both finished executing and that our
      // children are complete
      complete_execution();
#ifdef DEBUG_HIGH_LEVEL
      // No need for a lock here since we know
      // that it is a single task
      assert(!children_complete_invoked);
      children_complete_invoked = true;
#endif
      trigger_children_complete();
    }

    //--------------------------------------------------------------------------
    void IndividualTask::pack_remote_commit(Serializer &rez)
    //--------------------------------------------------------------------------
    {
      // Only need to send back the pointer to the task instance
      rez.serialize(orig_task);
    }

    //--------------------------------------------------------------------------
    void IndividualTask::unpack_remote_commit(Deserializer &derez)
    //--------------------------------------------------------------------------
    {
#ifdef DEBUG_HIGH_LEVEL
      // Don't need the lock here since we know that
      // this is an individual task
      assert(!children_commit_invoked);
      children_commit_invoked = true;
#endif
      trigger_children_committed();
    }
    
    //--------------------------------------------------------------------------
    /*static*/ void IndividualTask::process_unpack_remote_mapped(
                                                            Deserializer &derez)
    //--------------------------------------------------------------------------
    {
      IndividualTask *task;
      derez.deserialize(task);
      task->unpack_remote_mapped(derez);
    }

    //--------------------------------------------------------------------------
    /*static*/ void IndividualTask::process_unpack_remote_complete(
                                                            Deserializer &derez)
    //--------------------------------------------------------------------------
    {
      IndividualTask *task;
      derez.deserialize(task);
      task->unpack_remote_complete(derez);
    }

    //--------------------------------------------------------------------------
    /*static*/ void IndividualTask::process_unpack_remote_commit(
                                                            Deserializer &derez)
    //--------------------------------------------------------------------------
    {
      IndividualTask *task;
      derez.deserialize(task);
      task->unpack_remote_commit(derez);
    }

    /////////////////////////////////////////////////////////////
    // Point Task 
    /////////////////////////////////////////////////////////////

    //--------------------------------------------------------------------------
    PointTask::PointTask(Runtime *rt)
      : SingleTask(rt)
    //--------------------------------------------------------------------------
    {
    }

    //--------------------------------------------------------------------------
    PointTask::PointTask(const PointTask &rhs)
      : SingleTask(NULL)
    //--------------------------------------------------------------------------
    {
      // should never be called
      assert(false);
    }

    //--------------------------------------------------------------------------
    PointTask::~PointTask(void)
    //--------------------------------------------------------------------------
    {
    }

    //--------------------------------------------------------------------------
    PointTask& PointTask::operator=(const PointTask &rhs)
    //--------------------------------------------------------------------------
    {
      // should never be called
      assert(false);
      return *this;
    }

    //--------------------------------------------------------------------------
    void PointTask::activate(void)
    //--------------------------------------------------------------------------
    {
      activate_single();
      // Point tasks never have to resolve speculation
      resolve_speculation();
      slice_owner = NULL;
      has_remote_subtasks = false;
    }

    //--------------------------------------------------------------------------
    void PointTask::deactivate(void)
    //--------------------------------------------------------------------------
    {
      if (runtime->profiler != NULL)
        runtime->profiler->register_slice_owner(
            this->slice_owner->get_unique_op_id(),
            this->get_unique_op_id());
      deactivate_single();
      if (!remote_instances.empty())
      {
        UniqueID local_uid = get_unique_id();
        Serializer rez;
        {
          RezCheck z(rez);
          rez.serialize(local_uid);
        }
        for (std::map<AddressSpaceID,RemoteTask*>::const_iterator it = 
              remote_instances.begin(); it != remote_instances.end(); it++)
        {
          if (it->first == runtime->address_space)
            runtime->release_remote_context(local_uid);
          else
            runtime->send_free_remote_context(it->first, rez);
        }
        remote_instances.clear();
      }
      runtime->free_point_task(this);
    }

    //--------------------------------------------------------------------------
    void PointTask::trigger_dependence_analysis(void)
    //--------------------------------------------------------------------------
    {
      // should never be called
      assert(false);
    }

    //--------------------------------------------------------------------------
    void PointTask::resolve_false(void)
    //--------------------------------------------------------------------------
    {
      // should never be called
      assert(false);
    }

    //--------------------------------------------------------------------------
    bool PointTask::early_map_task(void)
    //--------------------------------------------------------------------------
    {
      // Point tasks are always done with early mapping
      return true;
    }

    //--------------------------------------------------------------------------
    bool PointTask::distribute_task(void)
    //--------------------------------------------------------------------------
    {
      // Point tasks are never sent anywhere
      return true;
    }

    //--------------------------------------------------------------------------
    bool PointTask::perform_mapping(MustEpochOp *must_epoch_owner/*=NULL*/)
    //--------------------------------------------------------------------------
    {
      // For point tasks we use the point termination event which as the
      // end event for this task since point tasks can be moved and
      // the completion event is therefore not guaranteed to survive
      // the length of the task's execution
      bool map_success = map_all_regions(point_termination, must_epoch_owner);
      // If we succeeded in mapping and had no virtual mappings
      // then we are done mapping
      if (map_success && is_leaf()) 
      {
        // Tell our owner that we mapped
        slice_owner->record_child_mapped();
        // Mark that we ourselves have mapped
        complete_mapping();
      }
      return map_success;
    }

    //--------------------------------------------------------------------------
    bool PointTask::is_stealable(void) const
    //--------------------------------------------------------------------------
    {
      // should never be called
      assert(false);
      return false;
    }

    //--------------------------------------------------------------------------
    bool PointTask::has_restrictions(unsigned idx, LogicalRegion handle)
    //--------------------------------------------------------------------------
    {
      return slice_owner->has_restrictions(idx, handle);
    }

    //--------------------------------------------------------------------------
    bool PointTask::can_early_complete(UserEvent &chain_event)
    //--------------------------------------------------------------------------
    {
      chain_event = point_termination;
      return true;
    }

    //--------------------------------------------------------------------------
    void PointTask::return_virtual_instance(unsigned index, InstanceSet &refs)
    //--------------------------------------------------------------------------
    {
      slice_owner->return_virtual_instance(index, refs);
    }

    //--------------------------------------------------------------------------
    VersionInfo& PointTask::get_version_info(unsigned idx)
    //--------------------------------------------------------------------------
    {
      return slice_owner->get_version_info(idx);
    }

    //--------------------------------------------------------------------------
    void PointTask::recapture_version_info(unsigned idx)
    //--------------------------------------------------------------------------
    {
      slice_owner->recapture_version_info(idx);
    }

    //--------------------------------------------------------------------------
    bool PointTask::is_inline_task(void) const
    //--------------------------------------------------------------------------
    {
      // We are never an inline task
      return false;
    }

    //--------------------------------------------------------------------------
    Event PointTask::get_task_completion(void) const
    //--------------------------------------------------------------------------
    {
      return point_termination;
    }

    //--------------------------------------------------------------------------
    TaskOp::TaskKind PointTask::get_task_kind(void) const
    //--------------------------------------------------------------------------
    {
      return POINT_TASK_KIND;
    }

    //--------------------------------------------------------------------------
    void PointTask::perform_inlining(SingleTask *ctx, VariantImpl *variant)
    //--------------------------------------------------------------------------
    {
      // should never be called
      assert(false);
    }

    //--------------------------------------------------------------------------
    std::map<PhysicalManager*,unsigned>* 
                                     PointTask::get_acquired_instances_ref(void)
    //--------------------------------------------------------------------------
    {
      return slice_owner->get_acquired_instances_ref();
    }

    //--------------------------------------------------------------------------
    RemoteTask* PointTask::find_outermost_context(void)
    //--------------------------------------------------------------------------
    {
#ifdef DEBUG_HIGH_LEVEL
      assert(parent_ctx != NULL);
#endif
      return parent_ctx->find_outermost_context();
    }

    //--------------------------------------------------------------------------
    bool PointTask::has_remote_state(void) const
    //--------------------------------------------------------------------------
    {
      return has_remote_subtasks;
    }

    //--------------------------------------------------------------------------
    void PointTask::record_remote_state(void)
    //--------------------------------------------------------------------------
    {
      // Monotonic so no need to hold the lock
      has_remote_subtasks = true;
    }

    //--------------------------------------------------------------------------
    void PointTask::record_remote_instance(AddressSpaceID remote_instance,
                                           RemoteTask *remote_ctx)
    //--------------------------------------------------------------------------
    {
      AutoLock o_lock(op_lock);
#ifdef DEBUG_HIGH_LEVEL
      assert(remote_instances.find(remote_instance) == remote_instances.end());
#endif
      remote_instances[remote_instance] = remote_ctx;
    }

    //--------------------------------------------------------------------------
    bool PointTask::has_remote_instance(AddressSpaceID remote_inst)
    //--------------------------------------------------------------------------
    {
      if (is_remote())
        return (remote_inst != runtime->find_address_space(orig_proc)); 
      // Otherwise see if we already have a remote instance
      AutoLock o_lock(op_lock,1,false/*exclusive*/);
      return (remote_instances.find(remote_inst) != remote_instances.end());
    }

    //--------------------------------------------------------------------------
    void PointTask::trigger_task_complete(void)
    //--------------------------------------------------------------------------
    {
      // Pass back our created and deleted operations 
      slice_owner->return_privileges(this);

      slice_owner->record_child_complete();

      // Since this point is now complete we know
      // that we can trigger it. Note we don't need to do
      // this if we're a leaf task with no virtual mappings
      // because we would have performed the leaf task
      // early complete chaining operation.
      if (!is_leaf() || has_virtual_instances())
        point_termination.trigger();

      // Invalidate any context that we had so that the child
      // operations can begin committing
      if (context.exists() && (!is_leaf() || has_virtual_instances()))
        invalidate_region_tree_contexts();
      // See if we need to trigger that our children are complete
      bool need_commit = false;
      {
        AutoLock o_lock(op_lock);
        if (complete_children.empty() && !children_commit_invoked)
        {
          need_commit = true;
          children_commit_invoked = true;
        }
      }
      // Mark that this operation is now complete
      complete_operation();
      if (need_commit)
        trigger_children_committed();
    }

    //--------------------------------------------------------------------------
    void PointTask::trigger_task_commit(void)
    //--------------------------------------------------------------------------
    {
      // Commit this operation
      // Don't deactivate ourselves, our slice will do that for us
      commit_operation(false/*deactivate*/);
      // Then tell our slice owner that we're done
      slice_owner->record_child_committed();
    }

    //--------------------------------------------------------------------------
    void PointTask::perform_physical_traversal(unsigned idx,
                                      RegionTreeContext ctx, InstanceSet &valid)
    //--------------------------------------------------------------------------
    {
      // We only need to traverse from the upper bound region because our
      // slice already traversed down to the upper bound for all points
      RegionTreePath traversal_path;
      const RegionRequirement &orig_req = slice_owner->regions[idx];
      if (orig_req.handle_type == PART_PROJECTION)
        runtime->forest->initialize_path(regions[idx].region.get_index_space(),
            orig_req.partition.get_index_partition(), traversal_path);
      else
        runtime->forest->initialize_path(regions[idx].region.get_index_space(),
            orig_req.region.get_index_space(), traversal_path);
      runtime->forest->physical_traverse_path(ctx, traversal_path, regions[idx],
                                             slice_owner->get_version_info(idx),
                                             this, true/*find valid*/, valid
#ifdef DEBUG_HIGH_LEVEL
                                             , idx, get_logging_name()
                                             , get_unique_id()
#endif
                                             );
    }

    //--------------------------------------------------------------------------
    bool PointTask::pack_task(Serializer &rez, Processor target)
    //--------------------------------------------------------------------------
    {
      RezCheck z(rez);
      pack_single_task(rez, runtime->find_address_space(target));
      rez.serialize(point_termination); 
      // Return false since point tasks should always be deactivated
      // once they are sent to a remote node
      return false;
    }

    //--------------------------------------------------------------------------
    bool PointTask::unpack_task(Deserializer &derez, Processor current)
    //--------------------------------------------------------------------------
    {
      DerezCheck z(derez);
      unpack_single_task(derez);
      derez.deserialize(point_termination);
      current_proc = current;
      // Check to see if we had no virtual mappings and everything
      // was pre-mapped and we're remote then we can mark this
      // task as being mapped
      if (is_locally_mapped() && is_leaf())
      {
        slice_owner->record_child_mapped();
        complete_mapping();
      }
      return false;
    }

    //--------------------------------------------------------------------------
    void PointTask::find_enclosing_local_fields(
           LegionDeque<LocalFieldInfo,TASK_LOCAL_FIELD_ALLOC>::tracked &infos)
    //--------------------------------------------------------------------------
    {
      // Ask the same for our parent context
      parent_ctx->find_enclosing_local_fields(infos);
      AutoLock o_lock(op_lock,1,false/*exclusive*/);
      for (unsigned idx = 0; idx < local_fields.size(); idx++)
        infos.push_back(local_fields[idx]);
    }

    //--------------------------------------------------------------------------
    void PointTask::handle_future(const void *res, size_t res_size, bool owner)
    //--------------------------------------------------------------------------
    {
      slice_owner->handle_future(index_point, res, res_size, owner);
    }

    //--------------------------------------------------------------------------
    void PointTask::handle_post_mapped(Event mapped_precondition)
    //--------------------------------------------------------------------------
    {
      if (!mapped_precondition.has_triggered())
      {
        SingleTask::DeferredPostMappedArgs args;
        args.hlr_id = HLR_DEFERRED_POST_MAPPED_ID;
        args.task = this;
        runtime->issue_runtime_meta_task(&args, sizeof(args),
                                         HLR_DEFERRED_POST_MAPPED_ID,
                                         this, mapped_precondition);
        return;
      }
      slice_owner->record_child_mapped();
      // Now we can complete this point task
      complete_mapping();
    }

    //--------------------------------------------------------------------------
    void PointTask::initialize_point(SliceTask *owner, MinimalPoint *mp)
    //--------------------------------------------------------------------------
    {
      slice_owner = owner;
      compute_point_region_requirements(mp);
      // Get our argument
      mp->assign_argument(local_args, local_arglen);
      // Make a new termination event for this point
      point_termination = UserEvent::create_user_event();
    } 

    //--------------------------------------------------------------------------
    void PointTask::send_back_created_state(AddressSpaceID target, 
                                            unsigned start,
                                            RegionTreeContext remote_outermost)
    //--------------------------------------------------------------------------
    {
      for (unsigned idx = start; idx < regions.size(); idx++)
      {
        if (!region_deleted[idx])
        {
          runtime->forest->send_back_logical_state(get_parent_context(idx),
                                                   remote_outermost,
                                                   regions[idx], target);
        }
      }
    }

    /////////////////////////////////////////////////////////////
    // Wrapper Task 
    /////////////////////////////////////////////////////////////

    //--------------------------------------------------------------------------
    WrapperTask::WrapperTask(Runtime *rt)
      : SingleTask(rt)
    //--------------------------------------------------------------------------
    {
    }

    //--------------------------------------------------------------------------
    WrapperTask::~WrapperTask(void)
    //--------------------------------------------------------------------------
    {
    }

    //--------------------------------------------------------------------------
    void WrapperTask::trigger_dependence_analysis(void)
    //--------------------------------------------------------------------------
    {
      // should never be called
      assert(false);
    }

    //--------------------------------------------------------------------------
    void WrapperTask::resolve_false(void)
    //--------------------------------------------------------------------------
    {
      // should never be called
      assert(false);
    }

    //--------------------------------------------------------------------------
    bool WrapperTask::early_map_task(void)
    //--------------------------------------------------------------------------
    {
      // should never be called
      assert(false);
      return false;
    }

    //--------------------------------------------------------------------------
    bool WrapperTask::distribute_task(void)
    //--------------------------------------------------------------------------
    {
      // should never be called
      assert(false);
      return false;
    }

    //--------------------------------------------------------------------------
    bool WrapperTask::perform_mapping(MustEpochOp *owner)
    //--------------------------------------------------------------------------
    {
      // should never be called
      assert(false);
      return false;
    }

    //--------------------------------------------------------------------------
    bool WrapperTask::is_stealable(void) const
    //--------------------------------------------------------------------------
    {
      // should never be called
      assert(false);
      return false;
    }

    //--------------------------------------------------------------------------
    bool WrapperTask::has_restrictions(unsigned idx, LogicalRegion handle)
    //--------------------------------------------------------------------------
    {
      // should never be called
      assert(false);
      return false;
    }

    //--------------------------------------------------------------------------
    bool WrapperTask::can_early_complete(UserEvent &chain_event)
    //--------------------------------------------------------------------------
    {
      // should never be called
      assert(false);
      return false;
    }

    //--------------------------------------------------------------------------
    void WrapperTask::return_virtual_instance(unsigned index, InstanceSet &refs)
    //--------------------------------------------------------------------------
    {
      // should never be called
      assert(false);
    }

    //--------------------------------------------------------------------------
    void WrapperTask::trigger_task_complete(void)
    //--------------------------------------------------------------------------
    {
      // should never be called
      assert(false);
    }

    //--------------------------------------------------------------------------
    void WrapperTask::trigger_task_commit(void)
    //--------------------------------------------------------------------------
    {
      // should never be called
      assert(false);
    }

    //--------------------------------------------------------------------------
    void WrapperTask::perform_physical_traversal(unsigned idx,
                                      RegionTreeContext ctx, InstanceSet &valid)
    //--------------------------------------------------------------------------
    {
      // should never be called
      assert(false);
    }

    //--------------------------------------------------------------------------
    bool WrapperTask::pack_task(Serializer &rez, Processor target)
    //--------------------------------------------------------------------------
    {
      // should never be called
      assert(false);
      return false;
    }

    //--------------------------------------------------------------------------
    bool WrapperTask::unpack_task(Deserializer &derez, Processor current)
    //--------------------------------------------------------------------------
    {
      // should never be called
      assert(false);
      return false;
    }

    //--------------------------------------------------------------------------
    void WrapperTask::perform_inlining(SingleTask *ctx, VariantImpl *variant)
    //--------------------------------------------------------------------------
    {
      // should never be called
      assert(false);
    }

    //--------------------------------------------------------------------------
    void WrapperTask::handle_future(const void *res, size_t res_size,bool owned)
    //--------------------------------------------------------------------------
    {
      // should never be called
      assert(false);
    }

    //--------------------------------------------------------------------------
    void WrapperTask::handle_post_mapped(Event mapped_precondition)
    //--------------------------------------------------------------------------
    {
      // should never be called
      assert(false);
    }

    //--------------------------------------------------------------------------
    void WrapperTask::activate_wrapper(void)
    //--------------------------------------------------------------------------
    {
      activate_single();
    }

    //--------------------------------------------------------------------------
    void WrapperTask::deactivate_wrapper(void)
    //--------------------------------------------------------------------------
    {
      deactivate_single();
    }

    /////////////////////////////////////////////////////////////
    // Remote Task 
    /////////////////////////////////////////////////////////////

    //--------------------------------------------------------------------------
    RemoteTask::RemoteTask(Runtime *rt)
      : WrapperTask(rt)
    //--------------------------------------------------------------------------
    {
      // Make sure we can't go up above this task in the mapper interface
      parent_task = NULL;
    }

    //--------------------------------------------------------------------------
    RemoteTask::RemoteTask(const RemoteTask &rhs)
      : WrapperTask(NULL)
    //--------------------------------------------------------------------------
    {
      // should never be called
      assert(false);
    }

    //--------------------------------------------------------------------------
    RemoteTask::~RemoteTask(void)
    //--------------------------------------------------------------------------
    {
    }

    //--------------------------------------------------------------------------
    RemoteTask& RemoteTask::operator=(const RemoteTask &rhs)
    //--------------------------------------------------------------------------
    {
      // should never be called
      assert(false);
      return *this;
    }

    //--------------------------------------------------------------------------
    int RemoteTask::get_depth(void) const
    //--------------------------------------------------------------------------
    {
      return depth;
    }

    //--------------------------------------------------------------------------
    void RemoteTask::activate(void)
    //--------------------------------------------------------------------------
    {
      activate_wrapper();
      context = RegionTreeContext();
      remote_owner_uid = 0;
      remote_parent_ctx = NULL;
      depth = -1;
      is_top_level_context = false;
    }

    //--------------------------------------------------------------------------
    void RemoteTask::deactivate(void)
    //--------------------------------------------------------------------------
    {
      // Before deactivating the context, clean it out
      if (!top_level_regions.empty())
      {
        for (std::set<LogicalRegion>::const_iterator it = 
              top_level_regions.begin(); it != top_level_regions.end(); it++)
        {
          runtime->forest->invalidate_current_context(context, *it, 
                                                  false/*logical users only*/); 
        }
      }
      if (!remote_instances.empty())
      {
#ifdef DEBUG_HIGH_LEVEL
        assert(is_top_level_context);
#endif
        UniqueID local_uid = get_unique_id();
        Serializer rez;
        {
          RezCheck z(rez);
          rez.serialize(local_uid);
        }
        for (std::map<AddressSpaceID,RemoteTask*>::const_iterator it = 
              remote_instances.begin(); it != remote_instances.end(); it++)
        {
          if (it->first == runtime->address_space)
            runtime->release_remote_context(local_uid);
          else
            runtime->send_free_remote_context(it->first, rez);
        }
        remote_instances.clear();
      }
      top_level_regions.clear();
      if (context.exists())
        runtime->free_context(this);
      deactivate_wrapper();
      // Context is freed in deactivate single
      runtime->free_remote_task(this);
    }
    
    //--------------------------------------------------------------------------
    void RemoteTask::initialize_remote(UniqueID uid, SingleTask *remote_parent,
                                       bool is_top_level)
    //--------------------------------------------------------------------------
    {
      remote_owner_uid = uid;
      remote_parent_ctx = remote_parent;
      is_top_level_context = is_top_level;
      runtime->allocate_context(this);
#ifdef DEBUG_HIGH_LEVEL
      assert(context.exists());
      runtime->forest->check_context_state(context);
#endif
    } 

    //--------------------------------------------------------------------------
    void RemoteTask::unpack_parent_task(Deserializer &derez)
    //--------------------------------------------------------------------------
    {
      DerezCheck z(derez);
      derez.deserialize(depth);
      bool unpack_base;
      derez.deserialize<bool>(unpack_base);
      if (unpack_base)
        unpack_base_task(derez);
      size_t num_local;
      derez.deserialize(num_local);
      std::deque<LocalFieldInfo> temp_local(num_local);
      for (unsigned idx = 0; idx < num_local; idx++)
      {
        derez.deserialize(temp_local[idx]);
        allocate_local_field(temp_local[idx]);
      }
#ifdef LEGION_SPY
      derez.deserialize(legion_spy_start);
      derez.deserialize(remote_legion_spy_completion);
#endif
      // Now put them on the local fields list, hold the lock
      // while modifying the data structure
      AutoLock o_lock(op_lock);
      for (unsigned idx = 0; idx < num_local; idx++)
        local_fields.push_back(temp_local[idx]);
    }

    //--------------------------------------------------------------------------
    RemoteTask* RemoteTask::find_outermost_context(void)
    //--------------------------------------------------------------------------
    {
      return this;
    }

    //--------------------------------------------------------------------------
    UniqueID RemoteTask::get_context_uid(void) const
    //--------------------------------------------------------------------------
    {
      return remote_owner_uid;
    }

    //--------------------------------------------------------------------------
    bool RemoteTask::has_remote_state(void) const
    //--------------------------------------------------------------------------
    {
      return true; // Definitely does!
    }

    //--------------------------------------------------------------------------
    void RemoteTask::record_remote_state(void)
    //--------------------------------------------------------------------------
    {
      // Should only see this call if it is the top-level context
#ifdef DEBUG_HIGH_LEVEL
      assert(is_top_level_context);
#endif
    }

    //--------------------------------------------------------------------------
    void RemoteTask::record_remote_instance(AddressSpaceID remote_instance,
                                            RemoteTask *remote_ctx)
    //--------------------------------------------------------------------------
    {
      // should only see this call if it is the top-level context
#ifdef DEBUG_HIGH_LEVEL
      assert(is_top_level_context);
#endif
      AutoLock o_lock(op_lock);
#ifdef DEBUG_HIGH_LEVEL
      assert(remote_instances.find(remote_instance) == remote_instances.end());
#endif
      remote_instances[remote_instance] = remote_ctx;
    }

    //--------------------------------------------------------------------------
    bool RemoteTask::has_remote_instance(AddressSpaceID target)
    //--------------------------------------------------------------------------
    {
      if (is_top_level_context)
        return false;
      if (target == runtime->find_address_space(orig_proc))
        return true;
      // To be precise we don't know, but that is enough to 
      // need to send the data
      return false;
    }

    //--------------------------------------------------------------------------
    Event RemoteTask::get_task_completion(void) const
    //--------------------------------------------------------------------------
    {
#ifndef LEGION_SPY
      // should never be called
      assert(false);
      return Event::NO_EVENT;
#else
      return remote_legion_spy_completion;
#endif
    }

    //--------------------------------------------------------------------------
    TaskOp::TaskKind RemoteTask::get_task_kind(void) const
    //--------------------------------------------------------------------------
    {
      return REMOTE_TASK_KIND;
    } 

    //--------------------------------------------------------------------------
    void RemoteTask::find_enclosing_local_fields(
           LegionDeque<LocalFieldInfo,TASK_LOCAL_FIELD_ALLOC>::tracked &infos)
    //--------------------------------------------------------------------------
    {
      // No need to go up since we are the uppermost task on this runtime
      AutoLock o_lock(op_lock,1,false/*exclusive*/);
      for (unsigned idx = 0; idx < local_fields.size(); idx++)
        infos.push_back(local_fields[idx]);
    } 

    //--------------------------------------------------------------------------
    void RemoteTask::pack_remote_ctx_info(Serializer &rez)
    //--------------------------------------------------------------------------
    {
      rez.serialize(remote_owner_uid);
      rez.serialize(remote_parent_ctx);
    }

    //--------------------------------------------------------------------------
    void RemoteTask::add_top_region(LogicalRegion handle)
    //--------------------------------------------------------------------------
    {
      AutoLock o_lock(op_lock);
      top_level_regions.insert(handle);
    }

    /////////////////////////////////////////////////////////////
    // Inline Task 
    /////////////////////////////////////////////////////////////

    //--------------------------------------------------------------------------
    InlineTask::InlineTask(Runtime *rt)
      : WrapperTask(rt)
    //--------------------------------------------------------------------------
    {
    }

    //--------------------------------------------------------------------------
    InlineTask::InlineTask(const InlineTask &rhs)
      : WrapperTask(NULL)
    //--------------------------------------------------------------------------
    {
      // should never be called
      assert(false);
    }

    //--------------------------------------------------------------------------
    InlineTask::~InlineTask(void)
    //--------------------------------------------------------------------------
    {
    }

    //--------------------------------------------------------------------------
    InlineTask& InlineTask::operator=(const InlineTask &rhs)
    //--------------------------------------------------------------------------
    {
      // should never be called
      assert(false);
      return *this;
    }

    //--------------------------------------------------------------------------
    void InlineTask::initialize_inline_task(SingleTask *enc, TaskOp *clone)
    //--------------------------------------------------------------------------
    {
      enclosing = enc;
      parent_ctx = enclosing; 
      indexes = clone->indexes;
      regions = clone->regions;
      physical_regions.resize(regions.size());
      // Now update the parent regions so that they are valid with
      // respect to the outermost context
      for (unsigned idx = 0; idx < indexes.size(); idx++)
      {
        unsigned index = enclosing->find_parent_index_region(idx, this);
        indexes[idx].parent = enclosing->indexes[index].parent;
      }
      for (unsigned idx = 0; idx < regions.size(); idx++)
      {
        unsigned index = enclosing->find_parent_region(idx, this);
        regions[idx].parent = enclosing->regions[index].parent;
        physical_regions[idx] = enclosing->get_physical_region(index);
      }
      compute_parent_indexes();
    }

    //--------------------------------------------------------------------------
    void InlineTask::activate(void)
    //--------------------------------------------------------------------------
    {
      activate_wrapper();
      enclosing = NULL;
    }

    //--------------------------------------------------------------------------
    void InlineTask::deactivate(void)
    //--------------------------------------------------------------------------
    {
      deactivate_wrapper();
      runtime->free_inline_task(this);
    }

    //--------------------------------------------------------------------------
    RegionTreeContext InlineTask::get_context(void) const
    //--------------------------------------------------------------------------
    {
      return enclosing->get_context();
    }

    //--------------------------------------------------------------------------
    ContextID InlineTask::get_context_id(void) const
    //--------------------------------------------------------------------------
    {
      return enclosing->get_context_id();
    }

    //--------------------------------------------------------------------------
    RemoteTask* InlineTask::find_outermost_context(void)
    //--------------------------------------------------------------------------
    {
      return enclosing->find_outermost_context();
    }

    //--------------------------------------------------------------------------
    bool InlineTask::has_remote_state(void) const
    //--------------------------------------------------------------------------
    {
      // should never be called
      assert(false);
      return false;
    }

    //--------------------------------------------------------------------------
    void InlineTask::record_remote_state(void)
    //--------------------------------------------------------------------------
    {
      // should never be called
      assert(false);
    }

    //--------------------------------------------------------------------------
    void InlineTask::record_remote_instance(AddressSpaceID remote_inst,
                                            RemoteTask *remote_ctx)
    //--------------------------------------------------------------------------
    {
      // should never be called
      assert(false);
    }

    //--------------------------------------------------------------------------
    bool InlineTask::has_remote_instance(AddressSpaceID target)
    //--------------------------------------------------------------------------
    {
      // should never be called
      assert(false);
      return false;
    }

    //--------------------------------------------------------------------------
    Event InlineTask::get_task_completion(void) const
    //--------------------------------------------------------------------------
    {
      return enclosing->get_task_completion();
    }

    //--------------------------------------------------------------------------
    TaskOp::TaskKind InlineTask::get_task_kind(void) const
    //--------------------------------------------------------------------------
    {
      return enclosing->get_task_kind();
    }

    //--------------------------------------------------------------------------
    void InlineTask::find_enclosing_local_fields(
           LegionDeque<LocalFieldInfo,TASK_LOCAL_FIELD_ALLOC>::tracked &infos)
    //--------------------------------------------------------------------------
    {
      enclosing->find_enclosing_local_fields(infos);
      AutoLock o_lock(op_lock,1,false/*exclusive*/);
      for (unsigned idx = 0; idx < local_fields.size(); idx++)
        infos.push_back(local_fields[idx]);
    }

    //--------------------------------------------------------------------------
    void InlineTask::register_new_child_operation(Operation *op)
    //--------------------------------------------------------------------------
    {
      enclosing->register_new_child_operation(op);
    }

    //--------------------------------------------------------------------------
    void InlineTask::add_to_dependence_queue(Operation *op, bool has_lock)
    //--------------------------------------------------------------------------
    {
      enclosing->add_to_dependence_queue(op, has_lock);
    }

    //--------------------------------------------------------------------------
    void InlineTask::register_child_executed(Operation *op)
    //--------------------------------------------------------------------------
    {
      enclosing->register_child_executed(op);
    }

    //--------------------------------------------------------------------------
    void InlineTask::register_child_complete(Operation *op)
    //--------------------------------------------------------------------------
    {
      enclosing->register_child_complete(op);
    }

    //--------------------------------------------------------------------------
    void InlineTask::register_child_commit(Operation *op)
    //--------------------------------------------------------------------------
    {
      enclosing->register_child_commit(op);
    }

    //--------------------------------------------------------------------------
    void InlineTask::unregister_child_operation(Operation *op)
    //--------------------------------------------------------------------------
    {
      enclosing->unregister_child_operation(op);
    }

    //--------------------------------------------------------------------------
    void InlineTask::register_fence_dependence(Operation *op)
    //--------------------------------------------------------------------------
    {
      enclosing->register_fence_dependence(op);
    }

    //--------------------------------------------------------------------------
    void InlineTask::update_current_fence(FenceOp *op)
    //--------------------------------------------------------------------------
    {
      enclosing->update_current_fence(op);
    }

    /////////////////////////////////////////////////////////////
    // Index Task 
    /////////////////////////////////////////////////////////////

    //--------------------------------------------------------------------------
    IndexTask::IndexTask(Runtime *rt)
      : MultiTask(rt)
    //--------------------------------------------------------------------------
    {
    }

    //--------------------------------------------------------------------------
    IndexTask::IndexTask(const IndexTask &rhs)
      : MultiTask(NULL)
    //--------------------------------------------------------------------------
    {
      // should never be called
      assert(false);
    }

    //--------------------------------------------------------------------------
    IndexTask::~IndexTask(void)
    //--------------------------------------------------------------------------
    {
    }

    //--------------------------------------------------------------------------
    IndexTask& IndexTask::operator=(const IndexTask &rhs)
    //--------------------------------------------------------------------------
    {
      // should never be called
      assert(false);
      return *this;
    }

    //--------------------------------------------------------------------------
    void IndexTask::activate(void)
    //--------------------------------------------------------------------------
    {
      activate_multi();
      reduction_op = NULL;
      serdez_redop_fns = NULL;
      slice_fraction = Fraction<long long>(0,1); // empty fraction
      total_points = 0;
      mapped_points = 0;
      complete_points = 0;
      committed_points = 0;
      complete_received = false;
      commit_received = false; 
      predicate_false_result = NULL;
      predicate_false_size = 0;
    }

    //--------------------------------------------------------------------------
    void IndexTask::deactivate(void)
    //--------------------------------------------------------------------------
    {
      deactivate_multi();
      privilege_paths.clear();
      if (!locally_mapped_slices.empty())
      {
        for (std::deque<SliceTask*>::const_iterator it = 
              locally_mapped_slices.begin(); it != 
              locally_mapped_slices.end(); it++)
        {
          (*it)->deactivate();
        }
        locally_mapped_slices.clear();
      }
      // Remove our reference to the argument map
      argument_map = ArgumentMap();
      // Remove our reference to the future map
      future_map = FutureMap();
      if (predicate_false_result != NULL)
      {
        legion_free(PREDICATE_ALLOC, predicate_false_result, 
                    predicate_false_size);
        predicate_false_result = NULL;
        predicate_false_size = 0;
      }
      predicate_false_future = Future();
      // Remove our reference to the reduction future
      reduction_future = Future();
      rerun_analysis_requirements.clear();
      map_applied_conditions.clear();
#ifdef DEBUG_HIGH_LEVEL
      assert(acquired_instances.empty());
#endif
      acquired_instances.clear();
      runtime->free_index_task(this);
    }

    //--------------------------------------------------------------------------
    FutureMap IndexTask::initialize_task(SingleTask *ctx,
                                         const IndexLauncher &launcher,
                                         bool check_privileges,
                                         bool track /*= true*/)
    //--------------------------------------------------------------------------
    {
      parent_ctx = ctx;
      task_id = launcher.task_id;
      indexes = launcher.index_requirements;
      regions.resize(launcher.region_requirements.size());
      for (unsigned idx = 0; idx < regions.size(); idx++)
        regions[idx] = launcher.region_requirements[idx];
      futures = launcher.futures;
      update_grants(launcher.grants);
      wait_barriers = launcher.wait_barriers;
      update_arrival_barriers(launcher.arrive_barriers);
      arglen = launcher.global_arg.get_size();
      if (arglen > 0)
      {
#ifdef DEBUG_HIGH_LEVEL
        assert(arg_manager == NULL);
#endif
        arg_manager = legion_new<AllocManager>(arglen);
        arg_manager->add_reference();
        args = arg_manager->get_allocation();
        memcpy(args, launcher.global_arg.get_ptr(), arglen);
      }
      argument_map = ArgumentMap(launcher.argument_map.impl->freeze());
      map_id = launcher.map_id;
      tag = launcher.tag;
      is_index_space = true;
      index_domain = launcher.launch_domain;
      initialize_base_task(ctx, track, launcher.predicate, task_id);
      if (launcher.predicate != Predicate::TRUE_PRED)
        initialize_predicate(launcher.predicate_false_future,
                             launcher.predicate_false_result);
      if (check_privileges)
        perform_privilege_checks();
      initialize_paths();
      annotate_early_mapped_regions();
      future_map = FutureMap(legion_new<FutureMapImpl>(ctx, this, runtime));
#ifdef DEBUG_HIGH_LEVEL
      future_map.impl->add_valid_domain(index_domain);
#endif
      check_empty_field_requirements();
      if (Runtime::legion_spy_enabled)
      {
        LegionSpy::log_index_task(parent_ctx->get_unique_id(),
                                  unique_op_id, task_id,
                                  get_task_name());
        for (unsigned idx = 0; idx < regions.size(); idx++)
        {
          TaskOp::log_requirement(unique_op_id, idx, regions[idx]);
        }
      }
      return future_map;
    }

    //--------------------------------------------------------------------------
    Future IndexTask::initialize_task(SingleTask *ctx,
                                      const IndexLauncher &launcher,
                                      ReductionOpID redop_id, 
                                      bool check_privileges,
                                      bool track /*= true*/)
    //--------------------------------------------------------------------------
    {
      parent_ctx = ctx;
      task_id = launcher.task_id;
      indexes = launcher.index_requirements;
      regions.resize(launcher.region_requirements.size());
      for (unsigned idx = 0; idx < regions.size(); idx++)
        regions[idx] = launcher.region_requirements[idx];
      futures = launcher.futures;
      update_grants(launcher.grants);
      wait_barriers = launcher.wait_barriers;
      update_arrival_barriers(launcher.arrive_barriers);
      arglen = launcher.global_arg.get_size();
      if (arglen > 0)
      {
#ifdef DEBUG_HIGH_LEVEL
        assert(arg_manager == NULL);
#endif
        arg_manager = legion_new<AllocManager>(arglen);
        arg_manager->add_reference();
        args = arg_manager->get_allocation();
        memcpy(args, launcher.global_arg.get_ptr(), arglen);
      }
      argument_map = ArgumentMap(launcher.argument_map.impl->freeze());
      map_id = launcher.map_id;
      tag = launcher.tag;
      is_index_space = true;
      index_domain = launcher.launch_domain;
      redop = redop_id;
      reduction_op = Runtime::get_reduction_op(redop);
      serdez_redop_fns = Runtime::get_serdez_redop_fns(redop);
      if (!reduction_op->is_foldable)
      {
        log_run.error("Reduction operation %d for index task launch %s "
                      "(ID %lld) is not foldable.",
                      redop, get_task_name(), get_unique_id());
#ifdef DEBUG_HIGH_LEVEL
        assert(false);
#endif
        exit(ERROR_UNFOLDABLE_REDUCTION_OP);
      }
      else
        initialize_reduction_state();
      initialize_base_task(ctx, track, launcher.predicate, task_id);
      if (launcher.predicate != Predicate::TRUE_PRED)
        initialize_predicate(launcher.predicate_false_future,
                             launcher.predicate_false_result);
      if (check_privileges)
        perform_privilege_checks();
      initialize_paths();
      annotate_early_mapped_regions();
      reduction_future = Future(legion_new<FutureImpl>(runtime,
            true/*register*/, runtime->get_available_distributed_id(true), 
            runtime->address_space, runtime->address_space, this));
      check_empty_field_requirements();
      if (Runtime::legion_spy_enabled)
      {
        LegionSpy::log_index_task(parent_ctx->get_unique_id(),
                                  unique_op_id, task_id,
                                  get_task_name());
        for (unsigned idx = 0; idx < regions.size(); idx++)
        {
          TaskOp::log_requirement(unique_op_id, idx, regions[idx]);
        }
      }
      return reduction_future;
    }

    //--------------------------------------------------------------------------
    FutureMap IndexTask::initialize_task(SingleTask *ctx,
            Processor::TaskFuncID tid,
            const Domain &domain,
            const std::vector<IndexSpaceRequirement> &index_requirements,
            const std::vector<RegionRequirement> &region_requirements,
            const TaskArgument &global_arg,
            const ArgumentMap &arg_map,
            const Predicate &pred,
            bool must,
            MapperID mid, MappingTagID t,
            bool check_privileges)
    //--------------------------------------------------------------------------
    {
      parent_ctx = ctx;
      task_id = tid;
      indexes = index_requirements;
      regions.resize(region_requirements.size());
      for (unsigned idx = 0; idx < regions.size(); idx++)
        regions[idx] = region_requirements[idx];
      arglen = global_arg.get_size();
      if (arglen > 0)
      {
#ifdef DEBUG_HIGH_LEVEL
        assert(arg_manager == NULL);
#endif
        arg_manager = legion_new<AllocManager>(arglen);
        arg_manager->add_reference();
        args = arg_manager->get_allocation();
        memcpy(args, global_arg.get_ptr(), arglen);
      }
      argument_map = ArgumentMap(arg_map.impl->freeze());
      map_id = mid;
      tag = t;
      is_index_space = true;
      index_domain = domain;
      initialize_base_task(ctx, true/*track*/, pred, task_id);
      if (check_privileges)
        perform_privilege_checks();
      initialize_paths();
      annotate_early_mapped_regions();
      future_map = FutureMap(legion_new<FutureMapImpl>(ctx, this, runtime));
#ifdef DEBUG_HIGH_LEVEL
      future_map.impl->add_valid_domain(index_domain);
#endif
      check_empty_field_requirements();
      if (Runtime::legion_spy_enabled)
      {
        LegionSpy::log_index_task(parent_ctx->get_unique_id(),
                                  unique_op_id, task_id,
                                  get_task_name());
        for (unsigned idx = 0; idx < regions.size(); idx++)
        {
          TaskOp::log_requirement(unique_op_id, idx, regions[idx]);
        }
      }
      return future_map;
    }
    
    //--------------------------------------------------------------------------
    Future IndexTask::initialize_task(SingleTask *ctx,
            Processor::TaskFuncID tid,
            const Domain &domain,
            const std::vector<IndexSpaceRequirement> &index_requirements,
            const std::vector<RegionRequirement> &region_requirements,
            const TaskArgument &global_arg,
            const ArgumentMap &arg_map,
            ReductionOpID redop_id,
            const TaskArgument &init_value,
            const Predicate &pred,
            bool must,
            MapperID mid, MappingTagID t,
            bool check_privileges)
    //--------------------------------------------------------------------------
    {
      parent_ctx = ctx;
      task_id = tid;
      indexes = index_requirements;
      regions.resize(region_requirements.size());
      for (unsigned idx = 0; idx < regions.size(); idx++)
        regions[idx] = region_requirements[idx];
      arglen = global_arg.get_size();
      if (arglen > 0)
      {
#ifdef DEBUG_HIGH_LEVEL
        assert(arg_manager == NULL);
#endif
        arg_manager = legion_new<AllocManager>(arglen);
        arg_manager->add_reference();
        args = arg_manager->get_allocation();
        memcpy(args, global_arg.get_ptr(), arglen);
      }
      argument_map = ArgumentMap(arg_map.impl->freeze());
      map_id = mid;
      tag = t;
      is_index_space = true;
      index_domain = domain;
      redop = redop_id;
      reduction_op = Runtime::get_reduction_op(redop);
      serdez_redop_fns = Runtime::get_serdez_redop_fns(redop);
      if (!reduction_op->is_foldable)
      {
        log_run.error("Reduction operation %d for index task launch %s "
                      "(ID %lld) is not foldable.",
                      redop, get_task_name(), get_unique_id());
#ifdef DEBUG_HIGH_LEVEL
        assert(false);
#endif
        exit(ERROR_UNFOLDABLE_REDUCTION_OP);
      }
      else
        initialize_reduction_state();
      initialize_base_task(ctx, true/*track*/, pred, task_id);
      if (check_privileges)
        perform_privilege_checks();
      initialize_paths();
      annotate_early_mapped_regions();
      reduction_future = Future(legion_new<FutureImpl>(runtime, 
            true/*register*/, runtime->get_available_distributed_id(true), 
            runtime->address_space, runtime->address_space, this));
      check_empty_field_requirements();
      if (Runtime::legion_spy_enabled)
      {
        LegionSpy::log_index_task(parent_ctx->get_unique_id(),
                                  unique_op_id, task_id,
                                  get_task_name());
        for (unsigned idx = 0; idx < regions.size(); idx++)
        {
          TaskOp::log_requirement(unique_op_id, idx, regions[idx]);
        }
      }
      return reduction_future;
    }

    //--------------------------------------------------------------------------
    void IndexTask::initialize_predicate(const Future &pred_future,
                                         const TaskArgument &pred_arg)
    //--------------------------------------------------------------------------
    {
      if (pred_future.impl != NULL)
        predicate_false_future = pred_future;
      else
      {
        predicate_false_size = pred_arg.get_size();
        if (predicate_false_size == 0)
        {
          // TODO: Reenable this error if we want to track predicate defaults
#if 0
          if (variants->return_size > 0)
          {
            log_run.error("Predicated index task launch for task %s "
                          "in parent task %s (UID %lld) has non-void "
                          "return type but no default value for its "
                          "future if the task predicate evaluates to "
                          "false.  Please set either the "
                          "'predicate_false_result' or "
                          "'predicate_false_future' fields of the "
                          "IndexLauncher struct.",
                          get_task_name(), parent_ctx->get_task_name(),
                          parent_ctx->get_unique_id());
#ifdef DEBUG_HIGH_LEVEL
            assert(false);
#endif
            exit(ERROR_MISSING_DEFAULT_PREDICATE_RESULT);
          }
#endif
        }
        else
        {
          // TODO: Reenable this error if we want to track predicate defaults
#ifdef PERFORM_PREDICATE_SIZE_CHECKS
          if (predicate_false_size != variants->return_size)
          {
            log_run.error("Predicated index task launch for task %s "
                          "in parent task %s (UID %lld) has predicated "
                          "false return type of size %ld bytes, but the "
                          "expected return size is %ld bytes.",
                          get_task_name(), parent_ctx->get_task_name(),
                          parent_ctx->get_unique_id(),
                          predicate_false_size, variants->return_size);
#ifdef DEBUG_HIGH_LEVEL
            assert(false);
#endif
            exit(ERROR_PREDICATE_RESULT_SIZE_MISMATCH);
          }
#endif
#ifdef DEBUG_HIGH_LEVEL
          assert(predicate_false_result == NULL);
#endif
          predicate_false_result = 
            legion_malloc(PREDICATE_ALLOC, predicate_false_size);
          memcpy(predicate_false_result, pred_arg.get_ptr(),
                 predicate_false_size);
        }
      }
    }

    //--------------------------------------------------------------------------
    void IndexTask::initialize_paths(void)
    //--------------------------------------------------------------------------
    {
      privilege_paths.resize(regions.size());
      for (unsigned idx = 0; idx < regions.size(); idx++)
      {
        initialize_privilege_path(privilege_paths[idx], regions[idx]);
      }
    }

    //--------------------------------------------------------------------------
    void IndexTask::annotate_early_mapped_regions(void)
    //--------------------------------------------------------------------------
    {
      for (unsigned idx = 0; idx < regions.size(); idx++)
      {
        if (IS_WRITE(regions[idx]) && (regions[idx].handle_type == SINGULAR))
          regions[idx].flags |= MUST_PREMAP_FLAG;
      }
    }

    //--------------------------------------------------------------------------
    void IndexTask::trigger_dependence_analysis(void)
    //--------------------------------------------------------------------------
    {
#ifdef DEBUG_HIGH_LEVEL
      assert(privilege_paths.size() == regions.size());
#endif
      // First compute the parent indexes
      compute_parent_indexes();
      // Enumerate our points
      enumerate_points();
      begin_dependence_analysis();
      // If we are tracing we need to record any aliased region requirements
      if (is_tracing())
        record_aliased_region_requirements(get_trace());
      // To be correct with the new scheduler we also have to 
      // register mapping dependences on futures
      for (std::vector<Future>::const_iterator it = futures.begin();
            it != futures.end(); it++)
      {
#ifdef DEBUG_HIGH_LEVEL
        assert(it->impl != NULL);
#endif
        it->impl->register_dependence(this);
#ifdef LEGION_SPY
        if (it->impl->producer_op != NULL)
          LegionSpy::log_mapping_dependence(
              parent_ctx->get_unique_id(), it->impl->producer_uid, 0,
              get_unique_id(), 0, TRUE_DEPENDENCE);
#endif
      }
      // Also have to register any dependences on our predicate
      register_predicate_dependence();
      version_infos.resize(regions.size());
      restrict_infos.resize(regions.size());
      for (unsigned idx = 0; idx < regions.size(); idx++)
      {
        runtime->forest->perform_dependence_analysis(this, idx, regions[idx], 
                                                     version_infos[idx],
                                                     restrict_infos[idx],
                                                     privilege_paths[idx]);
      }
      // See if we have any requirements that interferred with a close
      // operation that was generated by a later region requirement
      // and therefore needs to be re-analyzed
      if (!rerun_analysis_requirements.empty())
      {
        // Make a local copy to avoid invalidating the iterator
        std::vector<unsigned> rerun(rerun_analysis_requirements.begin(),
                                    rerun_analysis_requirements.end());
#ifdef DEBUG_HIGH_LEVEL
        rerun_analysis_requirements.clear();
#endif
        for (std::vector<unsigned>::const_iterator it = 
              rerun.begin(); it != rerun.end(); it++)
        {
          // Clear out the version infos so we get new data
          VersionInfo &version_info = version_infos[*it];
          version_info.release();
          version_info.clear();
          runtime->forest->perform_dependence_analysis(this, *it, regions[*it],
                                                       version_info,
                                                       restrict_infos[*it],
                                                       privilege_paths[*it]);
          // If we still have re-run requirements, then we have
          // interfering region requirements so warn the user
          if (!rerun_analysis_requirements.empty())
          {
            for (std::set<unsigned>::const_iterator it2 = 
                  rerun_analysis_requirements.begin(); it2 != 
                  rerun_analysis_requirements.end(); it2++)
            {
              report_interfering_requirements(*it, *it2);
            }
            rerun_analysis_requirements.clear();
          }
        }
      }
      end_dependence_analysis();
    }

    //--------------------------------------------------------------------------
    void IndexTask::trigger_remote_state_analysis(UserEvent ready_event)
    //--------------------------------------------------------------------------
    {
      std::set<Event> preconditions;
      if (is_locally_mapped())
      {
        // If we're locally mapped, request everyone's state
        for (unsigned idx = 0; idx < version_infos.size(); idx++)
          version_infos[idx].make_local(preconditions, runtime->forest, 
                                        get_parent_context(idx).get_id());
      }
      else
      {
        // Otherwise we only need to request state for early mapped regions
        for (unsigned idx = 0; idx < version_infos.size(); idx++)
        {
          const RegionRequirement &req = regions[idx];
          // We need to request state for any early mapped regions, either
          // because they are restricted or we actually need to early map them
          if (req.is_restricted() || req.must_premap())
            version_infos[idx].make_local(preconditions, runtime->forest, 
                                          get_parent_context(idx).get_id());
        }
      }
      if (preconditions.empty())
        ready_event.trigger();
      else
        Runtime::trigger_event<true>(ready_event,
            Runtime::merge_events<true>(preconditions));
    }

    //--------------------------------------------------------------------------
    void IndexTask::report_interfering_requirements(unsigned idx1,unsigned idx2)
    //--------------------------------------------------------------------------
    {
#if 0
      log_run.error("Aliased region requirements for index tasks "
                          "are not permitted. Region requirements %d and %d "
                          "of task %s (UID %lld) in parent task %s (UID %lld) "
                          "are interfering.", idx1, idx2, get_task_name(),
                          get_unique_id(), parent_ctx->get_task_name(),
                          parent_ctx->get_unique_id());
#ifdef DEBUG_HIGH_LEVEL
      assert(false);
#endif
      exit(ERROR_ALIASED_REGION_REQUIREMENTS);
#else
      log_run.warning("Region requirements %d and %d of index task "
                      "%s (UID %lld) in parent task %s (UID %lld) are "
                      "interfering.  This behavior is currently undefined. "
                      "You better really know what you are doing.",
                      idx1, idx2, get_task_name(), get_unique_id(),
                      parent_ctx->get_task_name(), parent_ctx->get_unique_id());
#endif
    }

    //--------------------------------------------------------------------------
    void IndexTask::report_interfering_close_requirement(unsigned idx)
    //--------------------------------------------------------------------------
    {
      rerun_analysis_requirements.insert(idx);
    }

    //--------------------------------------------------------------------------
    FatTreePath* IndexTask::compute_fat_path(unsigned idx)
    //--------------------------------------------------------------------------
    {
#ifdef DEBUG_HIGH_LEVEL
      assert(idx < regions.size());
      assert(regions[idx].handle_type != SINGULAR);
#endif
      FatTreePath *result = NULL; 
      std::map<IndexTreeNode*,FatTreePath*> storage;
      bool overlap = false;
      const bool overlap_is_bad = IS_WRITE(regions[idx]);
      if (regions[idx].handle_type == REG_PROJECTION)
      {
        IndexSpace parent_space = regions[idx].region.get_index_space();
        if (overlap_is_bad)
        {
          for (std::map<DomainPoint,MinimalPoint*>::const_iterator it = 
                minimal_points.begin(); it != minimal_points.end(); it++)
          {
            LogicalRegion dst = it->second->find_logical_region(idx);
            result = runtime->forest->compute_fat_path(dst.get_index_space(),
                               parent_space, storage, true/*test*/, overlap);
            if (overlap)
              break;
          }
        }
        else
        {
          for (std::map<DomainPoint,MinimalPoint*>::const_iterator it = 
                minimal_points.begin(); it != minimal_points.end(); it++)
          {
            LogicalRegion dst = it->second->find_logical_region(idx);
            result = runtime->forest->compute_fat_path(dst.get_index_space(),
                               parent_space, storage, false/*test*/, overlap);
          }
        }
      }
      else
      {
#ifdef DEBUG_HIGH_LEVEL
        assert(regions[idx].handle_type == PART_PROJECTION);
#endif
        IndexPartition parent_partition = 
                        regions[idx].partition.get_index_partition();
        if (overlap_is_bad)
        {
          for (std::map<DomainPoint,MinimalPoint*>::const_iterator it = 
                minimal_points.begin(); it != minimal_points.end(); it++)
          {
            LogicalRegion dst = it->second->find_logical_region(idx);
            result = runtime->forest->compute_fat_path(dst.get_index_space(),
                            parent_partition, storage, true/*test*/, overlap);
            if (overlap)
              break;
          }
        }
        else
        {
          for (std::map<DomainPoint,MinimalPoint*>::const_iterator it = 
                minimal_points.begin(); it != minimal_points.end(); it++)
          {
            LogicalRegion dst = it->second->find_logical_region(idx);
            result = runtime->forest->compute_fat_path(dst.get_index_space(),
                            parent_partition, storage, false/*test*/, overlap);
          }
        }
      }
      if (overlap_is_bad && overlap)
      {
        log_task.error("Index Space Task %s (ID %lld) violated the disjoint "
                       "projection region requirement assumption for region "
                       "requirement %d!", get_task_name(), 
                       get_unique_id(), idx);
#ifdef DEBUG_HIGH_LEVEL
        assert(false);
#endif
        exit(ERROR_BAD_PROJECTION_USE);
      }
#ifdef DEBUG_HIGH_LEVEL
      assert(result != NULL);
#endif
      return result;
    }

    //--------------------------------------------------------------------------
    RegionTreePath& IndexTask::get_privilege_path(unsigned idx)
    //--------------------------------------------------------------------------
    {
#ifdef DEBUG_HIGH_LEVEL
      assert(idx < privilege_paths.size());
#endif
      return privilege_paths[idx];
    }

    //--------------------------------------------------------------------------
    void IndexTask::resolve_false(void)
    //--------------------------------------------------------------------------
    {
      bool trigger = true;
      // Fill in the index task map with the default future value
      if (redop == 0)
      {
        // Handling the future map case
        if (predicate_false_future.impl != NULL)
        {
          Event wait_on = predicate_false_future.impl->get_ready_event();
          if (wait_on.has_triggered())
          {
            const size_t result_size = 
              check_future_size(predicate_false_future.impl);
            const void *result = 
              predicate_false_future.impl->get_untyped_result();
            for (Domain::DomainPointIterator itr(index_domain); itr; itr++)
            {
              Future f = future_map.get_future(itr.p);
              if (result_size > 0)
                f.impl->set_result(result, result_size, false/*own*/);
            }
          }
          else
          {
            // Add references so things won't be prematurely collected
            future_map.impl->add_reference();
            predicate_false_future.impl->add_base_gc_ref(DEFERRED_TASK_REF);
            Runtime::DeferredFutureMapSetArgs args;
            args.hlr_id = HLR_DEFERRED_FUTURE_MAP_SET_ID;
            args.future_map = future_map.impl;
            args.result = predicate_false_future.impl;
            args.domain = index_domain;
            args.task_op = this;
            runtime->issue_runtime_meta_task(&args, sizeof(args),
                                             HLR_DEFERRED_FUTURE_MAP_SET_ID,
                                             this, wait_on);
            trigger = false;
          }
        }
        else
        {
          for (Domain::DomainPointIterator itr(index_domain); itr; itr++)
          {
            Future f = future_map.get_future(itr.p);
            if (predicate_false_size > 0)
              f.impl->set_result(predicate_false_result,
                                 predicate_false_size, false/*own*/);
          }
        }
      }
      else
      {
        // Handling a reduction case
        if (predicate_false_future.impl != NULL)
        {
          Event wait_on = predicate_false_future.impl->get_ready_event();
          if (wait_on.has_triggered())
          {
            const size_t result_size = 
                        check_future_size(predicate_false_future.impl);
            if (result_size > 0)
              reduction_future.impl->set_result(
                  predicate_false_future.impl->get_untyped_result(),
                  result_size, false/*own*/);
          }
          else
          {
            // Add references so they aren't garbage collected 
            reduction_future.impl->add_base_gc_ref(DEFERRED_TASK_REF);
            predicate_false_future.impl->add_base_gc_ref(DEFERRED_TASK_REF);
            Runtime::DeferredFutureSetArgs args;
            args.hlr_id = HLR_DEFERRED_FUTURE_SET_ID;
            args.target = reduction_future.impl;
            args.result = predicate_false_future.impl;
            args.task_op = this;
            runtime->issue_runtime_meta_task(&args, sizeof(args),
                                             HLR_DEFERRED_FUTURE_SET_ID,
                                             this, wait_on);
            trigger = false;
          }
        }
        else
        {
          if (predicate_false_size > 0)
            reduction_future.impl->set_result(predicate_false_result,
                                  predicate_false_size, false/*own*/);
        }
      }
      // Then clean up this task execution
      if (trigger)
        complete_execution();
      assert(0 && "TODO: advance mapping states if you care");
      complete_mapping();
      trigger_children_complete();
    }

    //--------------------------------------------------------------------------
    bool IndexTask::early_map_task(void)
    //--------------------------------------------------------------------------
    {
      std::vector<unsigned> early_map_indexes;
      for (unsigned idx = 0; idx < regions.size(); idx++)
      {
        const RegionRequirement &req = regions[idx];
        if (req.is_restricted() || req.must_premap())
          early_map_indexes.push_back(idx);
      }
      if (!early_map_indexes.empty())
      {
        bool result = early_map_regions(map_applied_conditions, 
                                        early_map_indexes);
        if (!acquired_instances.empty())
          release_acquired_instances(acquired_instances);
        return result;
      }
      return true;
    }

    //--------------------------------------------------------------------------
    bool IndexTask::distribute_task(void)
    //--------------------------------------------------------------------------
    {
      if (is_locally_mapped())
      {
        // This will only get called if we had slices that couldn't map, but
        // they have now all mapped
#ifdef DEBUG_HIGH_LEVEL
        assert(slices.empty());
#endif
        // We're never actually run
        return false;
      }
      else
      {
        if (!is_sliced() && target_proc.exists() && 
            (target_proc != current_proc))
        {
#ifdef DEBUG_HIGH_LEVEL
          assert(minimal_points_assigned == 0);
#endif
          // Make a slice copy and send it away
          SliceTask *clone = clone_as_slice_task(index_domain, target_proc,
                                                 true/*needs slice*/,
                                                 stealable, 1LL);
#ifdef DEBUG_HIGH_LEVEL
          assert(minimal_points_assigned == minimal_points.size());
#endif
          minimal_points.clear();
          runtime->send_task(clone);
          return false; // We have now been sent away
        }
        else
          return true; // Still local so we can be sliced
      }
    }

    //--------------------------------------------------------------------------
    bool IndexTask::perform_mapping(MustEpochOp *owner/*=NULL*/)
    //--------------------------------------------------------------------------
    {
      // This will only get called if we had slices that failed to map locally
#ifdef DEBUG_HIGH_LEVEL
      assert(!slices.empty());
#endif
      bool map_success = true;
      for (std::list<SliceTask*>::iterator it = slices.begin();
            it != slices.end(); /*nothing*/)
      {
        bool slice_success = (*it)->trigger_execution();
        if (!slice_success)
        {
          // Didn't succeed, leave it on the list for next time
          map_success = false;
          it++;
        }
        else
        {
          // Succeeded, so take it off the list
          it = slices.erase(it);
        }
      }
      return map_success;
    }

    //--------------------------------------------------------------------------
    void IndexTask::launch_task(void)
    //--------------------------------------------------------------------------
    {
      // should never be called
      assert(false);
    }

    //--------------------------------------------------------------------------
    bool IndexTask::is_stealable(void) const
    //--------------------------------------------------------------------------
    {
      // Index space tasks are never stealable, they must first be
      // split into slices which can then be stolen.  Note that slicing
      // always happens after premapping so we know stealing is safe.
      return false;
    }

    //--------------------------------------------------------------------------
    bool IndexTask::has_restrictions(unsigned idx, LogicalRegion handle)
    //--------------------------------------------------------------------------
    {
      // Handle the case of inline tasks
      if (restrict_infos.empty())
        return false;
      if (restrict_infos[idx].has_restrictions())
        return runtime->forest->has_restrictions(handle, restrict_infos[idx],
                                                 regions[idx].privilege_fields);
      return false;
    }

    //--------------------------------------------------------------------------
    bool IndexTask::map_and_launch(void)
    //--------------------------------------------------------------------------
    {
      // This should only ever be called if we had slices which failed to map
#ifdef DEBUG_HIGH_LEVEL
      assert(is_sliced());
      assert(!slices.empty());
#endif
      return trigger_slices();
    }

    //--------------------------------------------------------------------------
    Event IndexTask::get_task_completion(void) const
    //--------------------------------------------------------------------------
    {
      return get_completion_event();
    }

    //--------------------------------------------------------------------------
    TaskOp::TaskKind IndexTask::get_task_kind(void) const
    //--------------------------------------------------------------------------
    {
      return INDEX_TASK_KIND;
    }

    //--------------------------------------------------------------------------
    void IndexTask::trigger_task_complete(void)
    //--------------------------------------------------------------------------
    {
      // Return back our privileges
      return_privilege_state(parent_ctx);

      // Trigger all the futures or set the reduction future result
      // and then trigger it
      if (redop != 0)
      {
        if (speculation_state != RESOLVE_FALSE_STATE)
          reduction_future.impl->set_result(reduction_state,
                                            reduction_state_size, 
                                            false/*owner*/);
        reduction_future.impl->complete_future();
      }
      else
        future_map.impl->complete_all_futures();
      if (must_epoch != NULL)
        must_epoch->notify_subop_complete(this);
      complete_operation();
      if (speculation_state == RESOLVE_FALSE_STATE)
        trigger_children_committed();
    }

    //--------------------------------------------------------------------------
    void IndexTask::trigger_task_commit(void)
    //--------------------------------------------------------------------------
    {
      // We can release our version infos now
      for (std::vector<VersionInfo>::iterator it = version_infos.begin();
            it != version_infos.end(); it++)
      {
        it->release();
      }
      if (must_epoch != NULL)
        must_epoch->notify_subop_commit(this);
      // Mark that this operation is now committed
      commit_operation(true/*deactivate*/);
    }

    //--------------------------------------------------------------------------
    bool IndexTask::pack_task(Serializer &rez, Processor target)
    //--------------------------------------------------------------------------
    {
      // should never be called
      assert(false);
      return false;
    }

    //--------------------------------------------------------------------------
    bool IndexTask::unpack_task(Deserializer &derez, Processor current)
    //--------------------------------------------------------------------------
    {
      // should never be called
      assert(false);
      return false;
    }

    //--------------------------------------------------------------------------
    void IndexTask::perform_inlining(SingleTask *ctx, VariantImpl *variant)
    //--------------------------------------------------------------------------
    {
      // See if there is anything to wait for
      std::set<Event> wait_on_events;
      for (unsigned idx = 0; idx < futures.size(); idx++)
      {
        FutureImpl *impl = futures[idx].impl; 
        wait_on_events.insert(impl->ready_event);
      }
      for (unsigned idx = 0; idx < grants.size(); idx++)
      {
        GrantImpl *impl = grants[idx].impl;
        wait_on_events.insert(impl->acquire_grant());
      }
      for (unsigned idx = 0; idx < wait_barriers.size(); idx++)
      {
	Event e = wait_barriers[idx].phase_barrier.get_previous_phase();
        wait_on_events.insert(e);
      }
      // Merge together all the events for the start condition 
      Event start_condition = Runtime::merge_events<true>(wait_on_events); 

      // See if we need to wait for anything
      if (start_condition.exists() && !start_condition.has_triggered())
        start_condition.wait();

      // Enumerate all of the points of our index space and run
      // the task for each one of them either saving or reducing their futures
      Processor current = parent_ctx->get_executing_processor();
      // Save the context to be the current inline context
      parent_ctx = ctx;
      // Make a copy of our region requirements
      std::vector<RegionRequirement> copy_requirements(regions.size());
      for (unsigned idx = 0; idx < regions.size(); idx++)
        copy_requirements[idx] = regions[idx];
      bool first = true;
      for (Domain::DomainPointIterator itr(index_domain); itr; itr++)
      {
        // If this is not the first we have to restore the region
        // requirements from copy that we made before hand
        if (!first)
        {
          for (unsigned idx = 0; idx < regions.size(); idx++)
            regions[idx] = copy_requirements[idx];
        }
        else
          first = false;
        index_point = itr.p; 
        compute_point_region_requirements();
        // Get our local args
        TaskArgument local = argument_map.impl->get_point(index_point);
        local_args = local.get_ptr();
        local_arglen = local.get_size();
        variant->dispatch_inline(current, this);
      }
      if (redop == 0)
        future_map.impl->complete_all_futures();
      else
      {
        reduction_future.impl->set_result(reduction_state,
                                          reduction_state_size,false/*owner*/);
        reduction_future.impl->complete_future();
      }
      // Trigger all our events event
      completion_event.trigger();
    }

    //--------------------------------------------------------------------------
    bool IndexTask::is_inline_task(void) const
    //--------------------------------------------------------------------------
    {
      // We are always an inline task if we are getting called here
      return true;
    }

    //--------------------------------------------------------------------------
    const std::vector<PhysicalRegion>& IndexTask::begin_inline_task(void)
    //--------------------------------------------------------------------------
    {
      return parent_ctx->get_physical_regions();
    }

    //--------------------------------------------------------------------------
    void IndexTask::end_inline_task(const void *res, size_t res_size,bool owned)
    //--------------------------------------------------------------------------
    {
      if (redop == 0)
      {
        Future f = future_map.impl->get_future(index_point);
        f.impl->set_result(res, res_size, owned);
      }
      else
        fold_reduction_future(res, res_size, owned, true/*exclusive*/);
    }

    //--------------------------------------------------------------------------
    std::map<PhysicalManager*,unsigned>* 
                                     IndexTask::get_acquired_instances_ref(void)
    //--------------------------------------------------------------------------
    {
      return &acquired_instances;
    }

    //--------------------------------------------------------------------------
    SliceTask* IndexTask::clone_as_slice_task(const Domain &d, Processor p,
                                              bool recurse, bool stealable,
                                              long long scale_denominator)
    //--------------------------------------------------------------------------
    {
      SliceTask *result = runtime->get_available_slice_task(false); 
      result->initialize_base_task(parent_ctx, 
                                   false/*track*/, Predicate::TRUE_PRED,
                                   this->task_id);
      result->clone_multi_from(this, d, p, recurse, stealable);
      result->remote_outermost_context = 
        parent_ctx->find_outermost_context()->get_context();
#ifdef DEBUG_HIGH_LEVEL
      assert(result->remote_outermost_context.exists());
#endif
      result->index_complete = this->completion_event;
      result->denominator = scale_denominator;
      result->index_owner = this;
      result->remote_owner_uid = parent_ctx->get_unique_id();
      result->remote_parent_ctx = parent_ctx;
<<<<<<< HEAD
      if (Runtime::legion_spy_enabled)
        LegionSpy::log_index_slice(get_unique_id(), 
                                   result->get_unique_id());
=======
      if (Internal::legion_spy_enabled)
        LegionSpy::log_index_slice(get_unique_task_id(), 
                                   result->get_unique_task_id());
      if (runtime->profiler != NULL)
        runtime->profiler->register_slice_owner(get_unique_op_id(),
                                                result->get_unique_op_id());
>>>>>>> 56839b40
      return result;
    }

    //--------------------------------------------------------------------------
    void IndexTask::handle_future(const DomainPoint &point, const void *result,
                                  size_t result_size, bool owner)
    //--------------------------------------------------------------------------
    {
      // Need to hold the lock when doing this since it could
      // be going in parallel with other users
      if (reduction_op != NULL)
        fold_reduction_future(result, result_size, owner, false/*exclusive*/);
      else
      {
        if (must_epoch == NULL)
        {
          Future f = future_map.get_future(point);
          f.impl->set_result(result, result_size, owner);
        }
        else
          must_epoch->set_future(point, result, result_size, owner);
      }
    }

    //--------------------------------------------------------------------------
    void IndexTask::register_must_epoch(void)
    //--------------------------------------------------------------------------
    {
      // should never be called
      assert(false);
    }

    //--------------------------------------------------------------------------
    void IndexTask::enumerate_points(void)
    //--------------------------------------------------------------------------
    {
      for (Domain::DomainPointIterator itr(index_domain); itr; itr++)
      {
        MinimalPoint *point = new MinimalPoint();
        // Find the argument for this point if it exists
        TaskArgument arg = argument_map.impl->get_point(itr.p);
        point->add_argument(arg, false/*own*/);
        minimal_points[itr.p] = point;
      }
      // Figure out which requirements are projection and update them
      for (unsigned idx = 0; idx < regions.size(); idx++)
      {
        if (regions[idx].handle_type == SINGULAR)
          continue;
        else if (regions[idx].handle_type == PART_PROJECTION)
        {
          // Check to see if we're doing default projection
          if (regions[idx].projection == 0)
          {
            for (std::map<DomainPoint,MinimalPoint*>::const_iterator it = 
                  minimal_points.begin(); it != minimal_points.end(); it++)
            {
              if (it->first.get_dim() > 3)
              {
                log_task.error("Projection ID 0 is invalid for tasks whose "
                               "points are larger than three dimensional "
                               "unsigned integers.  Points for task %s "
                               "have elements of %d dimensions",
                               get_task_name(), it->first.get_dim());
#ifdef DEBUG_HIGH_LEVEL
                assert(false);
#endif
                exit(ERROR_INVALID_IDENTITY_PROJECTION_USE);
              }
              it->second->add_projection_region(idx, 
                runtime->forest->get_logical_subregion_by_color(
                    regions[idx].partition, ColorPoint(it->first)));
            }
          }
          else
          {
            ProjectionFunctor *functor = 
              runtime->find_projection_functor(regions[idx].projection);
            if (functor == NULL)
            {
              PartitionProjectionFnptr projfn = 
                  Runtime::find_partition_projection_function(
                      regions[idx].projection);
              for (std::map<DomainPoint,MinimalPoint*>::const_iterator it = 
                    minimal_points.begin(); it != minimal_points.end(); it++)
              {
                it->second->add_projection_region(idx,  
                    (*projfn)(regions[idx].partition,
                              it->first,runtime->external));
              }
            }
            else
            {
              for (std::map<DomainPoint,MinimalPoint*>::const_iterator it = 
                    minimal_points.begin(); it != minimal_points.end(); it++)
              {
                it->second->add_projection_region(idx,
                    functor->project(DUMMY_CONTEXT, this, idx,
                                     regions[idx].partition, it->first));
              }
            }
          }
        }
        else
        {
#ifdef DEBUG_HIGH_LEVEL
          assert(regions[idx].handle_type == REG_PROJECTION);
#endif
          if (regions[idx].projection != 0)
          {
            ProjectionFunctor *functor = 
              runtime->find_projection_functor(regions[idx].projection);
            if (functor == NULL)
            {
              RegionProjectionFnptr projfn = 
                Runtime::find_region_projection_function(
                    regions[idx].projection);
              for (std::map<DomainPoint,MinimalPoint*>::const_iterator it = 
                    minimal_points.begin(); it != minimal_points.end(); it++)
              {
                it->second->add_projection_region(idx, 
                  (*projfn)(regions[idx].region,
                            it->first, runtime->external));
              }
            }
            else
            {
              for (std::map<DomainPoint,MinimalPoint*>::const_iterator it = 
                    minimal_points.begin(); it != minimal_points.end(); it++)
              {
                it->second->add_projection_region(idx, 
                  functor->project(DUMMY_CONTEXT, this, idx, 
                                   regions[idx].region, it->first));
              }
            }
          }
          else
          {
            // Otherwise we are the default case in which 
            // case we don't need to do anything
            // Update the region requirement kind
            // to be singular since all points will use 
            // the same logical region
            regions[idx].handle_type = SINGULAR;
          }
        }
      }
    }

    //--------------------------------------------------------------------------
    void IndexTask::record_locally_mapped_slice(SliceTask *local_slice)
    //--------------------------------------------------------------------------
    {
      AutoLock o_lock(op_lock);
      locally_mapped_slices.push_back(local_slice);
    }

    //--------------------------------------------------------------------------
    void IndexTask::return_slice_mapped(unsigned points, long long denom,
                                        Event applied_condition)
    //--------------------------------------------------------------------------
    {
      bool need_trigger = false;
      bool trigger_children_completed = false;
      bool trigger_children_commit = false;
      {
        AutoLock o_lock(op_lock);
        total_points += points;
        mapped_points += points;
        slice_fraction.add(Fraction<long long>(1,denom));
        if (applied_condition.exists())
          map_applied_conditions.insert(applied_condition);
        // Already know that mapped points is the same as total points
        if (slice_fraction.is_whole())
        {
          need_trigger = true;
          if ((complete_points == total_points) &&
              !children_complete_invoked)
          {
            trigger_children_completed = true;
            children_complete_invoked = true;
          }
          if ((committed_points == total_points) &&
              !children_commit_invoked)
          {
            trigger_children_commit = true;
            children_commit_invoked = true;
          }
        }
      }
      if (need_trigger)
      {
        // At this point, we know that we are mapped, see if we have
        // any locally mapped slices which we need to apply changes
        // Note we do this here while we're not holding the lock
        if (!locally_mapped_slices.empty())
        {
          for (std::deque<SliceTask*>::const_iterator it = 
                locally_mapped_slices.begin(); it != 
                locally_mapped_slices.end(); it++)
          {
            (*it)->apply_local_version_infos(map_applied_conditions);
          }
        }
        // Get the mapped precondition note we can now access this
        // without holding the lock because we know we've seen
        // all the responses so no one else will be mutating it.
        if (!map_applied_conditions.empty())
        {
          Event map_condition = 
            Runtime::merge_events<true>(map_applied_conditions);
          complete_mapping(map_condition);
        }
        else
          complete_mapping();
      }
      if (trigger_children_completed)
        trigger_children_complete();
      if (trigger_children_commit)
        trigger_children_committed();
    }

    //--------------------------------------------------------------------------
    void IndexTask::return_slice_complete(unsigned points)
    //--------------------------------------------------------------------------
    {
      bool trigger_execution = false;
      bool need_trigger = false;
      {
        AutoLock o_lock(op_lock);
        complete_points += points;
#ifdef DEBUG_HIGH_LEVEL
        assert(!complete_received);
        assert(complete_points <= total_points);
#endif
        if (slice_fraction.is_whole() && 
            (complete_points == total_points))
        {
          trigger_execution = true;
          if (!children_complete_invoked)
          {
            need_trigger = true;
            children_complete_invoked = true;
          }
        }
      }
      if (trigger_execution)
        complete_execution();
      if (need_trigger)
        trigger_children_complete();
    }

    //--------------------------------------------------------------------------
    void IndexTask::return_slice_commit(unsigned points)
    //--------------------------------------------------------------------------
    {
      bool need_trigger = false;
      {
        AutoLock o_lock(op_lock);
        committed_points += points;
#ifdef DEBUG_HIGH_LEVEL
        assert(committed_points <= total_points);
#endif
        if (slice_fraction.is_whole() &&
            (committed_points == total_points) && 
            !children_commit_invoked)
        {
          need_trigger = true;
          children_commit_invoked = true;
        }
      }
      if (need_trigger)
        trigger_children_committed();
    } 

    //--------------------------------------------------------------------------
    void IndexTask::unpack_slice_mapped(Deserializer &derez, 
                                        AddressSpaceID source)
    //--------------------------------------------------------------------------
    {
      DerezCheck z(derez);
      size_t points;
      derez.deserialize(points);
      long long denom;
      derez.deserialize(denom);
      Event applied_condition;
      derez.deserialize(applied_condition);
      for (unsigned idx = 0; idx < regions.size(); idx++)
      {
        if (!IS_WRITE(regions[idx]))
          continue;
        if (regions[idx].handle_type != SINGULAR)
        {
          std::vector<LogicalRegion> handles(points); 
          for (unsigned pidx = 0; pidx < points; pidx++)
            derez.deserialize(handles[pidx]);
        }
        // otherwise it was locally mapped so we are already done
      }
      return_slice_mapped(points, denom, applied_condition);
    }

    //--------------------------------------------------------------------------
    void IndexTask::unpack_slice_complete(Deserializer &derez)
    //--------------------------------------------------------------------------
    {
      DerezCheck z(derez);
      size_t points;
      derez.deserialize(points);
      // Hold the lock when unpacking the privileges
      {
        AutoLock o_lock(op_lock);
        unpack_privilege_state(derez);
      }
      if (redop != 0)
      {
#ifdef DEBUG_HIGH_LEVEL
        assert(reduction_op != NULL);
        assert(reduction_state_size == reduction_op->sizeof_rhs);
#endif
        const void *reduc_ptr = derez.get_current_pointer();
        fold_reduction_future(reduc_ptr, reduction_state_size,
                              false /*owner*/, false/*exclusive*/);
        // Advance the pointer on the deserializer
        derez.advance_pointer(reduction_state_size);
      }
      else
      {
        for (unsigned idx = 0; idx < points; idx++)
        {
          DomainPoint p;
          unpack_point(derez, p);
          if (must_epoch == NULL)
          {
            Future f = future_map.impl->get_future(p);
            f.impl->unpack_future(derez);
          }
          else
            must_epoch->unpack_future(p, derez);
        }
      }
      return_slice_complete(points);
    }

    //--------------------------------------------------------------------------
    void IndexTask::unpack_slice_commit(Deserializer &derez)
    //--------------------------------------------------------------------------
    {
      DerezCheck z(derez);
      size_t points;
      derez.deserialize(points);
      return_slice_commit(points);
    }

    //--------------------------------------------------------------------------
    /*static*/ void IndexTask::process_slice_mapped(Deserializer &derez,
                                                    AddressSpaceID source)
    //--------------------------------------------------------------------------
    {
      IndexTask *task;
      derez.deserialize(task);
      task->unpack_slice_mapped(derez, source);
    }

    //--------------------------------------------------------------------------
    /*static*/ void IndexTask::process_slice_complete(Deserializer &derez)
    //--------------------------------------------------------------------------
    {
      IndexTask *task;
      derez.deserialize(task);
      task->unpack_slice_complete(derez);
    }

    //--------------------------------------------------------------------------
    /*static*/ void IndexTask::process_slice_commit(Deserializer &derez)
    //--------------------------------------------------------------------------
    {
      IndexTask *task;
      derez.deserialize(task);
      task->unpack_slice_commit(derez);
    }

    /////////////////////////////////////////////////////////////
    // Slice Task 
    /////////////////////////////////////////////////////////////

    //--------------------------------------------------------------------------
    SliceTask::SliceTask(Runtime *rt)
      : MultiTask(rt)
    //--------------------------------------------------------------------------
    {
    }

    //--------------------------------------------------------------------------
    SliceTask::SliceTask(const SliceTask &rhs)
      : MultiTask(NULL)
    //--------------------------------------------------------------------------
    {
      // should never be called
      assert(false);
    }

    //--------------------------------------------------------------------------
    SliceTask::~SliceTask(void)
    //--------------------------------------------------------------------------
    {
    }

    //--------------------------------------------------------------------------
    SliceTask& SliceTask::operator=(const SliceTask &rhs)
    //--------------------------------------------------------------------------
    {
      // should never be called
      assert(false);
      return *this;
    }

    //--------------------------------------------------------------------------
    void SliceTask::activate(void)
    //--------------------------------------------------------------------------
    {
      activate_multi();
      // Slice tasks never have to resolve speculation
      resolve_speculation();
      reclaim = false;
      index_complete = Event::NO_EVENT;
      mapping_index = 0;
      num_unmapped_points = 0;
      num_uncomplete_points = 0;
      num_uncommitted_points = 0;
      denominator = 0;
      index_owner = NULL;
      remote_owner_uid = 0;
      remote_parent_ctx = NULL;
      remote_unique_id = get_unique_id();
      locally_mapped = false;
    }

    //--------------------------------------------------------------------------
    void SliceTask::deactivate(void)
    //--------------------------------------------------------------------------
    {
      if (!version_infos.empty())
      {
        for (unsigned idx = 0; idx < version_infos.size(); idx++)
          version_infos[idx].release();
        version_infos.clear();
      }
      deactivate_multi();
      // Deactivate all our points 
      for (std::deque<PointTask*>::const_iterator it = points.begin();
            it != points.end(); it++)
      {
        (*it)->deactivate(); 
      }
      points.clear();
      for (std::map<DomainPoint,std::pair<void*,size_t> >::const_iterator it = 
            temporary_futures.begin(); it != temporary_futures.end(); it++)
      {
        legion_free(FUTURE_RESULT_ALLOC, it->second.first, it->second.second);
      }
      temporary_futures.clear();
      temporary_virtual_refs.clear();
#ifdef DEBUG_HIGH_LEVEL
      assert(acquired_instances.empty());
#endif
      acquired_instances.clear();
      runtime->free_slice_task(this);
    }

    //--------------------------------------------------------------------------
    void SliceTask::trigger_dependence_analysis(void)
    //--------------------------------------------------------------------------
    {
      // should never be called
      assert(false);
    }

    //--------------------------------------------------------------------------
    void SliceTask::trigger_remote_state_analysis(UserEvent ready_event)
    //--------------------------------------------------------------------------
    {
      // If we are locally mapped, we are done no matter what
      if (is_locally_mapped())
      {
        ready_event.trigger();
        return;
      }
      // Otherwise we just need to request state for any non-eary mapped regions
      std::set<Event> preconditions;
      for (unsigned idx = 0; idx < version_infos.size(); idx++)
      {
        if (early_mapped_regions.find(idx) == early_mapped_regions.end())
          version_infos[idx].make_local(preconditions, runtime->forest,
                                        get_parent_context(idx).get_id());
      }
      if (preconditions.empty())
        ready_event.trigger();
      else
        Runtime::trigger_event<true>(ready_event,
            Runtime::merge_events<true>(preconditions));
    }

    //--------------------------------------------------------------------------
    void SliceTask::resolve_false(void)
    //--------------------------------------------------------------------------
    {
      // should never be called
      assert(false);
    }

    //--------------------------------------------------------------------------
    bool SliceTask::early_map_task(void)
    //--------------------------------------------------------------------------
    {
      // Slices are already done with early mapping 
      return true;
    }

    //--------------------------------------------------------------------------
    void SliceTask::prewalk_slice(void)
    //--------------------------------------------------------------------------
    {
      // Premap all regions that were not early mapped
      for (unsigned idx = 0; idx < regions.size(); idx++)
      {
        // If we've already premapped it then we are done
        if (early_mapped_regions.find(idx) != early_mapped_regions.end())
          continue;
        RegionTreePath privilege_path;
        initialize_privilege_path(privilege_path, regions[idx]);
        // Walk the path down to the upper bound region without getting
        // any of the valid instances
        InstanceSet empty_set;
        runtime->forest->physical_traverse_path(get_parent_context(idx),
                                        privilege_path, regions[idx],
                                        version_infos[idx], this,
                                        false/*find valid*/, empty_set
#ifdef DEBUG_HIGH_LEVEL
                                        , idx, get_logging_name(), unique_op_id
#endif
                                        );
      }
    }

    //--------------------------------------------------------------------------
    void SliceTask::apply_local_version_infos(std::set<Event> &map_conditions)
    //--------------------------------------------------------------------------
    {
      // We know we are local
      AddressSpaceID owner_space = runtime->address_space; 
      for (unsigned idx = 0; idx < version_infos.size(); idx++)
      {
        version_infos[idx].apply_mapping(get_parent_context(idx).get_id(),
                                         owner_space, map_conditions);
      }
    }

    //--------------------------------------------------------------------------
    std::map<PhysicalManager*,unsigned>* 
                                     SliceTask::get_acquired_instances_ref(void)
    //--------------------------------------------------------------------------
    {
      return &acquired_instances;
    }

    //--------------------------------------------------------------------------
    bool SliceTask::distribute_task(void)
    //--------------------------------------------------------------------------
    {
      // Quick out in case this slice task is to be reclaimed
      if (reclaim)
        return true;
      if (target_proc.exists() && (target_proc != current_proc))
      {
        runtime->send_task(this);
        // The runtime will deactivate this task
        // after it has been sent
        return false;
      }
      return true;
    }

    //--------------------------------------------------------------------------
    bool SliceTask::perform_mapping(MustEpochOp *epoch_owner/*=NULL*/)
    //--------------------------------------------------------------------------
    {
      // Walk the path down to the upper bounds for all points first
      prewalk_slice();
      // If slices are empty, this is a leaf slice so we can do the
      // normal mapping procedure
      if (slices.empty())
      {
        // Check to see if we already enumerated all the points, if
        // not then do so now
        if (points.empty())
          enumerate_points();

        for (unsigned idx = 0; idx < points.size(); idx++)
        {
#ifdef DEBUG_HIGH_LEVEL
          bool point_success = 
#endif
            points[idx]->perform_mapping(epoch_owner);
#ifdef DEBUG_HIGH_LEVEL
          assert(point_success);
#endif
        }
        // If we succeeded in mapping we are no longer stealable
        stealable = false;
      }
      else
      {
        // This case only occurs if this is an intermediate slice and
        // its sub-slices failed to map, so try to remap them.
        for (std::list<SliceTask*>::iterator it = slices.begin();
              it != slices.end(); it++)
        {
#ifdef DEBUG_HIGH_LEVEL
          bool slice_success = 
#endif
            (*it)->trigger_execution();
#ifdef DEBUG_HIGH_LEVEL
          assert(slice_success);
#endif
          
        }
        slices.clear();
        // If we succeeded in mapping all our remaining
        // slices then mark that this task can be reclaimed
        reclaim = true;
      }
      return true;
    }

    //--------------------------------------------------------------------------
    void SliceTask::launch_task(void)
    //--------------------------------------------------------------------------
    {
      // Quick out in case we are reclaiming this task
      if (reclaim)
      {
        deactivate();
        return;
      }
#ifdef DEBUG_HIGH_LEVEL
      assert(!points.empty());
#endif
      // Launch all of our child points
      for (unsigned idx = 0; idx < points.size(); idx++)
        points[idx]->launch_task();
    }

    //--------------------------------------------------------------------------
    bool SliceTask::is_stealable(void) const
    //--------------------------------------------------------------------------
    {
      return ((!map_locally) && stealable);
    }

    //--------------------------------------------------------------------------
    bool SliceTask::has_restrictions(unsigned idx, LogicalRegion handle)
    //--------------------------------------------------------------------------
    {
      if (is_remote())
      {
#ifdef DEBUG_HIGH_LEVEL
        assert(idx < restrict_infos.size());
#endif
        if (restrict_infos[idx].has_restrictions())
          return runtime->forest->has_restrictions(handle, restrict_infos[idx],
                                                 regions[idx].privilege_fields);
        return false;
      }
      else
        return index_owner->has_restrictions(idx, handle);
    }

    //--------------------------------------------------------------------------
    bool SliceTask::map_and_launch(void)
    //--------------------------------------------------------------------------
    {
      // Walk the path down to the upper bounds for all points first
      prewalk_slice();
      // Mark that this task is no longer stealable.  Once we start
      // executing things onto a specific processor slices cannot move.
      stealable = false;
      // First enumerate all of our points if we haven't already done so
      if (points.empty())
        enumerate_points();
#ifdef DEBUG_HIGH_LEVEL
      assert(!points.empty());
      assert(mapping_index <= points.size());
#endif
      // Now try mapping and then launching all the points starting
      // at the index of the last known good index
      // Copy the points onto the stack to avoid them being
      // cleaned up while we are still iterating through the loop
      std::vector<PointTask*> local_points(points.size()-mapping_index);
      for (unsigned idx = mapping_index; idx < points.size(); idx++)
        local_points[idx-mapping_index] = points[idx];
      for (std::vector<PointTask*>::const_iterator it = local_points.begin();
            it != local_points.end(); it++)
      {
        PointTask *next_point = *it;
#ifdef DEBUG_HIGH_LEVEL
        bool point_success = 
#endif
          next_point->perform_mapping();
#ifdef DEBUG_HIGH_LEVEL
        assert(point_success);
#endif
        // Update the mapping index and then launch
        // the point (it is imperative that these happen in this order!)
        mapping_index++;
        // Once we call this function on the last point it
        // is possible that this slice task object can be recycled
        next_point->launch_task();
      }
      return true;
    }

    //--------------------------------------------------------------------------
    Event SliceTask::get_task_completion(void) const
    //--------------------------------------------------------------------------
    {
      return index_complete;
    }

    //--------------------------------------------------------------------------
    TaskOp::TaskKind SliceTask::get_task_kind(void) const
    //--------------------------------------------------------------------------
    {
      return SLICE_TASK_KIND;
    }

    //--------------------------------------------------------------------------
    bool SliceTask::pack_task(Serializer &rez, Processor target)
    //--------------------------------------------------------------------------
    {
      // Notify our enclosing parent task that we are being sent 
      // remotely if we are not locally mapped because now there
      // will be remote state
      if (!is_remote() && !is_locally_mapped())
        parent_ctx->record_remote_state();
      // Check to see if we are stealable or not yet fully sliced,
      // if both are false and we're not remote, then we can send the state
      // now or check to see if we are remotely mapped
      AddressSpaceID addr_target = runtime->find_address_space(target);
      RezCheck z(rez);
      // Preamble used in TaskOp::unpack
      rez.serialize(points.size());
      pack_multi_task(rez, addr_target);
      rez.serialize(denominator);
      rez.serialize(index_owner);
      rez.serialize(index_complete);
      rez.serialize(remote_unique_id);
      rez.serialize(remote_outermost_context);
      rez.serialize(locally_mapped);
      rez.serialize(remote_owner_uid);
      rez.serialize(remote_parent_ctx);
      parent_ctx->pack_parent_task(rez, addr_target);
      if (!is_locally_mapped())
        pack_version_infos(rez, version_infos);
      if (is_remote())
        pack_restrict_infos(rez, restrict_infos);
      else
        index_owner->pack_restrict_infos(rez, index_owner->restrict_infos);
      for (unsigned idx = 0; idx < points.size(); idx++)
      {
        points[idx]->pack_task(rez, target);
      }
      bool deactivate_now = true;
      if (!is_remote() && is_locally_mapped())
      {
        // If we're not remote and locally mapped then we need
        // to hold onto these version infos until we are done
        // with the whole index space task, so tell our owner
        index_owner->record_locally_mapped_slice(this);
        deactivate_now = false;
      }
      else
      {
        // Release our version infos
        for (unsigned idx = 0; idx < version_infos.size(); idx++)
          version_infos[idx].release();
        version_infos.clear();
      }
      // Always return true for slice tasks since they should
      // always be deactivated after they are sent somewhere else
      return deactivate_now;
    }
    
    //--------------------------------------------------------------------------
    bool SliceTask::unpack_task(Deserializer &derez, Processor current)
    //--------------------------------------------------------------------------
    {
      DerezCheck z(derez);
      size_t num_points;
      derez.deserialize(num_points);
      unpack_multi_task(derez);
      current_proc = current;
      derez.deserialize(denominator);
      derez.deserialize(index_owner);
      derez.deserialize(index_complete);
      derez.deserialize(remote_unique_id); 
      derez.deserialize(remote_outermost_context);
      derez.deserialize(locally_mapped);
      derez.deserialize(remote_owner_uid);
      derez.deserialize(remote_parent_ctx);
      RemoteTask *remote_ctx = 
        runtime->find_or_init_remote_context(remote_owner_uid, orig_proc,
                                             remote_parent_ctx);
      remote_ctx->unpack_parent_task(derez);
      if (!is_locally_mapped())
        unpack_version_infos(derez, version_infos);
      unpack_restrict_infos(derez, restrict_infos);
      // Add our parent regions to the list of top regions
      for (unsigned idx = 0; idx < regions.size(); idx++)
        remote_ctx->add_top_region(regions[idx].parent);
      // Quick check to see if we ended up back on the original node
      if (!is_remote())
        parent_ctx = index_owner->parent_ctx;
      else
        parent_ctx = remote_ctx;
<<<<<<< HEAD
      if (Runtime::legion_spy_enabled)
        LegionSpy::log_slice_slice(remote_unique_id, get_unique_id());
=======
      if (Internal::legion_spy_enabled)
        LegionSpy::log_slice_slice(remote_unique_id, get_unique_task_id());
      if (runtime->profiler != NULL)
        runtime->profiler->register_slice_owner(remote_unique_id,
            get_unique_op_id());
>>>>>>> 56839b40
      num_unmapped_points = num_points;
      num_uncomplete_points = num_points;
      num_uncommitted_points = num_points;
      for (unsigned idx = 0; idx < num_points; idx++)
      {
        PointTask *point = runtime->get_available_point_task(false); 
        point->slice_owner = this;
        point->unpack_task(derez, current);
        point->parent_ctx = parent_ctx;
        points.push_back(point);
        if (Runtime::legion_spy_enabled)
          LegionSpy::log_slice_point(get_unique_id(), 
                                     point->get_unique_id(),
                                     point->index_point);
      }
      // Return true to add this to the ready queue
      return true;
    }

    //--------------------------------------------------------------------------
    void SliceTask::perform_inlining(SingleTask *ctx, VariantImpl *variant)
    //--------------------------------------------------------------------------
    {
      // should never be called
      assert(false);
    }

    //--------------------------------------------------------------------------
    SliceTask* SliceTask::clone_as_slice_task(const Domain &d, Processor p,
                                              bool recurse, bool stealable,
                                              long long scale_denominator)
    //--------------------------------------------------------------------------
    {
      SliceTask *result = runtime->get_available_slice_task(false); 
      result->initialize_base_task(parent_ctx, 
                                   false/*track*/, Predicate::TRUE_PRED,
                                   this->task_id);
      result->clone_multi_from(this, d, p, recurse, stealable);
      result->remote_outermost_context = this->remote_outermost_context;
      result->index_complete = this->index_complete;
      result->denominator = this->denominator * scale_denominator;
      result->index_owner = this->index_owner;
      result->remote_owner_uid = this->remote_owner_uid;
      result->remote_parent_ctx = this->remote_parent_ctx;
<<<<<<< HEAD
      if (Runtime::legion_spy_enabled)
        LegionSpy::log_slice_slice(get_unique_id(), 
                                   result->get_unique_id());
=======
      if (Internal::legion_spy_enabled)
        LegionSpy::log_slice_slice(get_unique_task_id(), 
                                   result->get_unique_task_id());
      if (runtime->profiler != NULL)
        runtime->profiler->register_slice_owner(get_unique_op_id(),
            result->get_unique_op_id());
>>>>>>> 56839b40
      return result;
    }

    //--------------------------------------------------------------------------
    void SliceTask::handle_future(const DomainPoint &point, const void *result,
                                  size_t result_size, bool owner)
    //--------------------------------------------------------------------------
    {
      // If we're remote, just handle it ourselves, otherwise pass
      // it back to the enclosing index owner
      if (is_remote())
      {
        if (redop != 0)
          fold_reduction_future(result, result_size, owner, false/*exclusive*/);
        else
        {
          // Store it in our temporary futures
#ifdef DEBUG_HIGH_LEVEL
          assert(temporary_futures.find(point) == temporary_futures.end());
#endif
          if (owner)
          {
            // Hold the lock to protect the data structure
            AutoLock o_lock(op_lock);
            temporary_futures[point] = 
              std::pair<void*,size_t>(const_cast<void*>(result),result_size);
          }
          else
          {
            void *copy = legion_malloc(FUTURE_RESULT_ALLOC, result_size);
            memcpy(copy,result,result_size);
            // Hold the lock to protect the data structure
            AutoLock o_lock(op_lock);
            temporary_futures[point] = 
              std::pair<void*,size_t>(copy,result_size);
          }
        }
      }
      else
        index_owner->handle_future(point, result, result_size, owner);
    }

    //--------------------------------------------------------------------------
    void SliceTask::register_must_epoch(void)
    //--------------------------------------------------------------------------
    {
#ifdef DEBUG_HIGH_LEVEL
      assert(must_epoch != NULL);
#endif
      if (points.empty())
        enumerate_points();
      must_epoch->register_slice_task(this);
      for (unsigned idx = 0; idx < points.size(); idx++)
      {
        PointTask *point = points[idx];
        must_epoch->register_single_task(point, must_epoch_index);
      }
    }

    //--------------------------------------------------------------------------
    PointTask* SliceTask::clone_as_point_task(const DomainPoint &p,
                                              MinimalPoint *mp)
    //--------------------------------------------------------------------------
    {
      PointTask *result = runtime->get_available_point_task(false);
      result->initialize_base_task(parent_ctx,
                                   false/*track*/, Predicate::TRUE_PRED,
                                   this->task_id);
      result->clone_task_op_from(this, this->target_proc, 
                                 false/*stealable*/, true/*duplicate*/);
      result->is_index_space = true;
      result->must_epoch_task = this->must_epoch_task;
      result->index_domain = this->index_domain;
      result->index_point = p;
      // Now figure out our local point information
      result->initialize_point(this, mp);
      if (Runtime::legion_spy_enabled)
        LegionSpy::log_slice_point(get_unique_id(), 
                                   result->get_unique_id(),
                                   result->index_point);
      return result;
    }

    //--------------------------------------------------------------------------
    void SliceTask::enumerate_points(void)
    //--------------------------------------------------------------------------
    {
#ifdef DEBUG_HIGH_LEVEL
      assert(index_domain.get_volume() > 0);
#endif
      // Enumerate all the points
      for (std::map<DomainPoint,MinimalPoint*>::const_iterator it = 
            minimal_points.begin(); it != minimal_points.end(); it++)
      {
        PointTask *next_point = clone_as_point_task(it->first, it->second);
        points.push_back(next_point);
        // We can now delete our old minimal points
        delete it->second;
      }
      minimal_points.clear();
#ifdef DEBUG_HIGH_LEVEL
      assert(index_domain.get_volume() == points.size());
#endif
      mapping_index = 0;
      // Mark how many points we have
      num_unmapped_points = points.size();
      num_uncomplete_points = points.size();
      num_uncommitted_points = points.size();
    } 

    //--------------------------------------------------------------------------
    void SliceTask::trigger_task_complete(void)
    //--------------------------------------------------------------------------
    {
      trigger_slice_complete();
    }

    //--------------------------------------------------------------------------
    void SliceTask::trigger_task_commit(void)
    //--------------------------------------------------------------------------
    {
      trigger_slice_commit();
    }

    //--------------------------------------------------------------------------
    void SliceTask::return_privileges(PointTask *point)
    //--------------------------------------------------------------------------
    {
      // If we're remote, pass our privileges back to ourself
      // otherwise pass them directly back to the index owner
      if (is_remote())
        point->return_privilege_state(this);
      else
        point->return_privilege_state(index_owner);
    }

    //--------------------------------------------------------------------------
    void SliceTask::return_virtual_instance(unsigned index, InstanceSet &refs)
    //--------------------------------------------------------------------------
    {
      // Add it to our state
#ifdef DEBUG_HIGH_LEVEL
      assert(refs.size() == 1);
      assert(refs[0].is_composite_ref());
#endif
      RegionTreeContext virtual_ctx = get_parent_context(index);
      // Have to control access to the version info data structure
      AutoLock o_lock(op_lock);
      // Hold a reference so it doesn't get deleted
      temporary_virtual_refs.push_back(refs[0]);
      runtime->forest->physical_register_only(virtual_ctx, regions[index],
                                              version_infos[index], this,
                                              Event::NO_EVENT, refs
#ifdef DEBUG_HIGH_LEVEL
                                              , index, get_logging_name()
                                              , unique_op_id
#endif
                                              );
    }

    //--------------------------------------------------------------------------
    void SliceTask::record_child_mapped(void)
    //--------------------------------------------------------------------------
    {
      bool needs_trigger = false;
      {
        AutoLock o_lock(op_lock);
#ifdef DEBUG_HIGH_LEVEL
        assert(num_unmapped_points > 0);
#endif
        num_unmapped_points--;
        if (num_unmapped_points == 0)
          needs_trigger = true;
      }
      if (needs_trigger)
        trigger_slice_mapped();
    }

    //--------------------------------------------------------------------------
    void SliceTask::record_child_complete(void)
    //--------------------------------------------------------------------------
    {
      bool needs_trigger = false;
      {
        AutoLock o_lock(op_lock);
#ifdef DEBUG_HIGH_LEVEL
        assert(num_uncomplete_points > 0);
#endif
        num_uncomplete_points--;
        if ((num_uncomplete_points == 0) && !children_complete_invoked)
        {
          needs_trigger = true;
          children_complete_invoked = true;
        }
      }
      if (needs_trigger)
        trigger_children_complete();
    }

    //--------------------------------------------------------------------------
    void SliceTask::record_child_committed(void)
    //--------------------------------------------------------------------------
    {
      bool needs_trigger = false;
      {
        AutoLock o_lock(op_lock);
#ifdef DEBUG_HIGH_LEVEL
        assert(num_uncommitted_points > 0);
#endif
        num_uncommitted_points--;
        if ((num_uncommitted_points == 0) && !children_commit_invoked)
        {
          needs_trigger = true;
          children_commit_invoked = true;
        }
      }
      if (needs_trigger)
        trigger_children_committed();
    }

    //--------------------------------------------------------------------------
    void SliceTask::trigger_slice_mapped(void)
    //--------------------------------------------------------------------------
    {
      // No matter what, flush out our physical states
      Event applied_condition = Event::NO_EVENT;
      if (!version_infos.empty())
      {
        std::set<Event> applied_conditions;
        AddressSpaceID owner_space = runtime->find_address_space(orig_proc);
        for (unsigned idx = 0; idx < version_infos.size(); idx++)
        {
          version_infos[idx].apply_mapping(get_parent_context(idx).get_id(),
                                           owner_space, applied_conditions);
        }
        if (!applied_conditions.empty())
          applied_condition = Runtime::merge_events<true>(applied_conditions);
      }
      if (is_remote())
      {
        bool has_nonleaf_point = false;
        for (unsigned idx = 0; idx < points.size(); idx++)
        {
          if (!points[idx]->is_leaf())
          {
            has_nonleaf_point = true;
            break;
          }
        }

        // Only need to send something back if this wasn't mapped locally
        // wclee: also need to send back if there were some non-leaf point tasks
        // because they haven't recorded themselves as mapped
        if (!is_locally_mapped() || has_nonleaf_point)
        {
          Serializer rez;
          pack_remote_mapped(rez, applied_condition);
          runtime->send_slice_remote_mapped(orig_proc, rez);
        }
      }
      else
      {
        for (unsigned idx = 0; idx < regions.size(); idx++)
        {
          if (!IS_WRITE(regions[idx]))
            continue;
          if (regions[idx].handle_type != SINGULAR)
          {
            // Construct a set of regions for all the children
            std::vector<LogicalRegion> handles(points.size());
            for (unsigned pidx = 0; pidx < points.size(); pidx++)
              handles[pidx] = points[pidx]->regions[idx].region;
          }
          // otherwise it was locally mapped so we are already done
        }
        index_owner->return_slice_mapped(points.size(), denominator, 
                                         applied_condition);
      }
      complete_mapping(applied_condition);
      if (!acquired_instances.empty())
        release_acquired_instances(acquired_instances);
      complete_execution();
      // Now that we've mapped, we can remove any composite references
      // that we are holding
      if (!temporary_virtual_refs.empty())
        temporary_virtual_refs.clear();
    }

    //--------------------------------------------------------------------------
    void SliceTask::trigger_slice_complete(void)
    //--------------------------------------------------------------------------
    {
      if (is_remote())
      {
        // Send back the message saying that this slice is complete
        Serializer rez;
        pack_remote_complete(rez);
        runtime->send_slice_remote_complete(orig_proc, rez);
      }
      else
      {
        index_owner->return_slice_complete(points.size());
      }
      complete_operation();
    }

    //--------------------------------------------------------------------------
    void SliceTask::trigger_slice_commit(void)
    //--------------------------------------------------------------------------
    {
      if (is_remote())
      {
        Serializer rez;
        pack_remote_commit(rez);
        runtime->send_slice_remote_commit(orig_proc, rez);
      }
      else
      {
        // created and deleted privilege information already passed back
        // futures already sent back
        index_owner->return_slice_commit(points.size());
      }
      // We can release our version infos now
      for (std::vector<VersionInfo>::iterator it = version_infos.begin();
            it != version_infos.end(); it++)
      {
        it->release();
      }
      version_infos.clear();
      commit_operation(true/*deactivate*/);
    }

    //--------------------------------------------------------------------------
    void SliceTask::pack_remote_mapped(Serializer &rez, Event applied_condition)
    //--------------------------------------------------------------------------
    {
      rez.serialize(index_owner);
      RezCheck z(rez);
      rez.serialize(points.size());
      rez.serialize(denominator);
      rez.serialize(applied_condition);
      // Also pack up any regions names we need for doing invalidations
      for (unsigned idx = 0; idx < regions.size(); idx++)
      {
        if (!IS_WRITE(regions[idx]))
          continue;
        if (regions[idx].handle_type == SINGULAR)
          continue;
        for (unsigned pidx = 0; pidx < points.size(); pidx++)
          rez.serialize(points[pidx]->regions[idx].region);
      }
    }

    //--------------------------------------------------------------------------
    void SliceTask::pack_remote_complete(Serializer &rez)
    //--------------------------------------------------------------------------
    {
      // Send back any created state that our point tasks made
      AddressSpaceID target = runtime->find_address_space(orig_proc);
      for (std::deque<PointTask*>::const_iterator it = points.begin();
            it != points.end(); it++)
      {
        (*it)->send_back_created_state(target, version_infos.size(),
                                       remote_outermost_context);
      }
      rez.serialize(index_owner);
      RezCheck z(rez);
      rez.serialize<size_t>(points.size());
      // Serialize the privilege state
      pack_privilege_state(rez, target); 
      // Now pack up the future results
      if (redop != 0)
      {
        // Don't need to pack the size since they already 
        // know it on the other side
        rez.serialize(reduction_state,reduction_state_size);
      }
      else
      {
        // Already know how many futures we are packing 
#ifdef DEBUG_HIGH_LEVEL
        assert(temporary_futures.size() == points.size());
#endif
        for (std::map<DomainPoint,std::pair<void*,size_t> >::const_iterator it =
              temporary_futures.begin(); it != temporary_futures.end(); it++)
        {
          pack_point(rez, it->first);
          RezCheck z2(rez);
          rez.serialize(it->second.second);
          rez.serialize(it->second.first,it->second.second);
        }
      }
    }

    //--------------------------------------------------------------------------
    void SliceTask::pack_remote_commit(Serializer &rez)
    //--------------------------------------------------------------------------
    {
      rez.serialize(index_owner);
      RezCheck z(rez);
      rez.serialize(points.size());
    }

    //--------------------------------------------------------------------------
    /*static*/ void SliceTask::handle_slice_return(Runtime *rt, 
                                                   Deserializer &derez)
    //--------------------------------------------------------------------------
    {
      DerezCheck z(derez);
      UserEvent ready_event;
      derez.deserialize(ready_event);
      ready_event.trigger();
    }

    /////////////////////////////////////////////////////////////
    // Deferred Slicer 
    /////////////////////////////////////////////////////////////

    //--------------------------------------------------------------------------
    DeferredSlicer::DeferredSlicer(MultiTask *own)
      : owner(own)
    //--------------------------------------------------------------------------
    {
      slice_lock = Reservation::create_reservation();
    }

    //--------------------------------------------------------------------------
    DeferredSlicer::DeferredSlicer(const DeferredSlicer &rhs)
      : owner(rhs.owner)
    //--------------------------------------------------------------------------
    {
      // should never be called
      assert(false);
    }

    //--------------------------------------------------------------------------
    DeferredSlicer::~DeferredSlicer(void)
    //--------------------------------------------------------------------------
    {
      slice_lock.destroy_reservation();
      slice_lock = Reservation::NO_RESERVATION;
    }

    //--------------------------------------------------------------------------
    DeferredSlicer& DeferredSlicer::operator=(const DeferredSlicer &rhs)
    //--------------------------------------------------------------------------
    {
      // should never be called
      assert(false);
      return *this;
    }

    //--------------------------------------------------------------------------
    bool DeferredSlicer::trigger_slices(std::list<SliceTask*> &slices)
    //--------------------------------------------------------------------------
    {
      // Watch out for the cleanup race with some acrobatics here
      // to handle the case where the iterator is invalidated
      std::set<Event> wait_events;
      {
        std::list<SliceTask*>::const_iterator it = slices.begin();
        DeferredSliceArgs args;
        args.hlr_id = HLR_DEFERRED_SLICE_ID;
        args.slicer = this;
        while (true) 
        {
          args.slice = *it;
          it++;
          bool done = (it == slices.end()); 
          Event wait = owner->runtime->issue_runtime_meta_task(&args, 
                                sizeof(args), HLR_DEFERRED_SLICE_ID, *it);
          if (wait.exists())
            wait_events.insert(wait);
          if (done)
            break;
        }
      }

      // Now we wait for the slices to trigger, note we do not
      // block on the event allowing the utility processor to 
      // perform other operations
      if (!wait_events.empty())
      {
        Event sliced_event = Runtime::merge_events<true>(wait_events);
        sliced_event.wait();
      }

      bool success = failed_slices.empty();
      // If there were some slices that didn't succeed, then we
      // need to clean up the ones that did so we know when
      // which ones to re-trigger when we try again later. Otherwise
      // if all the slices succeeded, then the normal deactivation of
      // this task will clean up the slices. Note that if we have
      // at least one slice that didn't succeed then we know this
      // task cannot be deactivated.
      if (!success)
      {
        for (std::list<SliceTask*>::iterator it = slices.begin();
              it != slices.end(); /*nothing*/)
        {
          if (failed_slices.find(*it) == failed_slices.end())
            it = slices.erase(it);
          else
            it++;
        }
      }
      return success;
    }

    //--------------------------------------------------------------------------
    void DeferredSlicer::perform_slice(SliceTask *slice)
    //--------------------------------------------------------------------------
    {
      if (!slice->trigger_execution())
      {
        AutoLock s_lock(slice_lock);
        failed_slices.insert(slice);
      }
    }

    //--------------------------------------------------------------------------
    /*static*/ void DeferredSlicer::handle_slice(const void *args)
    //--------------------------------------------------------------------------
    {
      const DeferredSliceArgs *slice_args = (const DeferredSliceArgs*)args;
      slice_args->slicer->perform_slice(slice_args->slice);
    }

    /////////////////////////////////////////////////////////////
    // Minimal Point 
    /////////////////////////////////////////////////////////////

    //--------------------------------------------------------------------------
    MinimalPoint::MinimalPoint(void)
      : arg(NULL), arglen(0), own_arg(false)
    //--------------------------------------------------------------------------
    {
    }

    //--------------------------------------------------------------------------
    MinimalPoint::MinimalPoint(const MinimalPoint &rhs)
    //--------------------------------------------------------------------------
    {
      // should never be called
      assert(false);
    }

    //--------------------------------------------------------------------------
    MinimalPoint::~MinimalPoint(void)
    //--------------------------------------------------------------------------
    {
      if (own_arg)
      {
#ifdef DEBUG_HIGH_LEVEL
        assert(arg != NULL);
        assert(arglen > 0);
#endif
        free(arg);
      }
    }

    //--------------------------------------------------------------------------
    MinimalPoint& MinimalPoint::operator=(const MinimalPoint &rhs)
    //--------------------------------------------------------------------------
    {
      // should never be called
      assert(false);
      return *this;
    }

    //--------------------------------------------------------------------------
    void MinimalPoint::add_projection_region(unsigned idx, LogicalRegion handle)
    //--------------------------------------------------------------------------
    {
#ifdef DEBUG_HIGH_LEVEL
      assert(projections.find(idx) == projections.end());
#endif
      projections[idx] = handle;
    }
    
    //--------------------------------------------------------------------------
    void MinimalPoint::add_argument(const TaskArgument &argument, bool own)
    //--------------------------------------------------------------------------
    {
#ifdef DEBUG_HIGH_LEVEL
      assert(arg == NULL);
#endif
      arg = argument.get_ptr();
      arglen = argument.get_size();
      own_arg = own;
    }

    //--------------------------------------------------------------------------
    void MinimalPoint::assign_argument(void *&local_arg, size_t &local_arglen)
    //--------------------------------------------------------------------------
    {
      // If we own it, we can just give it      
      if (own_arg)
      {
        local_arg = arg;
        local_arglen = arglen;
        arg = 0;
        arglen = 0;
        own_arg = false;
      }
      else if (arg != NULL)
      {
        local_arglen = arglen;
        local_arg = malloc(arglen);
        memcpy(local_arg, arg, arglen);
      }
      // Otherwise there is no argument so we are done
    }

    //--------------------------------------------------------------------------
    LogicalRegion MinimalPoint::find_logical_region(unsigned index)
    //--------------------------------------------------------------------------
    {
      std::map<unsigned,LogicalRegion>::const_iterator finder = 
        projections.find(index);
#ifdef DEBUG_HIGH_LEVEL
      assert(finder != projections.end());
#endif
      return finder->second;
    }

    //--------------------------------------------------------------------------
    void MinimalPoint::pack(Serializer &rez)
    //--------------------------------------------------------------------------
    {
      rez.serialize<size_t>(projections.size());
      for (std::map<unsigned,LogicalRegion>::const_iterator it = 
            projections.begin(); it != projections.end(); it++)
      {
        rez.serialize(it->first);
        rez.serialize(it->second);
      }
      rez.serialize(arglen);
      if (arglen > 0)
        rez.serialize(arg, arglen);
    }

    //--------------------------------------------------------------------------
    void MinimalPoint::unpack(Deserializer &derez)
    //--------------------------------------------------------------------------
    {
      size_t num_projections;
      derez.deserialize(num_projections);
      for (unsigned idx = 0; idx < num_projections; idx++)
      {
        unsigned index;
        derez.deserialize(index);
        derez.deserialize(projections[index]);
      }
      derez.deserialize(arglen);
      if (arglen > 0)
      {
        arg = malloc(arglen);
        derez.deserialize(arg, arglen);
        own_arg = true;
      }
    }

  }; // namespace Internal 
}; // namespace Legion 

#undef PRINT_REG

// EOF
<|MERGE_RESOLUTION|>--- conflicted
+++ resolved
@@ -10080,18 +10080,12 @@
       result->index_owner = this;
       result->remote_owner_uid = parent_ctx->get_unique_id();
       result->remote_parent_ctx = parent_ctx;
-<<<<<<< HEAD
       if (Runtime::legion_spy_enabled)
         LegionSpy::log_index_slice(get_unique_id(), 
                                    result->get_unique_id());
-=======
-      if (Internal::legion_spy_enabled)
-        LegionSpy::log_index_slice(get_unique_task_id(), 
-                                   result->get_unique_task_id());
       if (runtime->profiler != NULL)
         runtime->profiler->register_slice_owner(get_unique_op_id(),
                                                 result->get_unique_op_id());
->>>>>>> 56839b40
       return result;
     }
 
@@ -10917,16 +10911,13 @@
         parent_ctx = index_owner->parent_ctx;
       else
         parent_ctx = remote_ctx;
-<<<<<<< HEAD
       if (Runtime::legion_spy_enabled)
         LegionSpy::log_slice_slice(remote_unique_id, get_unique_id());
-=======
-      if (Internal::legion_spy_enabled)
-        LegionSpy::log_slice_slice(remote_unique_id, get_unique_task_id());
+      if (Runtime::legion_spy_enabled)
+        LegionSpy::log_slice_slice(remote_unique_id, get_unique_id());
       if (runtime->profiler != NULL)
         runtime->profiler->register_slice_owner(remote_unique_id,
             get_unique_op_id());
->>>>>>> 56839b40
       num_unmapped_points = num_points;
       num_uncomplete_points = num_points;
       num_uncommitted_points = num_points;
@@ -10971,18 +10962,12 @@
       result->index_owner = this->index_owner;
       result->remote_owner_uid = this->remote_owner_uid;
       result->remote_parent_ctx = this->remote_parent_ctx;
-<<<<<<< HEAD
       if (Runtime::legion_spy_enabled)
         LegionSpy::log_slice_slice(get_unique_id(), 
                                    result->get_unique_id());
-=======
-      if (Internal::legion_spy_enabled)
-        LegionSpy::log_slice_slice(get_unique_task_id(), 
-                                   result->get_unique_task_id());
       if (runtime->profiler != NULL)
         runtime->profiler->register_slice_owner(get_unique_op_id(),
             result->get_unique_op_id());
->>>>>>> 56839b40
       return result;
     }
 
