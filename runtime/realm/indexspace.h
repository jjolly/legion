--- conflicted
+++ resolved
@@ -28,7 +28,6 @@
 
 #include "lowlevel_config.h"
 #include "arrays.h"
-<<<<<<< HEAD
 #include "sparsity.h"
 
 // we need intptr_t - make it if needed
@@ -37,9 +36,8 @@
 #else
 typedef ptrdiff_t intptr_t;
 #endif
-=======
+
 #include "custom_serdez.h"
->>>>>>> 712a02c3
 
 namespace Realm {
 
