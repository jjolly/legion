/* Copyright 2016 Stanford University, NVIDIA Corporation
 *
 * Licensed under the Apache License, Version 2.0 (the "License");
 * you may not use this file except in compliance with the License.
 * You may obtain a copy of the License at
 *
 *     http://www.apache.org/licenses/LICENSE-2.0
 *
 * Unless required by applicable law or agreed to in writing, software
 * distributed under the License is distributed on an "AS IS" BASIS,
 * WITHOUT WARRANTIES OR CONDITIONS OF ANY KIND, either express or implied.
 * See the License for the specific language governing permissions and
 * limitations under the License.
 */

#include "inst_impl.h"

#include "event_impl.h"
#include "mem_impl.h"
#include "logging.h"
#include "runtime_impl.h"

namespace Realm {

  Logger log_inst("inst");

  ////////////////////////////////////////////////////////////////////////
  //
  // class DeferredInstDestroy
  //

    class DeferredInstDestroy : public EventWaiter {
    public:
      DeferredInstDestroy(RegionInstanceImpl *i) : impl(i) { }
      virtual ~DeferredInstDestroy(void) { }
    public:
      virtual bool event_triggered(Event e, bool poisoned)
      {
	// if input event is poisoned, do not attempt to destroy the lock
	// we don't have an output event here, so this may result in a leak if nobody is
	//  paying attention
	if(poisoned) {
	  log_poison.info() << "poisoned deferred instance destruction skipped - POSSIBLE LEAK - inst=" << impl->me;
	} else {
	  log_inst.info("instance destroyed: space=" IDFMT " id=" IDFMT "",
			impl->metadata.is.id, impl->me.id);
	  get_runtime()->get_memory_impl(impl->memory)->destroy_instance(impl->me, true); 
	}
        return true;
      }

      virtual void print(std::ostream& os) const
      {
        os << "deferred instance destruction";
      }

      virtual Event get_finish_event(void) const
      {
	return Event::NO_EVENT;
      }

    protected:
      RegionInstanceImpl *impl;
    };

  
  ////////////////////////////////////////////////////////////////////////
  //
  // class RegionInstance
  //

    AddressSpace RegionInstance::address_space(void) const
    {
      return ID(id).node();
    }

    ID::IDType RegionInstance::local_id(void) const
    {
      return ID(id).index();
    }

    Memory RegionInstance::get_location(void) const
    {
      RegionInstanceImpl *i_impl = get_runtime()->get_instance_impl(*this);
      return i_impl->memory;
    }

    void RegionInstance::destroy(Event wait_on /*= Event::NO_EVENT*/) const
    {
      DetailedTimer::ScopedPush sp(TIME_LOW_LEVEL);
      RegionInstanceImpl *i_impl = get_runtime()->get_instance_impl(*this);
      if (!wait_on.has_triggered())
      {
	EventImpl::add_waiter(wait_on, new DeferredInstDestroy(i_impl));
        return;
      }

      log_inst.info("instance destroyed: space=" IDFMT " id=" IDFMT "",
	       i_impl->metadata.is.id, this->id);
      get_runtime()->get_memory_impl(i_impl->memory)->destroy_instance(*this, true);
    }

    void RegionInstance::destroy(const std::vector<DestroyedField>& destroyed_fields,
				 Event wait_on /*= Event::NO_EVENT*/) const
    {
      // TODO: actually call destructor
      assert(destroyed_fields.empty());
      destroy(wait_on);
    }

    /*static*/ const RegionInstance RegionInstance::NO_INST = { 0 };

    // a generic accessor just holds a pointer to the impl and passes all 
    //  requests through
    LegionRuntime::Accessor::RegionAccessor<LegionRuntime::Accessor::AccessorType::Generic> RegionInstance::get_accessor(void) const
    {
      // request metadata (if needed), but don't block on it yet
      RegionInstanceImpl *i_impl = get_runtime()->get_instance_impl(*this);
      Event e = i_impl->metadata.request_data(ID(id).node(), id);
      if(!e.has_triggered())
	log_inst.info("requested metadata in accessor creation: " IDFMT, id);
	
      return LegionRuntime::Accessor::RegionAccessor<LegionRuntime::Accessor::AccessorType::Generic>(LegionRuntime::Accessor::AccessorType::Generic::Untyped((void *)i_impl));
    }

#if 0
    /*static*/ RegionInstance RegionInstance::create_instance(Memory memory,
							      const LinearizedIndexSpaceIntfc& lis,
							      const std::vector<size_t>& field_sizes,
							      const ProfilingRequestSet& prs)
    {
      size_t num_elements = lis.size();
      size_t element_size = 0;
      for(std::vector<size_t>::const_iterator it = field_sizes.begin();
	  it != field_sizes.end();
	  it++)
	element_size += *it;

      MemoryImpl *m_impl = get_runtime()->get_memory_impl(memory);

      int dummy_bits[RegionInstanceImpl::MAX_LINEARIZATION_LEN];
      for(size_t i = 0; i < RegionInstanceImpl::MAX_LINEARIZATION_LEN; i++)
	dummy_bits[i] = 0;

      RegionInstance r = m_impl->create_instance(IndexSpace::NO_SPACE,
						 dummy_bits,
						 num_elements * element_size,
						 num_elements, // SOA
						 element_size,
						 field_sizes,
						 0, -1, prs,
						 RegionInstance::NO_INST);
			
      RegionInstanceImpl *r_impl = get_runtime()->get_instance_impl(r);
      r_impl->lis = lis.clone();
			 
      return r;
    }
#endif

    const LinearizedIndexSpaceIntfc& RegionInstance::get_lis(void) const
    {
      RegionInstanceImpl *r_impl = get_runtime()->get_instance_impl(*this);
      assert(r_impl->lis);
      return *(r_impl->lis);
    }

    void RegionInstance::get_strided_access_parameters(size_t start, size_t count,
						       ptrdiff_t field_offset, size_t field_size,
						       intptr_t& base, ptrdiff_t& stride)
    {
      RegionInstanceImpl *r_impl = get_runtime()->get_instance_impl(*this);

      // TODO: make sure we're in range

      void *orig_base = 0;
      size_t orig_stride = 0;
      bool ok = r_impl->get_strided_parameters(orig_base, orig_stride, field_offset);
      assert(ok);
      base = reinterpret_cast<intptr_t>(orig_base);
      stride = orig_stride;
    }

    void RegionInstance::report_instance_fault(int reason,
					       const void *reason_data,
					       size_t reason_size) const
    {
      assert(0);
    }

  
  ////////////////////////////////////////////////////////////////////////
  //
  // class RegionInstanceImpl
  //

    RegionInstanceImpl::RegionInstanceImpl(RegionInstance _me, IndexSpace _is, Memory _memory, 
					   off_t _offset, size_t _size, ReductionOpID _redopid,
					   const DomainLinearization& _linear, size_t _block_size,
					   size_t _elmt_size, const std::vector<size_t>& _field_sizes,
					   const ProfilingRequestSet &reqs,
					   off_t _count_offset /*= 0*/, off_t _red_list_size /*= 0*/,
					   RegionInstance _parent_inst /*= NO_INST*/)
      : me(_me), memory(_memory), lis(0)
    {
      metadata.linearization = _linear;

      metadata.block_size = _block_size;
      metadata.elmt_size = _elmt_size;

      metadata.field_sizes = _field_sizes;

      metadata.is = _is;
      metadata.alloc_offset = _offset;
      //metadata.access_offset = _offset + _adjust;
      metadata.size = _size;
      
      //StaticAccess<IndexSpaceImpl> rdata(_is.impl());
      //locked_data.first_elmt = rdata->first_elmt;
      //locked_data.last_elmt = rdata->last_elmt;

      metadata.redopid = _redopid;
      metadata.count_offset = _count_offset;
      metadata.red_list_size = _red_list_size;
      metadata.parent_inst = _parent_inst;

      metadata.mark_valid();

      lock.init(ID(me).convert<Reservation>(), ID(me).node());
      lock.in_use = true;

      if (!reqs.empty()) {
        requests = reqs;
        measurements.import_requests(requests);
        if (measurements.wants_measurement<
                          ProfilingMeasurements::InstanceTimeline>()) {
          timeline.instance = me;
          timeline.record_create_time();
        }
      }
    }

    // when we auto-create a remote instance, we don't know region/offset
    RegionInstanceImpl::RegionInstanceImpl(RegionInstance _me, Memory _memory)
      : me(_me), memory(_memory), lis(0)
    {
      lock.init(ID(me).convert<Reservation>(), ID(me).node());
      lock.in_use = true;
    }

    RegionInstanceImpl::~RegionInstanceImpl(void) {}

    // helper function to figure out which field we're in
    void find_field_start(const std::vector<size_t>& field_sizes, off_t byte_offset,
			  size_t size, off_t& field_start, int& field_size)
    {
      off_t start = 0;
      for(std::vector<size_t>::const_iterator it = field_sizes.begin();
	  it != field_sizes.end();
	  it++) {
	assert((*it) > 0);
	if(byte_offset < (off_t)(*it)) {
	  assert((off_t)(byte_offset + size) <= (off_t)(*it));
	  field_start = start;
	  field_size = (*it);
	  return;
	}
	start += (*it);
	byte_offset -= (*it);
      }
      assert(0);
    }

    bool RegionInstanceImpl::get_strided_parameters(void *&base, size_t &stride,
						      off_t field_offset)
    {
      MemoryImpl *mem = get_runtime()->get_memory_impl(memory);

      // must have valid data by now - block if we have to
      metadata.await_data();

      off_t offset = metadata.alloc_offset;
      size_t elmt_stride;
      
      if (metadata.block_size == 1) {
        offset += field_offset;
        elmt_stride = metadata.elmt_size;
      } else {
        off_t field_start=0;
        int field_size=0;
        find_field_start(metadata.field_sizes, field_offset, 1, field_start, field_size);

        offset += (field_start * metadata.block_size) + (field_offset - field_start);
	elmt_stride = field_size;
      }

      base = mem->get_direct_ptr(offset, 0);
      if (!base) return false;

      // if the caller wants a particular stride and we differ (and have more
      //  than one element), fail
      if(stride != 0) {
        if((stride != elmt_stride) && (metadata.size > metadata.elmt_size))
          return false;
      } else {
        stride = elmt_stride;
      }

      // if there's a per-element offset, apply it after we've agreed with the caller on 
      //  what we're pretending the stride is
      const DomainLinearization& dl = metadata.linearization;
      if(dl.get_dim() > 0) {
	// make sure this instance uses a 1-D linearization
	assert(dl.get_dim() == 1);

	LegionRuntime::Arrays::Mapping<1, 1> *mapping = dl.get_mapping<1>();
	Rect<1> preimage = mapping->preimage((coord_t)0);
	assert(preimage.lo == preimage.hi);
	// double-check that whole range maps densely
	preimage.hi.x[0] += 1; // not perfect, but at least detects non-unit-stride case
	assert(mapping->image_is_dense(preimage));
<<<<<<< HEAD
	int inst_first_elmt = preimage.lo[0];
	//printf("adjusting base by %d * %zd: %p -> %p\n", inst_first_elmt, stride,
	//       base,
	//       ((char *)base) - inst_first_elmt * stride);
=======
	coord_t inst_first_elmt = preimage.lo[0];
	//printf("adjusting base by %d * %zd\n", inst_first_elmt, stride);
>>>>>>> f30241e2
	base = ((char *)base) - inst_first_elmt * stride;
      }

      return true;
    }

    void RegionInstanceImpl::finalize_instance(void)
    {
      if (!requests.empty()) {
        if (measurements.wants_measurement<
                          ProfilingMeasurements::InstanceTimeline>()) {
          timeline.record_delete_time();
          measurements.add_measurement(timeline);
        }
        if (measurements.wants_measurement<
                          ProfilingMeasurements::InstanceMemoryUsage>()) {
          ProfilingMeasurements::InstanceMemoryUsage usage;
          usage.instance = me;
          usage.memory = memory;
          // Safe to read from meta-data here because we know we are
          // on the owner node so it has up to date copy
          usage.bytes = metadata.size;
          measurements.add_measurement(usage);
        }
        measurements.send_responses(requests);
        requests.clear();
      }
    }

    void *RegionInstanceImpl::Metadata::serialize(size_t& out_size) const
    {
      // figure out how much space we need
      out_size = (sizeof(IndexSpace) +
		  sizeof(off_t) +
		  sizeof(size_t) +
		  sizeof(ReductionOpID) +
		  sizeof(off_t) +
		  sizeof(off_t) +
		  sizeof(size_t) +
		  sizeof(size_t) +
		  sizeof(size_t) + (field_sizes.size() * sizeof(size_t)) +
		  sizeof(RegionInstance) +
		  (MAX_LINEARIZATION_LEN * sizeof(int)));
      void *data = malloc(out_size);
      char *pos = (char *)data;
#define S(val) do { memcpy(pos, &(val), sizeof(val)); pos += sizeof(val); } while(0)
      S(is);
      S(alloc_offset);
      S(size);
      S(redopid);
      S(count_offset);
      S(red_list_size);
      S(block_size);
      S(elmt_size);
      size_t l = field_sizes.size();
      S(l);
      for(size_t i = 0; i < l; i++) S(field_sizes[i]);
      S(parent_inst);
      linearization.serialize((int *)pos);
#undef S
      return data;
    }

    void RegionInstanceImpl::Metadata::deserialize(const void *in_data, size_t in_size)
    {
      const char *pos = (const char *)in_data;
#define S(val) do { memcpy(&(val), pos, sizeof(val)); pos += sizeof(val); } while(0)
      S(is);
      S(alloc_offset);
      S(size);
      S(redopid);
      S(count_offset);
      S(red_list_size);
      S(block_size);
      S(elmt_size);
      size_t l;
      S(l);
      field_sizes.resize(l);
      for(size_t i = 0; i < l; i++) S(field_sizes[i]);
      S(parent_inst);
      linearization.deserialize((const int *)pos);
#undef S
    }

#ifdef POINTER_CHECKS
    void RegionInstanceImpl::verify_access(unsigned ptr)
    {
      StaticAccess<RegionInstanceImpl> data(this);
      const ElementMask &mask = data->is.get_valid_mask();
      if (!mask.is_set(ptr))
      {
        fprintf(stderr,"ERROR: Accessing invalid pointer %d in logical region " IDFMT "\n",ptr,data->is.id);
        assert(false);
      }
    }
#endif

    static inline off_t calc_mem_loc(off_t alloc_offset, off_t field_start, int field_size, int elmt_size,
				     int block_size, int index)
    {
      return (alloc_offset +                                      // start address
	      ((index / block_size) * block_size * elmt_size) +   // full blocks
	      (field_start * block_size) +                        // skip other fields
	      ((index % block_size) * field_size));               // some some of our fields within our block
    }

    void RegionInstanceImpl::get_bytes(int index, off_t byte_offset, void *dst, size_t size)
    {
      // must have valid data by now - block if we have to
      metadata.await_data();
      off_t o;
      if(metadata.block_size == 1) {
	// no blocking - don't need to know about field boundaries
	o = metadata.alloc_offset + (index * metadata.elmt_size) + byte_offset;
      } else {
	off_t field_start=0;
	int field_size=0;
	find_field_start(metadata.field_sizes, byte_offset, size, field_start, field_size);
        o = calc_mem_loc(metadata.alloc_offset, field_start, field_size,
                         metadata.elmt_size, metadata.block_size, index);

      }
      MemoryImpl *m = get_runtime()->get_memory_impl(memory);
      m->get_bytes(o, dst, size);
    }

    void RegionInstanceImpl::put_bytes(int index, off_t byte_offset, const void *src, size_t size)
    {
      // must have valid data by now - block if we have to
      metadata.await_data();
      off_t o;
      if(metadata.block_size == 1) {
	// no blocking - don't need to know about field boundaries
	o = metadata.alloc_offset + (index * metadata.elmt_size) + byte_offset;
      } else {
	off_t field_start=0;
	int field_size=0;
	find_field_start(metadata.field_sizes, byte_offset, size, field_start, field_size);
        o = calc_mem_loc(metadata.alloc_offset, field_start, field_size,
                         metadata.elmt_size, metadata.block_size, index);
      }
      MemoryImpl *m = get_runtime()->get_memory_impl(memory);
      m->put_bytes(o, src, size);
    }

}; // namespace Realm<|MERGE_RESOLUTION|>--- conflicted
+++ resolved
@@ -319,15 +319,10 @@
 	// double-check that whole range maps densely
 	preimage.hi.x[0] += 1; // not perfect, but at least detects non-unit-stride case
 	assert(mapping->image_is_dense(preimage));
-<<<<<<< HEAD
-	int inst_first_elmt = preimage.lo[0];
+	coord_t inst_first_elmt = preimage.lo[0];
 	//printf("adjusting base by %d * %zd: %p -> %p\n", inst_first_elmt, stride,
 	//       base,
 	//       ((char *)base) - inst_first_elmt * stride);
-=======
-	coord_t inst_first_elmt = preimage.lo[0];
-	//printf("adjusting base by %d * %zd\n", inst_first_elmt, stride);
->>>>>>> f30241e2
 	base = ((char *)base) - inst_first_elmt * stride;
       }
 
